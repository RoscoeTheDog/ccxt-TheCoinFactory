# CCXT – CryptoCurrency eXchange Trading Library

[![Build Status](https://travis-ci.com/ccxt/ccxt.svg?branch=master)](https://travis-ci.com/ccxt/ccxt) [![npm](https://img.shields.io/npm/v/ccxt.svg)](https://npmjs.com/package/ccxt) [![PyPI](https://img.shields.io/pypi/v/ccxt.svg)](https://pypi.python.org/pypi/ccxt) [![NPM Downloads](https://img.shields.io/npm/dy/ccxt.svg)](https://www.npmjs.com/package/ccxt) [![Discord](https://img.shields.io/discord/690203284119617602?logo=discord&logoColor=white)](https://discord.gg/dhzSKYU) [![Supported Exchanges](https://img.shields.io/badge/exchanges-123-blue.svg)](https://github.com/ccxt/ccxt/wiki/Exchange-Markets) [![Open Collective](https://opencollective.com/ccxt/backers/badge.svg)](https://opencollective.com/ccxt)
[![Twitter Follow](https://img.shields.io/twitter/follow/ccxt_official.svg?style=social&label=CCXT)](https://twitter.com/ccxt_official)

A JavaScript / Python / PHP library for cryptocurrency trading and e-commerce with support for many bitcoin/ether/altcoin exchange markets and merchant APIs.

### [Install](#install) · [Usage](#usage) · [Manual](https://github.com/ccxt/ccxt/wiki) · [FAQ](https://github.com/ccxt/ccxt/wiki/FAQ) · [Examples](https://github.com/ccxt/ccxt/tree/master/examples) · [Contributing](https://github.com/ccxt/ccxt/blob/master/CONTRIBUTING.md) · [Social](#social)

The **CCXT** library is used to connect and trade with cryptocurrency exchanges and payment processing services worldwide. It provides quick access to market data for storage, analysis, visualization, indicator development, algorithmic trading, strategy backtesting, bot programming, and related software engineering.

It is intended to be used by **coders, developers, technically-skilled traders, data-scientists and financial analysts** for building trading algorithms.

Current feature list:

- support for many cryptocurrency exchanges — more coming soon
- fully implemented public and private APIs
- optional normalized data for cross-exchange analytics and arbitrage
- an out of the box unified API that is extremely easy to integrate
- works in Node 7.6+, Python 3, PHP 5.4+, and web browsers

## Sponsored Promotion

[![CCXT Pro – A JavaScript / Python / PHP cryptocurrency exchange trading WebSocket API for professionals](https://user-images.githubusercontent.com/1294454/106092533-865ce180-613f-11eb-8d67-0830771fde32.png)](https://ccxt.pro)

[![Pionex – The biggest Binance Broker that provides 12 free crypto trading bots](https://user-images.githubusercontent.com/1294454/106110516-e2cdfa00-615b-11eb-9c70-9a9639f28673.png)](https://www.pionex.com/en-US/sign?r=8wSFCbNk&utm_source=ad&utm_medium=banner&utm_campaign=ccxt-1)


## See Also

- <sub>[![Quadency](https://user-images.githubusercontent.com/1294454/69334382-a0618100-0c6b-11ea-9ba9-40aa97440cfa.png)](https://quadency.com?utm_source=ccxt)</sub>&nbsp; **[Quadency](https://quadency.com?utm_source=ccxt)**&nbsp;&mdash;&nbsp;trading automation terminal for leading exchanges with streaming APIs + Python IDE.
- <sub>[![TabTrader](https://user-images.githubusercontent.com/1294454/66755907-9c3e8880-eea1-11e9-846e-0bff349ceb87.png)](https://tab-trader.com/?utm_source=ccxt)</sub>&nbsp; **[TabTrader](https://tab-trader.com/?utm_source=ccxt)**&nbsp;&mdash;&nbsp;trading on all exchanges in one app. Avaliable on [Android](https://play.google.com/store/apps/details?id=com.tabtrader.android&referrer=utm_source%3Dccxt) and [iOS](https://itunes.apple.com/app/apple-store/id1095716562?mt=8).
- <sub>[![Pionex](https://user-images.githubusercontent.com/1294454/106112806-c2ec0580-615e-11eb-870c-0b7aef021db2.png)](https://www.pionex.com/en-US/sign?r=8wSFCbNk&utm_source=ad&utm_medium=banner&utm_campaign=ccxt-2)</sub>&nbsp; **[Pionex](https://www.pionex.com/en-US/sign?r=8wSFCbNk&utm_source=ad&utm_medium=banner&utm_campaign=ccxt-2)**&nbsp;&mdash;&nbsp;6 grid bots, spot-futures arb bot, smart trade and DCA bots. Free for [Android](https://play.google.com/store/apps/details?id=com.pionex.client&referrer=utm_source%3Dccxt) and [iOS](https://apps.apple.com/us/app/pionex/id1485348891?pt=ccxt&ct=inline)!


## Certified Cryptocurrency Exchanges


| logo                                                                                                                                                                               | id            | name                                                                        | ver | doc                                                                | certified                                                                                                                   | pro                                                                          |
|------------------------------------------------------------------------------------------------------------------------------------------------------------------------------------|---------------|-----------------------------------------------------------------------------|:---:|:------------------------------------------------------------------:|-----------------------------------------------------------------------------------------------------------------------------|------------------------------------------------------------------------------|
| [![binance](https://user-images.githubusercontent.com/1294454/29604020-d5483cdc-87ee-11e7-94c7-d1a8d9169293.jpg)](https://www.binance.com/?ref=10205187)                           | binance       | [Binance](https://www.binance.com/?ref=10205187)                            | *   | [API](https://binance-docs.github.io/apidocs/spot/en)              | [![CCXT Certified](https://img.shields.io/badge/CCXT-Certified-green.svg)](https://github.com/ccxt/ccxt/wiki/Certification) | [![CCXT Pro](https://img.shields.io/badge/CCXT-Pro-black)](https://ccxt.pro) |
| [![bitfinex](https://user-images.githubusercontent.com/1294454/27766244-e328a50c-5ed2-11e7-947b-041416579bb3.jpg)](https://www.bitfinex.com/?refcode=P61eYxFL)                     | bitfinex      | [Bitfinex](https://www.bitfinex.com/?refcode=P61eYxFL)                      | 1   | [API](https://docs.bitfinex.com/v1/docs)                           | [![CCXT Certified](https://img.shields.io/badge/CCXT-Certified-green.svg)](https://github.com/ccxt/ccxt/wiki/Certification) | [![CCXT Pro](https://img.shields.io/badge/CCXT-Pro-black)](https://ccxt.pro) |
| [![bittrex](https://user-images.githubusercontent.com/51840849/87153921-edf53180-c2c0-11ea-96b9-f2a9a95a455b.jpg)](https://bittrex.com/Account/Register?referralCode=1ZE-G0G-M3B)  | bittrex       | [Bittrex](https://bittrex.com/Account/Register?referralCode=1ZE-G0G-M3B)    | 3   | [API](https://bittrex.github.io/api/v3)                            | [![CCXT Certified](https://img.shields.io/badge/CCXT-Certified-green.svg)](https://github.com/ccxt/ccxt/wiki/Certification) | [![CCXT Pro](https://img.shields.io/badge/CCXT-Pro-black)](https://ccxt.pro) |
| [![bitvavo](https://user-images.githubusercontent.com/1294454/83165440-2f1cf200-a116-11ea-9046-a255d09fb2ed.jpg)](https://bitvavo.com/?a=24F34952F7)                               | bitvavo       | [Bitvavo](https://bitvavo.com/?a=24F34952F7)                                | 2   | [API](https://docs.bitvavo.com/)                                   | [![CCXT Certified](https://img.shields.io/badge/CCXT-Certified-green.svg)](https://github.com/ccxt/ccxt/wiki/Certification) | [![CCXT Pro](https://img.shields.io/badge/CCXT-Pro-black)](https://ccxt.pro) |
| [![bytetrade](https://user-images.githubusercontent.com/1294454/67288762-2f04a600-f4e6-11e9-9fd6-c60641919491.jpg)](https://www.byte-trade.com)                                    | bytetrade     | [ByteTrade](https://www.byte-trade.com)                                     | *   | [API](https://docs.byte-trade.com/#description)                    | [![CCXT Certified](https://img.shields.io/badge/CCXT-Certified-green.svg)](https://github.com/ccxt/ccxt/wiki/Certification) |                                                                              |
| [![currencycom](https://user-images.githubusercontent.com/1294454/83718672-36745c00-a63e-11ea-81a9-677b1f789a4d.jpg)](https://currency.com/trading/signup?c=362jaimv&pid=referral) | currencycom   | [Currency.com](https://currency.com/trading/signup?c=362jaimv&pid=referral) | 1   | [API](https://currency.com/api)                                    | [![CCXT Certified](https://img.shields.io/badge/CCXT-Certified-green.svg)](https://github.com/ccxt/ccxt/wiki/Certification) | [![CCXT Pro](https://img.shields.io/badge/CCXT-Pro-black)](https://ccxt.pro) |
| [![eterbase](https://user-images.githubusercontent.com/1294454/82067900-faeb0f80-96d9-11ea-9f22-0071cfcb9871.jpg)](https://eterbase.exchange/invite/1wjjh4Pe)                      | eterbase      | [Eterbase](https://eterbase.exchange/invite/1wjjh4Pe)                       | 1   | [API](https://developers.eterbase.exchange)                        | [![CCXT Certified](https://img.shields.io/badge/CCXT-Certified-green.svg)](https://github.com/ccxt/ccxt/wiki/Certification) |                                                                              |
| [![ftx](https://user-images.githubusercontent.com/1294454/67149189-df896480-f2b0-11e9-8816-41593e17f9ec.jpg)](https://ftx.com/#a=1623029)                                          | ftx           | [FTX](https://ftx.com/#a=1623029)                                           | *   | [API](https://github.com/ftexchange/ftx)                           | [![CCXT Certified](https://img.shields.io/badge/CCXT-Certified-green.svg)](https://github.com/ccxt/ccxt/wiki/Certification) | [![CCXT Pro](https://img.shields.io/badge/CCXT-Pro-black)](https://ccxt.pro) |
| [![gopax](https://user-images.githubusercontent.com/1294454/102897212-ae8a5e00-4478-11eb-9bab-91507c643900.jpg)](https://www.gopax.co.kr)                                          | gopax         | [GOPAX](https://www.gopax.co.kr)                                            | 1   | [API](https://gopax.github.io/API/index.en.html)                   | [![CCXT Certified](https://img.shields.io/badge/CCXT-Certified-green.svg)](https://github.com/ccxt/ccxt/wiki/Certification) | [![CCXT Pro](https://img.shields.io/badge/CCXT-Pro-black)](https://ccxt.pro) |
| [![idex](https://user-images.githubusercontent.com/51840849/94481303-2f222100-01e0-11eb-97dd-bc14c5943a86.jpg)](https://idex.io)                                                   | idex          | [IDEX](https://idex.io)                                                     | 2   | [API](https://docs.idex.io/)                                       | [![CCXT Certified](https://img.shields.io/badge/CCXT-Certified-green.svg)](https://github.com/ccxt/ccxt/wiki/Certification) | [![CCXT Pro](https://img.shields.io/badge/CCXT-Pro-black)](https://ccxt.pro) |
| [![kraken](https://user-images.githubusercontent.com/51840849/76173629-fc67fb00-61b1-11ea-84fe-f2de582f58a3.jpg)](https://www.kraken.com)                                          | kraken        | [Kraken](https://www.kraken.com)                                            | 0   | [API](https://www.kraken.com/features/api)                         | [![CCXT Certified](https://img.shields.io/badge/CCXT-Certified-green.svg)](https://github.com/ccxt/ccxt/wiki/Certification) | [![CCXT Pro](https://img.shields.io/badge/CCXT-Pro-black)](https://ccxt.pro) |
| [![wavesexchange](https://user-images.githubusercontent.com/1294454/84547058-5fb27d80-ad0b-11ea-8711-78ac8b3c7f31.jpg)](https://waves.exchange)                                    | wavesexchange | [Waves.Exchange](https://waves.exchange)                                    | *   | [API](https://docs.waves.exchange)                                 | [![CCXT Certified](https://img.shields.io/badge/CCXT-Certified-green.svg)](https://github.com/ccxt/ccxt/wiki/Certification) |                                                                              |
| [![xena](https://user-images.githubusercontent.com/51840849/87489843-bb469280-c64c-11ea-91aa-69c6326506af.jpg)](https://xena.exchange)                                             | xena          | [Xena Exchange](https://xena.exchange)                                      | *   | [API](https://support.xena.exchange/support/solutions/44000808700) | [![CCXT Certified](https://img.shields.io/badge/CCXT-Certified-green.svg)](https://github.com/ccxt/ccxt/wiki/Certification) |                                                                              |

## Supported Cryptocurrency Exchange Markets

The CCXT library currently supports the following 123 cryptocurrency exchange markets and trading APIs:

| logo                                                                                                                                                                                             | id                 | name                                                                                    | ver | doc                                                                                         | certified                                                                                                                   | pro                                                                          |
|--------------------------------------------------------------------------------------------------------------------------------------------------------------------------------------------------|--------------------|-----------------------------------------------------------------------------------------|:---:|:-------------------------------------------------------------------------------------------:|-----------------------------------------------------------------------------------------------------------------------------|------------------------------------------------------------------------------|
| [![acx](https://user-images.githubusercontent.com/1294454/30247614-1fe61c74-9621-11e7-9e8c-f1a627afa279.jpg)](https://acx.io)                                                                    | acx                | [ACX](https://acx.io)                                                                   | 2   | [API](https://acx.io/documents/api_v2)                                                      |                                                                                                                             |                                                                              |
| [![aofex](https://user-images.githubusercontent.com/51840849/77670271-056d1080-6f97-11ea-9ac2-4268e9ed0c1f.jpg)](https://aofex.com/#/register?key=9763840)                                       | aofex              | [AOFEX](https://aofex.com/#/register?key=9763840)                                       | *   | [API](https://aofex.zendesk.com/hc/en-us/sections/360005576574-API)                         |                                                                                                                             |                                                                              |
| [![bequant](https://user-images.githubusercontent.com/1294454/55248342-a75dfe00-525a-11e9-8aa2-05e9dca943c6.jpg)](https://bequant.io)                                                            | bequant            | [Bequant](https://bequant.io)                                                           | 2   | [API](https://api.bequant.io/)                                                              |                                                                                                                             | [![CCXT Pro](https://img.shields.io/badge/CCXT-Pro-black)](https://ccxt.pro) |
| [![bibox](https://user-images.githubusercontent.com/51840849/77257418-3262b000-6c85-11ea-8fb8-20bdf20b3592.jpg)](https://w2.bibox365.com/login/register?invite_code=05Kj3I)                      | bibox              | [Bibox](https://w2.bibox365.com/login/register?invite_code=05Kj3I)                      | 1   | [API](https://biboxcom.github.io/en/)                                                       |                                                                                                                             |                                                                              |
| [![bigone](https://user-images.githubusercontent.com/1294454/69354403-1d532180-0c91-11ea-88ed-44c06cefdf87.jpg)](https://b1.run/users/new?code=D3LLBVFT)                                         | bigone             | [BigONE](https://b1.run/users/new?code=D3LLBVFT)                                        | 3   | [API](https://open.big.one/docs/api.html)                                                   |                                                                                                                             |                                                                              |
| [![binance](https://user-images.githubusercontent.com/1294454/29604020-d5483cdc-87ee-11e7-94c7-d1a8d9169293.jpg)](https://www.binance.com/?ref=10205187)                                         | binance            | [Binance](https://www.binance.com/?ref=10205187)                                        | *   | [API](https://binance-docs.github.io/apidocs/spot/en)                                       | [![CCXT Certified](https://img.shields.io/badge/CCXT-Certified-green.svg)](https://github.com/ccxt/ccxt/wiki/Certification) | [![CCXT Pro](https://img.shields.io/badge/CCXT-Pro-black)](https://ccxt.pro) |
| [![binanceus](https://user-images.githubusercontent.com/1294454/65177307-217b7c80-da5f-11e9-876e-0b748ba0a358.jpg)](https://www.binance.us/?ref=35005074)                                        | binanceus          | [Binance US](https://www.binance.us/?ref=35005074)                                      | *   | [API](https://github.com/binance-us/binance-official-api-docs)                              |                                                                                                                             | [![CCXT Pro](https://img.shields.io/badge/CCXT-Pro-black)](https://ccxt.pro) |
| [![bit2c](https://user-images.githubusercontent.com/1294454/27766119-3593220e-5ece-11e7-8b3a-5a041f6bcc3f.jpg)](https://bit2c.co.il/Aff/63bfed10-e359-420c-ab5a-ad368dab0baf)                    | bit2c              | [Bit2C](https://bit2c.co.il/Aff/63bfed10-e359-420c-ab5a-ad368dab0baf)                   | *   | [API](https://www.bit2c.co.il/home/api)                                                     |                                                                                                                             |                                                                              |
| [![bitbank](https://user-images.githubusercontent.com/1294454/37808081-b87f2d9c-2e59-11e8-894d-c1900b7584fe.jpg)](https://bitbank.cc/)                                                           | bitbank            | [bitbank](https://bitbank.cc/)                                                          | 1   | [API](https://docs.bitbank.cc/)                                                             |                                                                                                                             |                                                                              |
| [![bitbay](https://user-images.githubusercontent.com/1294454/27766132-978a7bd8-5ece-11e7-9540-bc96d1e9bbb8.jpg)](https://auth.bitbay.net/ref/jHlbB4mIkdS1)                                       | bitbay             | [BitBay](https://auth.bitbay.net/ref/jHlbB4mIkdS1)                                      | *   | [API](https://bitbay.net/public-api)                                                        |                                                                                                                             |                                                                              |
| [![bitcoincom](https://user-images.githubusercontent.com/1294454/97296144-514fa300-1861-11eb-952b-3d55d492200b.jpg)](https://exchange.bitcoin.com/referral/da948b21d6c92d69)                     | bitcoincom         | [bitcoin.com](https://exchange.bitcoin.com/referral/da948b21d6c92d69)                   | 2   | [API](https://api.exchange.bitcoin.com/api/2/explore)                                       |                                                                                                                             | [![CCXT Pro](https://img.shields.io/badge/CCXT-Pro-black)](https://ccxt.pro) |
| [![bitfinex](https://user-images.githubusercontent.com/1294454/27766244-e328a50c-5ed2-11e7-947b-041416579bb3.jpg)](https://www.bitfinex.com/?refcode=P61eYxFL)                                   | bitfinex           | [Bitfinex](https://www.bitfinex.com/?refcode=P61eYxFL)                                  | 1   | [API](https://docs.bitfinex.com/v1/docs)                                                    | [![CCXT Certified](https://img.shields.io/badge/CCXT-Certified-green.svg)](https://github.com/ccxt/ccxt/wiki/Certification) | [![CCXT Pro](https://img.shields.io/badge/CCXT-Pro-black)](https://ccxt.pro) |
| [![bitfinex2](https://user-images.githubusercontent.com/1294454/27766244-e328a50c-5ed2-11e7-947b-041416579bb3.jpg)](https://www.bitfinex.com/?refcode=P61eYxFL)                                  | bitfinex2          | [Bitfinex](https://www.bitfinex.com/?refcode=P61eYxFL)                                  | 2   | [API](https://docs.bitfinex.com/v2/docs/)                                                   |                                                                                                                             |                                                                              |
| [![bitflyer](https://user-images.githubusercontent.com/1294454/28051642-56154182-660e-11e7-9b0d-6042d1e6edd8.jpg)](https://bitflyer.com)                                                         | bitflyer           | [bitFlyer](https://bitflyer.com)                                                        | 1   | [API](https://lightning.bitflyer.com/docs?lang=en)                                          |                                                                                                                             |                                                                              |
| [![bitforex](https://user-images.githubusercontent.com/51840849/87295553-1160ec00-c50e-11ea-8ea0-df79276a9646.jpg)](https://www.bitforex.com/en/invitationRegister?inviterId=1867438)            | bitforex           | [Bitforex](https://www.bitforex.com/en/invitationRegister?inviterId=1867438)            | 1   | [API](https://github.com/githubdev2020/API_Doc_en/wiki)                                     |                                                                                                                             |                                                                              |
| [![bitget](https://user-images.githubusercontent.com/51840849/88317935-a8a21c80-cd22-11ea-8e2b-4b9fac5975eb.jpg)](https://www.bitget.com/expressly?languageType=0&channelCode=ccxt&vipCode=tg9j) | bitget             | [Bitget](https://www.bitget.com/expressly?languageType=0&channelCode=ccxt&vipCode=tg9j) | 3   | [API](https://bitgetlimited.github.io/apidoc/en/swap)                                       |                                                                                                                             |                                                                              |
| [![bithumb](https://user-images.githubusercontent.com/1294454/30597177-ea800172-9d5e-11e7-804c-b9d4fa9b56b0.jpg)](https://www.bithumb.com)                                                       | bithumb            | [Bithumb](https://www.bithumb.com)                                                      | *   | [API](https://apidocs.bithumb.com)                                                          |                                                                                                                             |                                                                              |
| [![bitkk](https://user-images.githubusercontent.com/1294454/32859187-cd5214f0-ca5e-11e7-967d-96568e2e2bd1.jpg)](https://www.bitkk.com)                                                           | bitkk              | [bitkk](https://www.bitkk.com)                                                          | 1   | [API](https://www.bitkk.com/i/developer)                                                    |                                                                                                                             |                                                                              |
| [![bitmart](https://user-images.githubusercontent.com/1294454/61835713-a2662f80-ae85-11e9-9d00-6442919701fd.jpg)](http://www.bitmart.com/?r=rQCFLh)                                              | bitmart            | [BitMart](http://www.bitmart.com/?r=rQCFLh)                                             | 1   | [API](https://developer-pro.bitmart.com/)                                                   |                                                                                                                             |                                                                              |
| [![bitmax](https://user-images.githubusercontent.com/1294454/66820319-19710880-ef49-11e9-8fbe-16be62a11992.jpg)](https://bitmax.io/#/register?inviteCode=EL6BXBQM)                               | bitmax             | [BitMax](https://bitmax.io/#/register?inviteCode=EL6BXBQM)                              | 1   | [API](https://bitmax-exchange.github.io/bitmax-pro-api/#bitmax-pro-api-documentation)       |                                                                                                                             |                                                                              |
| [![bitmex](https://user-images.githubusercontent.com/1294454/27766319-f653c6e6-5ed4-11e7-933d-f0bc3699ae8f.jpg)](https://www.bitmex.com/register/upZpOX)                                         | bitmex             | [BitMEX](https://www.bitmex.com/register/upZpOX)                                        | 1   | [API](https://www.bitmex.com/app/apiOverview)                                               |                                                                                                                             | [![CCXT Pro](https://img.shields.io/badge/CCXT-Pro-black)](https://ccxt.pro) |
| [![bitpanda](https://user-images.githubusercontent.com/51840849/87591171-9a377d80-c6f0-11ea-94ac-97a126eac3bc.jpg)](https://www.bitpanda.com/en/pro)                                             | bitpanda           | [Bitpanda Pro](https://www.bitpanda.com/en/pro)                                         | 1   | [API](https://developers.bitpanda.com/exchange/)                                            |                                                                                                                             |                                                                              |
| [![bitso](https://user-images.githubusercontent.com/51840849/87295554-11f98280-c50e-11ea-80d6-15b3bafa8cbf.jpg)](https://bitso.com/?ref=itej)                                                    | bitso              | [Bitso](https://bitso.com/?ref=itej)                                                    | 3   | [API](https://bitso.com/api_info)                                                           |                                                                                                                             |                                                                              |
| [![bitstamp](https://user-images.githubusercontent.com/1294454/27786377-8c8ab57e-5fe9-11e7-8ea4-2b05b6bcceec.jpg)](https://www.bitstamp.net)                                                     | bitstamp           | [Bitstamp](https://www.bitstamp.net)                                                    | 2   | [API](https://www.bitstamp.net/api)                                                         |                                                                                                                             | [![CCXT Pro](https://img.shields.io/badge/CCXT-Pro-black)](https://ccxt.pro) |
| [![bitstamp1](https://user-images.githubusercontent.com/1294454/27786377-8c8ab57e-5fe9-11e7-8ea4-2b05b6bcceec.jpg)](https://www.bitstamp.net)                                                    | bitstamp1          | [Bitstamp](https://www.bitstamp.net)                                                    | 1   | [API](https://www.bitstamp.net/api)                                                         |                                                                                                                             |                                                                              |
| [![bittrex](https://user-images.githubusercontent.com/51840849/87153921-edf53180-c2c0-11ea-96b9-f2a9a95a455b.jpg)](https://bittrex.com/Account/Register?referralCode=1ZE-G0G-M3B)                | bittrex            | [Bittrex](https://bittrex.com/Account/Register?referralCode=1ZE-G0G-M3B)                | 3   | [API](https://bittrex.github.io/api/v3)                                                     | [![CCXT Certified](https://img.shields.io/badge/CCXT-Certified-green.svg)](https://github.com/ccxt/ccxt/wiki/Certification) | [![CCXT Pro](https://img.shields.io/badge/CCXT-Pro-black)](https://ccxt.pro) |
| [![bitvavo](https://user-images.githubusercontent.com/1294454/83165440-2f1cf200-a116-11ea-9046-a255d09fb2ed.jpg)](https://bitvavo.com/?a=24F34952F7)                                             | bitvavo            | [Bitvavo](https://bitvavo.com/?a=24F34952F7)                                            | 2   | [API](https://docs.bitvavo.com/)                                                            | [![CCXT Certified](https://img.shields.io/badge/CCXT-Certified-green.svg)](https://github.com/ccxt/ccxt/wiki/Certification) | [![CCXT Pro](https://img.shields.io/badge/CCXT-Pro-black)](https://ccxt.pro) |
| [![bitz](https://user-images.githubusercontent.com/51840849/87443304-fec5e000-c5fd-11ea-98f8-ba8e67f7eaff.jpg)](https://u.bitz.com/register?invite_code=1429193)                                 | bitz               | [Bit-Z](https://u.bitz.com/register?invite_code=1429193)                                | 2   | [API](https://apidoc.bitz.com/en/)                                                          |                                                                                                                             |                                                                              |
| [![bl3p](https://user-images.githubusercontent.com/1294454/28501752-60c21b82-6feb-11e7-818b-055ee6d0e754.jpg)](https://bl3p.eu)                                                                  | bl3p               | [BL3P](https://bl3p.eu)                                                                 | 1   | [API](https://github.com/BitonicNL/bl3p-api/tree/master/docs)                               |                                                                                                                             |                                                                              |
| [![bleutrade](https://user-images.githubusercontent.com/1294454/30303000-b602dbe6-976d-11e7-956d-36c5049c01e7.jpg)](https://bleutrade.com)                                                       | bleutrade          | [Bleutrade](https://bleutrade.com)                                                      | *   | [API](https://app.swaggerhub.com/apis-docs/bleu/white-label/3.0.0)                          |                                                                                                                             |                                                                              |
| [![braziliex](https://user-images.githubusercontent.com/1294454/34703593-c4498674-f504-11e7-8d14-ff8e44fb78c1.jpg)](https://braziliex.com/?ref=5FE61AB6F6D67DA885BC98BA27223465)                 | braziliex          | [Braziliex](https://braziliex.com/?ref=5FE61AB6F6D67DA885BC98BA27223465)                | *   | [API](https://braziliex.com/exchange/api.php)                                               |                                                                                                                             |                                                                              |
| [![btcalpha](https://user-images.githubusercontent.com/1294454/42625213-dabaa5da-85cf-11e8-8f99-aa8f8f7699f0.jpg)](https://btc-alpha.com/?r=123788)                                              | btcalpha           | [BTC-Alpha](https://btc-alpha.com/?r=123788)                                            | 1   | [API](https://btc-alpha.github.io/api-docs)                                                 |                                                                                                                             |                                                                              |
| [![btcbox](https://user-images.githubusercontent.com/51840849/87327317-98c55400-c53c-11ea-9a11-81f7d951cc74.jpg)](https://www.btcbox.co.jp/)                                                     | btcbox             | [BtcBox](https://www.btcbox.co.jp/)                                                     | 1   | [API](https://blog.btcbox.jp/en/archives/8762)                                              |                                                                                                                             |                                                                              |
| [![btcmarkets](https://user-images.githubusercontent.com/51840849/89731817-b3fb8480-da52-11ea-817f-783b08aaf32b.jpg)](https://btcmarkets.net)                                                    | btcmarkets         | [BTC Markets](https://btcmarkets.net)                                                   | 3   | [API](https://api.btcmarkets.net/doc/v3)                                                    |                                                                                                                             |                                                                              |
| [![btctradeua](https://user-images.githubusercontent.com/1294454/27941483-79fc7350-62d9-11e7-9f61-ac47f28fcd96.jpg)](https://btc-trade.com.ua/registration/22689)                                | btctradeua         | [BTC Trade UA](https://btc-trade.com.ua/registration/22689)                             | *   | [API](https://docs.google.com/document/d/1ocYA0yMy_RXd561sfG3qEPZ80kyll36HUxvCRe5GbhE/edit) |                                                                                                                             |                                                                              |
| [![btcturk](https://user-images.githubusercontent.com/51840849/87153926-efbef500-c2c0-11ea-9842-05b63612c4b9.jpg)](https://www.btcturk.com)                                                      | btcturk            | [BTCTurk](https://www.btcturk.com)                                                      | *   | [API](https://github.com/BTCTrader/broker-api-docs)                                         |                                                                                                                             |                                                                              |
| [![buda](https://user-images.githubusercontent.com/1294454/47380619-8a029200-d706-11e8-91e0-8a391fe48de3.jpg)](https://www.buda.com)                                                             | buda               | [Buda](https://www.buda.com)                                                            | 2   | [API](https://api.buda.com)                                                                 |                                                                                                                             |                                                                              |
| [![bw](https://user-images.githubusercontent.com/1294454/69436317-31128c80-0d52-11ea-91d1-eb7bb5818812.jpg)](https://www.bw.com/regGetCommission/N3JuT1R3bWxKTE0)                                | bw                 | [BW](https://www.bw.com/regGetCommission/N3JuT1R3bWxKTE0)                               | 1   | [API](https://github.com/bw-exchange/api_docs_en/wiki)                                      |                                                                                                                             |                                                                              |
| [![bybit](https://user-images.githubusercontent.com/51840849/76547799-daff5b80-649e-11ea-87fb-3be9bac08954.jpg)](https://www.bybit.com/app/register?ref=X7Prm)                                   | bybit              | [Bybit](https://www.bybit.com/app/register?ref=X7Prm)                                   | 2   | [API](https://bybit-exchange.github.io/docs/inverse/)                                       |                                                                                                                             |                                                                              |
| [![bytetrade](https://user-images.githubusercontent.com/1294454/67288762-2f04a600-f4e6-11e9-9fd6-c60641919491.jpg)](https://www.byte-trade.com)                                                  | bytetrade          | [ByteTrade](https://www.byte-trade.com)                                                 | *   | [API](https://docs.byte-trade.com/#description)                                             | [![CCXT Certified](https://img.shields.io/badge/CCXT-Certified-green.svg)](https://github.com/ccxt/ccxt/wiki/Certification) |                                                                              |
| [![cdax](https://user-images.githubusercontent.com/1294454/102157692-fd406280-3e90-11eb-8d46-4511b617cd17.jpg)](https://cdax.io/invite?invite_code=esc74)                                        | cdax               | [CDAX](https://cdax.io/invite?invite_code=esc74)                                        | 1   | [API](https://github.com/cloudapidoc/API_Docs)                                              |                                                                                                                             |                                                                              |
| [![cex](https://user-images.githubusercontent.com/1294454/27766442-8ddc33b0-5ed8-11e7-8b98-f786aef0f3c9.jpg)](https://cex.io/r/0/up105393824/0/)                                                 | cex                | [CEX.IO](https://cex.io/r/0/up105393824/0/)                                             | *   | [API](https://cex.io/cex-api)                                                               |                                                                                                                             |                                                                              |
| [![chilebit](https://user-images.githubusercontent.com/1294454/27991414-1298f0d8-647f-11e7-9c40-d56409266336.jpg)](https://chilebit.net)                                                         | chilebit           | [ChileBit](https://chilebit.net)                                                        | 1   | [API](https://blinktrade.com/docs)                                                          |                                                                                                                             |                                                                              |
| [![coinbase](https://user-images.githubusercontent.com/1294454/40811661-b6eceae2-653a-11e8-829e-10bfadb078cf.jpg)](https://www.coinbase.com/join/58cbe25a355148797479dbd2)                       | coinbase           | [Coinbase](https://www.coinbase.com/join/58cbe25a355148797479dbd2)                      | 2   | [API](https://developers.coinbase.com/api/v2)                                               |                                                                                                                             |                                                                              |
| [![coinbaseprime](https://user-images.githubusercontent.com/1294454/44539184-29f26e00-a70c-11e8-868f-e907fc236a7c.jpg)](https://prime.coinbase.com)                                              | coinbaseprime      | [Coinbase Prime](https://prime.coinbase.com)                                            | *   | [API](https://docs.prime.coinbase.com)                                                      |                                                                                                                             | [![CCXT Pro](https://img.shields.io/badge/CCXT-Pro-black)](https://ccxt.pro) |
| [![coinbasepro](https://user-images.githubusercontent.com/1294454/41764625-63b7ffde-760a-11e8-996d-a6328fa9347a.jpg)](https://pro.coinbase.com/)                                                 | coinbasepro        | [Coinbase Pro](https://pro.coinbase.com/)                                               | *   | [API](https://docs.pro.coinbase.com)                                                        |                                                                                                                             | [![CCXT Pro](https://img.shields.io/badge/CCXT-Pro-black)](https://ccxt.pro) |
| [![coincheck](https://user-images.githubusercontent.com/51840849/87182088-1d6d6380-c2ec-11ea-9c64-8ab9f9b289f5.jpg)](https://coincheck.com)                                                      | coincheck          | [coincheck](https://coincheck.com)                                                      | *   | [API](https://coincheck.com/documents/exchange/api)                                         |                                                                                                                             |                                                                              |
| [![coinegg](https://user-images.githubusercontent.com/1294454/36770310-adfa764e-1c5a-11e8-8e09-449daac3d2fb.jpg)](https://www.coinegg.com/user/register?invite=523218)                           | coinegg            | [CoinEgg](https://www.coinegg.com/user/register?invite=523218)                          | *   | [API](https://www.coinegg.com/explain.api.html)                                             |                                                                                                                             |                                                                              |
| [![coinex](https://user-images.githubusercontent.com/51840849/87182089-1e05fa00-c2ec-11ea-8da9-cc73b45abbbc.jpg)](https://www.coinex.com/register?refer_code=yw5fz)                              | coinex             | [CoinEx](https://www.coinex.com/register?refer_code=yw5fz)                              | 1   | [API](https://github.com/coinexcom/coinex_exchange_api/wiki)                                |                                                                                                                             |                                                                              |
| [![coinfalcon](https://user-images.githubusercontent.com/1294454/41822275-ed982188-77f5-11e8-92bb-496bcd14ca52.jpg)](https://coinfalcon.com/?ref=CFJSVGTUPASB)                                   | coinfalcon         | [CoinFalcon](https://coinfalcon.com/?ref=CFJSVGTUPASB)                                  | 1   | [API](https://docs.coinfalcon.com)                                                          |                                                                                                                             |                                                                              |
| [![coinfloor](https://user-images.githubusercontent.com/51840849/87153925-ef265e80-c2c0-11ea-91b5-020c804b90e0.jpg)](https://www.coinfloor.co.uk)                                                | coinfloor          | [coinfloor](https://www.coinfloor.co.uk)                                                | *   | [API](https://github.com/coinfloor/api)                                                     |                                                                                                                             |                                                                              |
| [![coingi](https://user-images.githubusercontent.com/1294454/28619707-5c9232a8-7212-11e7-86d6-98fe5d15cc6e.jpg)](https://www.coingi.com/?r=XTPPMC)                                               | coingi             | [Coingi](https://www.coingi.com/?r=XTPPMC)                                              | *   | [API](https://coingi.docs.apiary.io)                                                        |                                                                                                                             |                                                                              |
| [![coinmarketcap](https://user-images.githubusercontent.com/51840849/87182086-1cd4cd00-c2ec-11ea-9ec4-d0cf2a2abf62.jpg)](https://coinmarketcap.com)                                              | coinmarketcap      | [CoinMarketCap](https://coinmarketcap.com)                                              | 1   | [API](https://coinmarketcap.com/api)                                                        |                                                                                                                             |                                                                              |
| [![coinmate](https://user-images.githubusercontent.com/51840849/87460806-1c9f3f00-c616-11ea-8c46-a77018a8f3f4.jpg)](https://coinmate.io?referral=YTFkM1RsOWFObVpmY1ZjMGREQmpTRnBsWjJJNVp3PT0)    | coinmate           | [CoinMate](https://coinmate.io?referral=YTFkM1RsOWFObVpmY1ZjMGREQmpTRnBsWjJJNVp3PT0)    | *   | [API](https://coinmate.docs.apiary.io)                                                      |                                                                                                                             |                                                                              |
| [![coinone](https://user-images.githubusercontent.com/1294454/38003300-adc12fba-323f-11e8-8525-725f53c4a659.jpg)](https://coinone.co.kr)                                                         | coinone            | [CoinOne](https://coinone.co.kr)                                                        | 2   | [API](https://doc.coinone.co.kr)                                                            |                                                                                                                             |                                                                              |
| [![coinspot](https://user-images.githubusercontent.com/1294454/28208429-3cacdf9a-6896-11e7-854e-4c79a772a30f.jpg)](https://www.coinspot.com.au/register?code=PJURCU)                             | coinspot           | [CoinSpot](https://www.coinspot.com.au/register?code=PJURCU)                            | *   | [API](https://www.coinspot.com.au/api)                                                      |                                                                                                                             |                                                                              |
| [![crex24](https://user-images.githubusercontent.com/1294454/47813922-6f12cc00-dd5d-11e8-97c6-70f957712d47.jpg)](https://crex24.com/?refid=slxsjsjtil8xexl9hksr)                                 | crex24             | [CREX24](https://crex24.com/?refid=slxsjsjtil8xexl9hksr)                                | 2   | [API](https://docs.crex24.com/trade-api/v2)                                                 |                                                                                                                             |                                                                              |
| [![currencycom](https://user-images.githubusercontent.com/1294454/83718672-36745c00-a63e-11ea-81a9-677b1f789a4d.jpg)](https://currency.com/trading/signup?c=362jaimv&pid=referral)               | currencycom        | [Currency.com](https://currency.com/trading/signup?c=362jaimv&pid=referral)             | 1   | [API](https://currency.com/api)                                                             | [![CCXT Certified](https://img.shields.io/badge/CCXT-Certified-green.svg)](https://github.com/ccxt/ccxt/wiki/Certification) | [![CCXT Pro](https://img.shields.io/badge/CCXT-Pro-black)](https://ccxt.pro) |
| [![delta](https://user-images.githubusercontent.com/1294454/99450025-3be60a00-2931-11eb-9302-f4fd8d8589aa.jpg)](https://www.delta.exchange/app/signup/?code=IULYNB)                              | delta              | [Delta Exchange](https://www.delta.exchange/app/signup/?code=IULYNB)                    | 2   | [API](https://docs.delta.exchange)                                                          |                                                                                                                             |                                                                              |
| [![deribit](https://user-images.githubusercontent.com/1294454/41933112-9e2dd65a-798b-11e8-8440-5bab2959fcb8.jpg)](https://www.deribit.com/reg-1189.4038)                                         | deribit            | [Deribit](https://www.deribit.com/reg-1189.4038)                                        | 2   | [API](https://docs.deribit.com/v2)                                                          |                                                                                                                             |                                                                              |
| [![digifinex](https://user-images.githubusercontent.com/51840849/87443315-01283a00-c5fe-11ea-8628-c2a0feaf07ac.jpg)](https://www.digifinex.com/en-ww/from/DhOzBg?channelCode=ljaUPp)             | digifinex          | [DigiFinex](https://www.digifinex.com/en-ww/from/DhOzBg?channelCode=ljaUPp)             | 3   | [API](https://docs.digifinex.com)                                                           |                                                                                                                             |                                                                              |
| [![dsx](https://user-images.githubusercontent.com/51840849/76909626-cb2bb100-68bc-11ea-99e0-28ba54f04792.jpg)](https://dsxglobal.com)                                                            | dsx                | [DSX](https://dsxglobal.com)                                                            | 3   | [API](https://dsxglobal.com/developers/publicApi)                                           |                                                                                                                             |                                                                              |
| [![eterbase](https://user-images.githubusercontent.com/1294454/82067900-faeb0f80-96d9-11ea-9f22-0071cfcb9871.jpg)](https://eterbase.exchange/invite/1wjjh4Pe)                                    | eterbase           | [Eterbase](https://eterbase.exchange/invite/1wjjh4Pe)                                   | 1   | [API](https://developers.eterbase.exchange)                                                 | [![CCXT Certified](https://img.shields.io/badge/CCXT-Certified-green.svg)](https://github.com/ccxt/ccxt/wiki/Certification) |                                                                              |
| [![exmo](https://user-images.githubusercontent.com/1294454/27766491-1b0ea956-5eda-11e7-9225-40d67b481b8d.jpg)](https://exmo.me/?ref=131685)                                                      | exmo               | [EXMO](https://exmo.me/?ref=131685)                                                     | 1.1 | [API](https://exmo.me/en/api_doc?ref=131685)                                                |                                                                                                                             |                                                                              |
| [![exx](https://user-images.githubusercontent.com/1294454/37770292-fbf613d0-2de4-11e8-9f79-f2dc451b8ccb.jpg)](https://www.exx.com/r/fde4260159e53ab8a58cc9186d35501f?recommQd=1)                 | exx                | [EXX](https://www.exx.com/r/fde4260159e53ab8a58cc9186d35501f?recommQd=1)                | *   | [API](https://www.exx.com/help/restApi)                                                     |                                                                                                                             |                                                                              |
| [![fcoin](https://user-images.githubusercontent.com/1294454/42244210-c8c42e1e-7f1c-11e8-8710-a5fb63b165c4.jpg)](https://www.fcoin.com/i/Z5P7V)                                                   | fcoin              | [FCoin](https://www.fcoin.com/i/Z5P7V)                                                  | 2   | [API](https://developer.fcoin.com)                                                          |                                                                                                                             |                                                                              |
| [![fcoinjp](https://user-images.githubusercontent.com/1294454/54219174-08b66b00-4500-11e9-862d-f522d0fe08c6.jpg)](https://www.fcoinjp.com)                                                       | fcoinjp            | [FCoinJP](https://www.fcoinjp.com)                                                      | 2   | [API](https://developer.fcoin.com)                                                          |                                                                                                                             |                                                                              |
| [![flowbtc](https://user-images.githubusercontent.com/51840849/87443317-01c0d080-c5fe-11ea-95c2-9ebe1a8fafd9.jpg)](https://www.flowbtc.com.br)                                                   | flowbtc            | [flowBTC](https://www.flowbtc.com.br)                                                   | 1   | [API](https://www.flowbtc.com.br/api.html)                                                  |                                                                                                                             |                                                                              |
| [![foxbit](https://user-images.githubusercontent.com/51840849/87443320-01c0d080-c5fe-11ea-92e2-4ef56d32b026.jpg)](https://foxbit.com.br/exchange)                                                | foxbit             | [FoxBit](https://foxbit.com.br/exchange)                                                | 1   | [API](https://foxbit.com.br/api/)                                                           |                                                                                                                             |                                                                              |
| [![ftx](https://user-images.githubusercontent.com/1294454/67149189-df896480-f2b0-11e9-8816-41593e17f9ec.jpg)](https://ftx.com/#a=1623029)                                                        | ftx                | [FTX](https://ftx.com/#a=1623029)                                                       | *   | [API](https://github.com/ftexchange/ftx)                                                    | [![CCXT Certified](https://img.shields.io/badge/CCXT-Certified-green.svg)](https://github.com/ccxt/ccxt/wiki/Certification) | [![CCXT Pro](https://img.shields.io/badge/CCXT-Pro-black)](https://ccxt.pro) |
| [![gateio](https://user-images.githubusercontent.com/1294454/31784029-0313c702-b509-11e7-9ccc-bc0da6a0e435.jpg)](https://www.gate.io/signup/2436035)                                             | gateio             | [Gate.io](https://www.gate.io/signup/2436035)                                           | 2   | [API](https://gate.io/api2)                                                                 |                                                                                                                             | [![CCXT Pro](https://img.shields.io/badge/CCXT-Pro-black)](https://ccxt.pro) |
| [![gemini](https://user-images.githubusercontent.com/1294454/27816857-ce7be644-6096-11e7-82d6-3c257263229c.jpg)](https://gemini.com/)                                                            | gemini             | [Gemini](https://gemini.com/)                                                           | 1   | [API](https://docs.gemini.com/rest-api)                                                     |                                                                                                                             |                                                                              |
| [![gopax](https://user-images.githubusercontent.com/1294454/102897212-ae8a5e00-4478-11eb-9bab-91507c643900.jpg)](https://www.gopax.co.kr)                                                        | gopax              | [GOPAX](https://www.gopax.co.kr)                                                        | 1   | [API](https://gopax.github.io/API/index.en.html)                                            | [![CCXT Certified](https://img.shields.io/badge/CCXT-Certified-green.svg)](https://github.com/ccxt/ccxt/wiki/Certification) | [![CCXT Pro](https://img.shields.io/badge/CCXT-Pro-black)](https://ccxt.pro) |
| [![hbtc](https://user-images.githubusercontent.com/51840849/80134449-70663300-85a7-11ea-8942-e204cdeaab5d.jpg)](https://www.hbtc.com/register/O2S8NS)                                            | hbtc               | [HBTC](https://www.hbtc.com/register/O2S8NS)                                            | 1   | [API](https://github.com/bhexopen/BHEX-OpenApi/tree/master/doc)                             |                                                                                                                             |                                                                              |
| [![hitbtc](https://user-images.githubusercontent.com/1294454/27766555-8eaec20e-5edc-11e7-9c5b-6dc69fc42f5e.jpg)](https://hitbtc.com/?ref_id=5a5d39a65d466)                                       | hitbtc             | [HitBTC](https://hitbtc.com/?ref_id=5a5d39a65d466)                                      | 2   | [API](https://api.hitbtc.com)                                                               |                                                                                                                             | [![CCXT Pro](https://img.shields.io/badge/CCXT-Pro-black)](https://ccxt.pro) |
| [![hollaex](https://user-images.githubusercontent.com/1294454/75841031-ca375180-5ddd-11ea-8417-b975674c23cb.jpg)](https://pro.hollaex.com/signup?affiliation_code=QSWA6G)                        | hollaex            | [HollaEx](https://pro.hollaex.com/signup?affiliation_code=QSWA6G)                       | 1   | [API](https://apidocs.hollaex.com)                                                          |                                                                                                                             |                                                                              |
| [![huobijp](https://user-images.githubusercontent.com/1294454/85734211-85755480-b705-11ea-8b35-0b7f1db33a2f.jpg)](https://www.huobi.co.jp/register/?invite_code=znnq3)                           | huobijp            | [Huobi Japan](https://www.huobi.co.jp/register/?invite_code=znnq3)                      | 1   | [API](https://api-doc.huobi.co.jp)                                                          |                                                                                                                             | [![CCXT Pro](https://img.shields.io/badge/CCXT-Pro-black)](https://ccxt.pro) |
| [![huobipro](https://user-images.githubusercontent.com/1294454/76137448-22748a80-604e-11ea-8069-6e389271911d.jpg)](https://www.huobi.com/en-us/topic/invited/?invite_code=rwrd3)                 | huobipro           | [Huobi Pro](https://www.huobi.com/en-us/topic/invited/?invite_code=rwrd3)               | 1   | [API](https://huobiapi.github.io/docs/spot/v1/cn/)                                          |                                                                                                                             | [![CCXT Pro](https://img.shields.io/badge/CCXT-Pro-black)](https://ccxt.pro) |
| [![ice3x](https://user-images.githubusercontent.com/51840849/87460809-1dd06c00-c616-11ea-98ad-7d5e1cb7fcdd.jpg)](https://ice3x.com?ref=14341802)                                                 | ice3x              | [ICE3X](https://ice3x.com?ref=14341802)                                                 | 1   | [API](https://ice3x.co.za/ice-cubed-bitcoin-exchange-api-documentation-1-june-2017)         |                                                                                                                             |                                                                              |
| [![idex](https://user-images.githubusercontent.com/51840849/94481303-2f222100-01e0-11eb-97dd-bc14c5943a86.jpg)](https://idex.io)                                                                 | idex               | [IDEX](https://idex.io)                                                                 | 2   | [API](https://docs.idex.io/)                                                                | [![CCXT Certified](https://img.shields.io/badge/CCXT-Certified-green.svg)](https://github.com/ccxt/ccxt/wiki/Certification) | [![CCXT Pro](https://img.shields.io/badge/CCXT-Pro-black)](https://ccxt.pro) |
| [![independentreserve](https://user-images.githubusercontent.com/51840849/87182090-1e9e9080-c2ec-11ea-8e49-563db9a38f37.jpg)](https://www.independentreserve.com)                                | independentreserve | [Independent Reserve](https://www.independentreserve.com)                               | *   | [API](https://www.independentreserve.com/API)                                               |                                                                                                                             |                                                                              |
| [![indodax](https://user-images.githubusercontent.com/51840849/87070508-9358c880-c221-11ea-8dc5-5391afbbb422.jpg)](https://indodax.com/ref/testbitcoincoid/1)                                    | indodax            | [INDODAX](https://indodax.com/ref/testbitcoincoid/1)                                    | 2.0 | [API](https://github.com/btcid/indodax-official-api-docs)                                   |                                                                                                                             |                                                                              |
| [![itbit](https://user-images.githubusercontent.com/1294454/27822159-66153620-60ad-11e7-89e7-005f6d7f3de0.jpg)](https://www.itbit.com)                                                           | itbit              | [itBit](https://www.itbit.com)                                                          | 1   | [API](https://api.itbit.com/docs)                                                           |                                                                                                                             |                                                                              |
| [![kraken](https://user-images.githubusercontent.com/51840849/76173629-fc67fb00-61b1-11ea-84fe-f2de582f58a3.jpg)](https://www.kraken.com)                                                        | kraken             | [Kraken](https://www.kraken.com)                                                        | 0   | [API](https://www.kraken.com/features/api)                                                  | [![CCXT Certified](https://img.shields.io/badge/CCXT-Certified-green.svg)](https://github.com/ccxt/ccxt/wiki/Certification) | [![CCXT Pro](https://img.shields.io/badge/CCXT-Pro-black)](https://ccxt.pro) |
| [![kucoin](https://user-images.githubusercontent.com/51840849/87295558-132aaf80-c50e-11ea-9801-a2fb0c57c799.jpg)](https://www.kucoin.com/?rcode=E5wkqe)                                          | kucoin             | [KuCoin](https://www.kucoin.com/?rcode=E5wkqe)                                          | 2   | [API](https://docs.kucoin.com)                                                              |                                                                                                                             | [![CCXT Pro](https://img.shields.io/badge/CCXT-Pro-black)](https://ccxt.pro) |
| [![kuna](https://user-images.githubusercontent.com/51840849/87153927-f0578b80-c2c0-11ea-84b6-74612568e9e1.jpg)](https://kuna.io?r=kunaid-gvfihe8az7o4)                                           | kuna               | [Kuna](https://kuna.io?r=kunaid-gvfihe8az7o4)                                           | 2   | [API](https://kuna.io/documents/api)                                                        |                                                                                                                             |                                                                              |
| [![lakebtc](https://user-images.githubusercontent.com/1294454/28074120-72b7c38a-6660-11e7-92d9-d9027502281d.jpg)](https://www.lakebtc.com)                                                       | lakebtc            | [LakeBTC](https://www.lakebtc.com)                                                      | 2   | [API](https://www.lakebtc.com/s/api_v2)                                                     |                                                                                                                             |                                                                              |
| [![latoken](https://user-images.githubusercontent.com/1294454/61511972-24c39f00-aa01-11e9-9f7c-471f1d6e5214.jpg)](https://latoken.com)                                                           | latoken            | [Latoken](https://latoken.com)                                                          | 1   | [API](https://api.latoken.com)                                                              |                                                                                                                             |                                                                              |
| [![lbank](https://user-images.githubusercontent.com/1294454/38063602-9605e28a-3302-11e8-81be-64b1e53c4cfb.jpg)](https://www.lbex.io/invite?icode=7QCY)                                           | lbank              | [LBank](https://www.lbex.io/invite?icode=7QCY)                                          | 1   | [API](https://github.com/LBank-exchange/lbank-official-api-docs)                            |                                                                                                                             |                                                                              |
| [![liquid](https://user-images.githubusercontent.com/1294454/45798859-1a872600-bcb4-11e8-8746-69291ce87b04.jpg)](https://www.liquid.com/sign-up/?affiliate=SbzC62lt30976)                        | liquid             | [Liquid](https://www.liquid.com/sign-up/?affiliate=SbzC62lt30976)                       | 2   | [API](https://developers.liquid.com)                                                        |                                                                                                                             |                                                                              |
| [![luno](https://user-images.githubusercontent.com/1294454/27766607-8c1a69d8-5ede-11e7-930c-540b5eb9be24.jpg)](https://www.luno.com/invite/44893A)                                               | luno               | [luno](https://www.luno.com/invite/44893A)                                              | 1   | [API](https://www.luno.com/en/api)                                                          |                                                                                                                             |                                                                              |
| [![lykke](https://user-images.githubusercontent.com/1294454/34487620-3139a7b0-efe6-11e7-90f5-e520cef74451.jpg)](https://www.lykke.com)                                                           | lykke              | [Lykke](https://www.lykke.com)                                                          | 1   | [API](https://hft-api.lykke.com/swagger/ui/)                                                |                                                                                                                             |                                                                              |
| [![mercado](https://user-images.githubusercontent.com/1294454/27837060-e7c58714-60ea-11e7-9192-f05e86adb83f.jpg)](https://www.mercadobitcoin.com.br)                                             | mercado            | [Mercado Bitcoin](https://www.mercadobitcoin.com.br)                                    | 3   | [API](https://www.mercadobitcoin.com.br/api-doc)                                            |                                                                                                                             |                                                                              |
| [![mixcoins](https://user-images.githubusercontent.com/51840849/87460810-1dd06c00-c616-11ea-9276-956f400d6ffa.jpg)](https://mixcoins.com)                                                        | mixcoins           | [MixCoins](https://mixcoins.com)                                                        | 1   | [API](https://mixcoins.com/help/api/)                                                       |                                                                                                                             |                                                                              |
| [![novadax](https://user-images.githubusercontent.com/1294454/92337550-2b085500-f0b3-11ea-98e7-5794fb07dd3b.jpg)](https://www.novadax.com.br/?s=ccxt)                                            | novadax            | [NovaDAX](https://www.novadax.com.br/?s=ccxt)                                           | 1   | [API](https://doc.novadax.com/pt-BR/)                                                       |                                                                                                                             |                                                                              |
| [![oceanex](https://user-images.githubusercontent.com/1294454/58385970-794e2d80-8001-11e9-889c-0567cd79b78e.jpg)](https://oceanex.pro/signup?referral=VE24QX)                                    | oceanex            | [OceanEx](https://oceanex.pro/signup?referral=VE24QX)                                   | 1   | [API](https://api.oceanex.pro/doc/v1)                                                       |                                                                                                                             |                                                                              |
| [![okcoin](https://user-images.githubusercontent.com/51840849/87295551-102fbf00-c50e-11ea-90a9-462eebba5829.jpg)](https://www.okcoin.com/account/register?flag=activity&channelId=600001513)     | okcoin             | [OKCoin](https://www.okcoin.com/account/register?flag=activity&channelId=600001513)     | 3   | [API](https://www.okcoin.com/docs/en/)                                                      |                                                                                                                             | [![CCXT Pro](https://img.shields.io/badge/CCXT-Pro-black)](https://ccxt.pro) |
| [![okex](https://user-images.githubusercontent.com/1294454/32552768-0d6dd3c6-c4a6-11e7-90f8-c043b64756a7.jpg)](https://www.okex.com/join/1888677)                                                | okex               | [OKEX](https://www.okex.com/join/1888677)                                               | 3   | [API](https://www.okex.com/docs/en/)                                                        |                                                                                                                             | [![CCXT Pro](https://img.shields.io/badge/CCXT-Pro-black)](https://ccxt.pro) |
| [![paymium](https://user-images.githubusercontent.com/51840849/87153930-f0f02200-c2c0-11ea-9c0a-40337375ae89.jpg)](https://www.paymium.com/page/sign-up?referral=eDAzPoRQFMvaAB8sf-qj)           | paymium            | [Paymium](https://www.paymium.com/page/sign-up?referral=eDAzPoRQFMvaAB8sf-qj)           | 1   | [API](https://github.com/Paymium/api-documentation)                                         |                                                                                                                             |                                                                              |
| [![phemex](https://user-images.githubusercontent.com/1294454/85225056-221eb600-b3d7-11ea-930d-564d2690e3f6.jpg)](https://phemex.com/register?referralCode=EDNVJ)                                 | phemex             | [Phemex](https://phemex.com/register?referralCode=EDNVJ)                                | 1   | [API](https://github.com/phemex/phemex-api-docs)                                            |                                                                                                                             | [![CCXT Pro](https://img.shields.io/badge/CCXT-Pro-black)](https://ccxt.pro) |
| [![poloniex](https://user-images.githubusercontent.com/1294454/27766817-e9456312-5ee6-11e7-9b3c-b628ca5626a5.jpg)](https://poloniex.com/signup?c=UBFZJRPJ)                                       | poloniex           | [Poloniex](https://poloniex.com/signup?c=UBFZJRPJ)                                      | *   | [API](https://docs.poloniex.com)                                                            |                                                                                                                             | [![CCXT Pro](https://img.shields.io/badge/CCXT-Pro-black)](https://ccxt.pro) |
| [![probit](https://user-images.githubusercontent.com/51840849/79268032-c4379480-7ea2-11ea-80b3-dd96bb29fd0d.jpg)](https://www.probit.com/r/34608773)                                             | probit             | [ProBit](https://www.probit.com/r/34608773)                                             | 1   | [API](https://docs-en.probit.com)                                                           |                                                                                                                             |                                                                              |
| [![qtrade](https://user-images.githubusercontent.com/51840849/80491487-74a99c00-896b-11ea-821e-d307e832f13e.jpg)](https://qtrade.io/?ref=BKOQWVFGRH2C)                                           | qtrade             | [qTrade](https://qtrade.io/?ref=BKOQWVFGRH2C)                                           | 1   | [API](https://qtrade-exchange.github.io/qtrade-docs)                                        |                                                                                                                             |                                                                              |
| [![rightbtc](https://user-images.githubusercontent.com/51840849/87182092-1f372700-c2ec-11ea-8f9e-01b4d3ff8941.jpg)](https://www.rightbtc.com)                                                    | rightbtc           | [RightBTC](https://www.rightbtc.com)                                                    | *   | [API](https://docs.rightbtc.com/api/)                                                       |                                                                                                                             |                                                                              |
| [![ripio](https://user-images.githubusercontent.com/1294454/94507548-a83d6a80-0218-11eb-9998-28b9cec54165.jpg)](https://exchange.ripio.com)                                                      | ripio              | [Ripio](https://exchange.ripio.com)                                                     | 1   | [API](https://exchange.ripio.com/en/api/)                                                   |                                                                                                                             | [![CCXT Pro](https://img.shields.io/badge/CCXT-Pro-black)](https://ccxt.pro) |
| [![southxchange](https://user-images.githubusercontent.com/1294454/27838912-4f94ec8a-60f6-11e7-9e5d-bbf9bd50a559.jpg)](https://www.southxchange.com)                                             | southxchange       | [SouthXchange](https://www.southxchange.com)                                            | *   | [API](https://www.southxchange.com/Home/Api)                                                |                                                                                                                             |                                                                              |
| [![stex](https://user-images.githubusercontent.com/1294454/69680782-03fd0b80-10bd-11ea-909e-7f603500e9cc.jpg)](https://app.stex.com?ref=36416021)                                                | stex               | [STEX](https://app.stex.com?ref=36416021)                                               | 3   | [API](https://help.stex.com/en/collections/1593608-api-v3-documentation)                    |                                                                                                                             |                                                                              |
| [![surbitcoin](https://user-images.githubusercontent.com/1294454/27991511-f0a50194-6481-11e7-99b5-8f02932424cc.jpg)](https://surbitcoin.com)                                                     | surbitcoin         | [SurBitcoin](https://surbitcoin.com)                                                    | 1   | [API](https://blinktrade.com/docs)                                                          |                                                                                                                             |                                                                              |
| [![therock](https://user-images.githubusercontent.com/1294454/27766869-75057fa2-5ee9-11e7-9a6f-13e641fa4707.jpg)](https://therocktrading.com)                                                    | therock            | [TheRockTrading](https://therocktrading.com)                                            | 1   | [API](https://api.therocktrading.com/doc/v1/index.html)                                     |                                                                                                                             |                                                                              |
| [![tidebit](https://user-images.githubusercontent.com/51840849/87460811-1e690280-c616-11ea-8652-69f187305add.jpg)](http://bit.ly/2IX0LrM)                                                        | tidebit            | [TideBit](http://bit.ly/2IX0LrM)                                                        | 2   | [API](https://www.tidebit.com/documents/api/guide)                                          |                                                                                                                             |                                                                              |
| [![tidex](https://user-images.githubusercontent.com/1294454/30781780-03149dc4-a12e-11e7-82bb-313b269d24d4.jpg)](https://tidex.com/exchange/?ref=57f5638d9cd7)                                    | tidex              | [Tidex](https://tidex.com/exchange/?ref=57f5638d9cd7)                                   | 3   | [API](https://tidex.com/exchange/public-api)                                                |                                                                                                                             |                                                                              |
| [![timex](https://user-images.githubusercontent.com/1294454/70423869-6839ab00-1a7f-11ea-8f94-13ae72c31115.jpg)](https://timex.io/?refcode=1x27vNkTbP1uwkCck)                                     | timex              | [TimeX](https://timex.io/?refcode=1x27vNkTbP1uwkCck)                                    | 1   | [API](https://docs.timex.io)                                                                |                                                                                                                             |                                                                              |
| [![upbit](https://user-images.githubusercontent.com/1294454/49245610-eeaabe00-f423-11e8-9cba-4b0aed794799.jpg)](https://upbit.com)                                                               | upbit              | [Upbit](https://upbit.com)                                                              | 1   | [API](https://docs.upbit.com/docs/%EC%9A%94%EC%B2%AD-%EC%88%98-%EC%A0%9C%ED%95%9C)          |                                                                                                                             | [![CCXT Pro](https://img.shields.io/badge/CCXT-Pro-black)](https://ccxt.pro) |
| [![vaultoro](https://user-images.githubusercontent.com/1294454/27766880-f205e870-5ee9-11e7-8fe2-0d5b15880752.jpg)](https://www.vaultoro.com)                                                     | vaultoro           | [Vaultoro](https://www.vaultoro.com)                                                    | 1   | [API](https://api.vaultoro.com)                                                             |                                                                                                                             |                                                                              |
| [![vbtc](https://user-images.githubusercontent.com/1294454/27991481-1f53d1d8-6481-11e7-884e-21d17e7939db.jpg)](https://vbtc.exchange)                                                            | vbtc               | [VBTC](https://vbtc.exchange)                                                           | 1   | [API](https://blinktrade.com/docs)                                                          |                                                                                                                             |                                                                              |
| [![vcc](https://user-images.githubusercontent.com/1294454/100545356-8427f500-326c-11eb-9539-7d338242d61b.jpg)](https://vcc.exchange?ref=l4xhrH)                                                  | vcc                | [VCC Exchange](https://vcc.exchange?ref=l4xhrH)                                         | 3   | [API](https://vcc.exchange/api)                                                             |                                                                                                                             |                                                                              |
| [![wavesexchange](https://user-images.githubusercontent.com/1294454/84547058-5fb27d80-ad0b-11ea-8711-78ac8b3c7f31.jpg)](https://waves.exchange)                                                  | wavesexchange      | [Waves.Exchange](https://waves.exchange)                                                | *   | [API](https://docs.waves.exchange)                                                          | [![CCXT Certified](https://img.shields.io/badge/CCXT-Certified-green.svg)](https://github.com/ccxt/ccxt/wiki/Certification) |                                                                              |
| [![whitebit](https://user-images.githubusercontent.com/1294454/66732963-8eb7dd00-ee66-11e9-849b-10d9282bb9e0.jpg)](https://whitebit.com/referral/d9bdf40e-28f2-4b52-b2f9-cd1415d82963)           | whitebit           | [WhiteBit](https://whitebit.com/referral/d9bdf40e-28f2-4b52-b2f9-cd1415d82963)          | 2   | [API](https://documenter.getpostman.com/view/7473075/Szzj8dgv?version=latest)               |                                                                                                                             |                                                                              |
| [![xbtce](https://user-images.githubusercontent.com/1294454/28059414-e235970c-662c-11e7-8c3a-08e31f78684b.jpg)](https://xbtce.com/?agent=XX97BTCXXXG687021000B)                                  | xbtce              | [xBTCe](https://xbtce.com/?agent=XX97BTCXXXG687021000B)                                 | 1   | [API](https://www.xbtce.com/tradeapi)                                                       |                                                                                                                             |                                                                              |
| [![xena](https://user-images.githubusercontent.com/51840849/87489843-bb469280-c64c-11ea-91aa-69c6326506af.jpg)](https://xena.exchange)                                                           | xena               | [Xena Exchange](https://xena.exchange)                                                  | *   | [API](https://support.xena.exchange/support/solutions/44000808700)                          | [![CCXT Certified](https://img.shields.io/badge/CCXT-Certified-green.svg)](https://github.com/ccxt/ccxt/wiki/Certification) |                                                                              |
| [![yobit](https://user-images.githubusercontent.com/1294454/27766910-cdcbfdae-5eea-11e7-9859-03fea873272d.jpg)](https://www.yobit.net)                                                           | yobit              | [YoBit](https://www.yobit.net)                                                          | 3   | [API](https://www.yobit.net/en/api/)                                                        |                                                                                                                             |                                                                              |
| [![zaif](https://user-images.githubusercontent.com/1294454/27766927-39ca2ada-5eeb-11e7-972f-1b4199518ca6.jpg)](https://zaif.jp)                                                                  | zaif               | [Zaif](https://zaif.jp)                                                                 | 1   | [API](https://techbureau-api-document.readthedocs.io/ja/latest/index.html)                  |                                                                                                                             |                                                                              |
| [![zb](https://user-images.githubusercontent.com/1294454/32859187-cd5214f0-ca5e-11e7-967d-96568e2e2bd1.jpg)](https://www.zb.com)                                                                 | zb                 | [ZB](https://www.zb.com)                                                                | 1   | [API](https://www.zb.com/i/developer)                                                       |                                                                                                                             |                                                                              |

The list above is updated frequently, new crypto markets, exchanges, bug fixes, and API endpoints are introduced on a regular basis. See the [Manual](https://github.com/ccxt/ccxt/wiki) for more details. If you can't find a cryptocurrency exchange in the list above and want it to be added, post a link to it by opening an issue here on GitHub or send us an email.

The library is under [MIT license](https://github.com/ccxt/ccxt/blob/master/LICENSE.txt), that means it's absolutely free for any developer to build commercial and opensource software on top of it, but use it at your own risk with no warranties, as is.

---

## Install

The easiest way to install the CCXT library is to use a package manager:

- [ccxt in **NPM**](https://www.npmjs.com/package/ccxt) (JavaScript / Node v7.6+)
- [ccxt in **PyPI**](https://pypi.python.org/pypi/ccxt) (Python 3.5.3+)
- [ccxt in **Packagist/Composer**](https://packagist.org/packages/ccxt/ccxt) (PHP 5.4+)

This library is shipped as an all-in-one module implementation with minimalistic dependencies and requirements:

- [`js/`](https://github.com/ccxt/ccxt/blob/master/js/) in JavaScript
- [`python/`](https://github.com/ccxt/ccxt/blob/master/python/) in Python (generated from JS)
- [`php/`](https://github.com/ccxt/ccxt/blob/master/php/) in PHP (generated from JS)

You can also clone it into your project directory from [ccxt GitHub repository](https://github.com/ccxt/ccxt):

```shell
git clone https://github.com/ccxt/ccxt.git
```

### JavaScript (NPM)

JavaScript version of CCXT works in both Node and web browsers. Requires ES6 and `async/await` syntax support (Node 7.6.0+). When compiling with Webpack and Babel, make sure it is [not excluded](https://github.com/ccxt/ccxt/issues/225#issuecomment-331905178) in your `babel-loader` config.

[ccxt in **NPM**](https://www.npmjs.com/package/ccxt)

```shell
npm install ccxt
```

```JavaScript
var ccxt = require ('ccxt')

console.log (ccxt.exchanges) // print all available exchanges
```

### JavaScript (for use with the `<script>` tag):

All-in-one browser bundle (dependencies included), served from a CDN of your choice:

* jsDelivr: https://cdn.jsdelivr.net/npm/ccxt@1.41.31/dist/ccxt.browser.js
* unpkg: https://unpkg.com/ccxt@1.41.31/dist/ccxt.browser.js

CDNs are not updated in real-time and may have delays. Defaulting to the most recent version without specifying the version number is not recommended. Please, keep in mind that we are not responsible for the correct operation of those CDN servers.

```HTML
<script type="text/javascript" src="https://cdn.jsdelivr.net/npm/ccxt@1.41.31/dist/ccxt.browser.js"></script>
```

Creates a global `ccxt` object:

```JavaScript
console.log (ccxt.exchanges) // print all available exchanges
```

### Python

[ccxt in **PyPI**](https://pypi.python.org/pypi/ccxt)

```shell
pip install ccxt
```

```Python
import ccxt
print(ccxt.exchanges) # print a list of all available exchange classes
```

The library supports concurrent asynchronous mode with asyncio and async/await in Python 3.5.3+

```Python
import ccxt.async_support as ccxt # link against the asynchronous version of ccxt
```

### PHP

[ccxt in PHP with **Packagist/Composer**](https://packagist.org/packages/ccxt/ccxt) (PHP 5.4+)

It requires common PHP modules:

- cURL
- mbstring (using UTF-8 is highly recommended)
- PCRE
- iconv
- gmp (this is a built-in extension as of PHP 7.2+)

```PHP
include "ccxt.php";
var_dump (\ccxt\Exchange::$exchanges); // print a list of all available exchange classes
```

<<<<<<< HEAD
The library supports concurrent asynchronous mode using tools from [RecoilPHP](https://github.com/recoilphp/recoil) and [ReactPHP](https://reactphp.org/)  in PHP 7.1+. Read the [Manual](https://github.com/ccxt/ccxt/wiki) for more details.
=======
The library supports concurrent asynchronous mode using tools from [RecoilPHP](https://github.com/recoilphp/recoil) and [ReactPHP](https://reactphp.org/) in PHP 7.1+. Read the [Manual](https://github.com/ccxt/ccxt/wiki) for more details.
>>>>>>> a1e92720

### Docker

You can get CCXT installed in a container along with all the supported languages and dependencies. This may be useful if you want to contribute to CCXT (e.g. run the build scripts and tests — please see the [Contributing](https://github.com/ccxt/ccxt/blob/master/CONTRIBUTING.md) document for the details on that).

Using `docker-compose` (in the cloned CCXT repository):

```shell
docker-compose run --rm ccxt
```

You don't need the Docker image if you're not going to develop CCXT. If you just want to use CCXT – just install it as a regular package into your project.

---

## Documentation

Read the [Manual](https://github.com/ccxt/ccxt/wiki) for more details.

## Usage

### Intro

The CCXT library consists of a public part and a private part. Anyone can use the public part immediately after installation. Public APIs provide unrestricted access to public information for all exchange markets without the need to register a user account or have an API key.

Public APIs include the following:

- market data
- instruments/trading pairs
- price feeds (exchange rates)
- order books
- trade history
- tickers
- OHLC(V) for charting
- other public endpoints

In order to trade with private APIs you need to obtain API keys from an exchange's website. It usually means signing up to the exchange and creating API keys for your account. Some exchanges require personal info or identification. Sometimes verification may be necessary as well. In this case you will need to register yourself, this library will not create accounts or API keys for you. Some exchanges expose API endpoints for registering an account, but most exchanges don't. You will have to sign up and create API keys on their websites.

Private APIs allow the following:

- manage personal account info
- query account balances
- trade by making market and limit orders
- deposit and withdraw fiat and crypto funds
- query personal orders
- get ledger history
- transfer funds between accounts
- use merchant services

This library implements full public and private REST APIs for all exchanges. WebSocket and FIX implementations in JavaScript, PHP, Python are available in [CCXT Pro](https://ccxt.pro), which is a professional addon to CCXT with support for WebSocket streams.

The CCXT library supports both camelcase notation (preferred in JavaScript) and underscore notation (preferred in Python and PHP), therefore all methods can be called in either notation or coding style in any language.

```JavaScript
// both of these notations work in JavaScript/Python/PHP
exchange.methodName ()  // camelcase pseudocode
exchange.method_name () // underscore pseudocode
```

Read the [Manual](https://github.com/ccxt/ccxt/wiki) for more details.

### JavaScript

```JavaScript
'use strict';
const ccxt = require ('ccxt');

(async function () {
    let kraken    = new ccxt.kraken ()
    let bitfinex  = new ccxt.bitfinex ({ verbose: true })
    let huobipro  = new ccxt.huobipro ()
    let okcoinusd = new ccxt.okcoinusd ({
        apiKey: 'YOUR_PUBLIC_API_KEY',
        secret: 'YOUR_SECRET_PRIVATE_KEY',
    })

    const exchangeId = 'binance'
        , exchangeClass = ccxt[exchangeId]
        , exchange = new exchangeClass ({
            'apiKey': 'YOUR_API_KEY',
            'secret': 'YOUR_SECRET',
            'timeout': 30000,
            'enableRateLimit': true,
        })

    console.log (kraken.id,    await kraken.loadMarkets ())
    console.log (bitfinex.id,  await bitfinex.loadMarkets  ())
    console.log (huobipro.id,  await huobipro.loadMarkets ())

    console.log (kraken.id,    await kraken.fetchOrderBook (kraken.symbols[0]))
    console.log (bitfinex.id,  await bitfinex.fetchTicker ('BTC/USD'))
    console.log (huobipro.id,  await huobipro.fetchTrades ('ETH/USDT'))

    console.log (okcoinusd.id, await okcoinusd.fetchBalance ())

    // sell 1 BTC/USD for market price, sell a bitcoin for dollars immediately
    console.log (okcoinusd.id, await okcoinusd.createMarketSellOrder ('BTC/USD', 1))

    // buy 1 BTC/USD for $2500, you pay $2500 and receive ฿1 when the order is closed
    console.log (okcoinusd.id, await okcoinusd.createLimitBuyOrder ('BTC/USD', 1, 2500.00))

    // pass/redefine custom exchange-specific order params: type, amount, price or whatever
    // use a custom order type
    bitfinex.createLimitSellOrder ('BTC/USD', 1, 10, { 'type': 'trailing-stop' })

}) ();
```

### Python

```Python
# coding=utf-8

import ccxt

hitbtc   = ccxt.hitbtc({'verbose': True})
bitmex   = ccxt.bitmex()
huobipro = ccxt.huobipro()
exmo     = ccxt.exmo({
    'apiKey': 'YOUR_PUBLIC_API_KEY',
    'secret': 'YOUR_SECRET_PRIVATE_KEY',
})
kraken = ccxt.kraken({
    'apiKey': 'YOUR_PUBLIC_API_KEY',
    'secret': 'YOUR_SECRET_PRIVATE_KEY',
})

exchange_id = 'binance'
exchange_class = getattr(ccxt, exchange_id)
exchange = exchange_class({
    'apiKey': 'YOUR_API_KEY',
    'secret': 'YOUR_SECRET',
    'timeout': 30000,
    'enableRateLimit': True,
})

hitbtc_markets = hitbtc.load_markets()

print(hitbtc.id, hitbtc_markets)
print(bitmex.id, bitmex.load_markets())
print(huobipro.id, huobipro.load_markets())

print(hitbtc.fetch_order_book(hitbtc.symbols[0]))
print(bitmex.fetch_ticker('BTC/USD'))
print(huobipro.fetch_trades('LTC/USDT'))

print(exmo.fetch_balance())

# sell one ฿ for market price and receive $ right now
print(exmo.id, exmo.create_market_sell_order('BTC/USD', 1))

# limit buy BTC/EUR, you pay €2500 and receive ฿1  when the order is closed
print(exmo.id, exmo.create_limit_buy_order('BTC/EUR', 1, 2500.00))

# pass/redefine custom exchange-specific order params: type, amount, price, flags, etc...
kraken.create_market_buy_order('BTC/USD', 1, {'trading_agreement': 'agree'})
```

### PHP

```PHP
include 'ccxt.php';

$poloniex = new \ccxt\poloniex ();
$bittrex  = new \ccxt\bittrex  (array ('verbose' => true));
$quoinex  = new \ccxt\quoinex   ();
$zaif     = new \ccxt\zaif     (array (
    'apiKey' => 'YOUR_PUBLIC_API_KEY',
    'secret' => 'YOUR_SECRET_PRIVATE_KEY',
));
$hitbtc   = new \ccxt\hitbtc   (array (
    'apiKey' => 'YOUR_PUBLIC_API_KEY',
    'secret' => 'YOUR_SECRET_PRIVATE_KEY',
));

$exchange_id = 'binance';
$exchange_class = "\\ccxt\\$exchange_id";
$exchange = new $exchange_class (array (
    'apiKey' => 'YOUR_API_KEY',
    'secret' => 'YOUR_SECRET',
    'timeout' => 30000,
    'enableRateLimit' => true,
));

$poloniex_markets = $poloniex->load_markets ();

var_dump ($poloniex_markets);
var_dump ($bittrex->load_markets ());
var_dump ($quoinex->load_markets ());

var_dump ($poloniex->fetch_order_book ($poloniex->symbols[0]));
var_dump ($bittrex->fetch_trades ('BTC/USD'));
var_dump ($quoinex->fetch_ticker ('ETH/EUR'));
var_dump ($zaif->fetch_ticker ('BTC/JPY'));

var_dump ($zaif->fetch_balance ());

// sell 1 BTC/JPY for market price, you pay ¥ and receive ฿ immediately
var_dump ($zaif->id, $zaif->create_market_sell_order ('BTC/JPY', 1));

// buy BTC/JPY, you receive ฿1 for ¥285000 when the order closes
var_dump ($zaif->id, $zaif->create_limit_buy_order ('BTC/JPY', 1, 285000));

// set a custom user-defined id to your order
$hitbtc->create_order ('BTC/USD', 'limit', 'buy', 1, 3000, array ('clientOrderId' => '123'));
```

## Contributing

Please read the [CONTRIBUTING](https://github.com/ccxt/ccxt/blob/master/CONTRIBUTING.md) document before making changes that you would like adopted in the code. Also, read the [Manual](https://github.com/ccxt/ccxt/wiki) for more details.

## Support Developer Team

We are investing a significant amount of time into the development of this library. If CCXT made your life easier and you want to help us improve it further, or if you want to speed up development of new features and exchanges, please support us with a tip. We appreciate all contributions!

### Sponsors

Support this project by becoming a sponsor. Your logo will show up here with a link to your website.

[[Become a sponsor](https://opencollective.com/ccxt#sponsor)]

<a href="https://opencollective.com/ccxt/tiers/sponsor/0/website" target="_blank"><img src="https://opencollective.com/ccxt/tiers/sponsor/0/avatar.svg"></a>
<a href="https://opencollective.com/ccxt/tiers/sponsor/1/website" target="_blank"><img src="https://opencollective.com/ccxt/tiers/sponsor/1/avatar.svg"></a>
<a href="https://opencollective.com/ccxt/tiers/sponsor/2/website" target="_blank"><img src="https://opencollective.com/ccxt/tiers/sponsor/2/avatar.svg"></a>
<a href="https://opencollective.com/ccxt/tiers/sponsor/3/website" target="_blank"><img src="https://opencollective.com/ccxt/tiers/sponsor/3/avatar.svg"></a>
<a href="https://opencollective.com/ccxt/tiers/sponsor/4/website" target="_blank"><img src="https://opencollective.com/ccxt/tiers/sponsor/4/avatar.svg"></a>
<a href="https://opencollective.com/ccxt/tiers/sponsor/5/website" target="_blank"><img src="https://opencollective.com/ccxt/tiers/sponsor/5/avatar.svg"></a>
<a href="https://opencollective.com/ccxt/tiers/sponsor/6/website" target="_blank"><img src="https://opencollective.com/ccxt/tiers/sponsor/6/avatar.svg"></a>
<a href="https://opencollective.com/ccxt/tiers/sponsor/7/website" target="_blank"><img src="https://opencollective.com/ccxt/tiers/sponsor/7/avatar.svg"></a>
<a href="https://opencollective.com/ccxt/tiers/sponsor/8/website" target="_blank"><img src="https://opencollective.com/ccxt/tiers/sponsor/8/avatar.svg"></a>
<a href="https://opencollective.com/ccxt/tiers/sponsor/9/website" target="_blank"><img src="https://opencollective.com/ccxt/tiers/sponsor/9/avatar.svg"></a>

### Supporters

Support this project by becoming a supporter. Your avatar will show up here with a link to your website.

[[Become a supporter](https://opencollective.com/ccxt#supporter)]

<a href="https://opencollective.com/ccxt/tiers/supporter/0/website" target="_blank"><img src="https://opencollective.com/ccxt/tiers/supporter/0/avatar.svg"></a>
<a href="https://opencollective.com/ccxt/tiers/supporter/1/website" target="_blank"><img src="https://opencollective.com/ccxt/tiers/supporter/1/avatar.svg"></a>
<a href="https://opencollective.com/ccxt/tiers/supporter/2/website" target="_blank"><img src="https://opencollective.com/ccxt/tiers/supporter/2/avatar.svg"></a>
<a href="https://opencollective.com/ccxt/tiers/supporter/3/website" target="_blank"><img src="https://opencollective.com/ccxt/tiers/supporter/3/avatar.svg"></a>
<a href="https://opencollective.com/ccxt/tiers/supporter/4/website" target="_blank"><img src="https://opencollective.com/ccxt/tiers/supporter/4/avatar.svg"></a>
<a href="https://opencollective.com/ccxt/tiers/supporter/5/website" target="_blank"><img src="https://opencollective.com/ccxt/tiers/supporter/5/avatar.svg"></a>
<a href="https://opencollective.com/ccxt/tiers/supporter/6/website" target="_blank"><img src="https://opencollective.com/ccxt/tiers/supporter/6/avatar.svg"></a>
<a href="https://opencollective.com/ccxt/tiers/supporter/7/website" target="_blank"><img src="https://opencollective.com/ccxt/tiers/supporter/7/avatar.svg"></a>
<a href="https://opencollective.com/ccxt/tiers/supporter/8/website" target="_blank"><img src="https://opencollective.com/ccxt/tiers/supporter/8/avatar.svg"></a>
<a href="https://opencollective.com/ccxt/tiers/supporter/9/website" target="_blank"><img src="https://opencollective.com/ccxt/tiers/supporter/9/avatar.svg"></a>

### Backers

Thank you to all our backers! [[Become a backer](https://opencollective.com/ccxt#backer)]

<a href="https://opencollective.com/ccxt#backers" target="_blank"><img src="https://opencollective.com/ccxt/tiers/backer.svg?width=890"></a>

Thank you!

## Social

- [Follow us on Twitter](https://twitter.com/ccxt_official)
- [Read our blog on Medium](https://medium.com/@ccxt)
- <sub><sub>[![Discord](https://img.shields.io/discord/690203284119617602?logo=discord&logoColor=white)](https://discord.gg/dhzSKYU)</sub></sub>

## Contact Us

For business inquiries: info@ccxt.trade<|MERGE_RESOLUTION|>--- conflicted
+++ resolved
@@ -279,11 +279,7 @@
 var_dump (\ccxt\Exchange::$exchanges); // print a list of all available exchange classes
 ```
 
-<<<<<<< HEAD
-The library supports concurrent asynchronous mode using tools from [RecoilPHP](https://github.com/recoilphp/recoil) and [ReactPHP](https://reactphp.org/)  in PHP 7.1+. Read the [Manual](https://github.com/ccxt/ccxt/wiki) for more details.
-=======
 The library supports concurrent asynchronous mode using tools from [RecoilPHP](https://github.com/recoilphp/recoil) and [ReactPHP](https://reactphp.org/) in PHP 7.1+. Read the [Manual](https://github.com/ccxt/ccxt/wiki) for more details.
->>>>>>> a1e92720
 
 ### Docker
 
