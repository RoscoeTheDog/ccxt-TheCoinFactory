--- conflicted
+++ resolved
@@ -2,40 +2,6 @@
 // Usage: npm run transpile
 // ---------------------------------------------------------------------------
 
-<<<<<<< HEAD
-"use strict";
-
-const fs = require ('fs')
-    , { promisify } = require("util")
-    , log = require ('ololog').unlimited
-    , _ = require ('ansicolor').nice
-    , errors = require ('../js/base/errors.js')
-    , functions = require ('../js/base/functions.js')
-    , { fork } = require ('child_process')
-    , os = require ('os')
-    , {
-        capitalize,
-        unCamelCase,
-        precisionConstants,
-        safeString,
-} = functions
-    , { basename } = require ('path')
-    , {
-        createFolderRecursively,
-        replaceInFile,
-        overwriteFile,
-    } = require ('./fs.js')
-    , { Piscina } = require('piscina')
-    , path = require ('path')
-    , baseExchangeJsFile = './js/base/Exchange.js'
-    , Exchange = require ('.' + baseExchangeJsFile)
-    , tsFilename = './ccxt.d.ts'
-    , pythonCodingUtf8 = '# -*- coding: utf-8 -*-'
-
-const astTranspiler = require ('ast-transpiler');
-
-const exchangeIds = require("../exchanges.json").ids;
-=======
 import fs from 'fs'
 import log from 'ololog'
 import ansi from 'ansicolor'
@@ -70,7 +36,6 @@
         __dirname = __dirname.substring(1)
     }
 }
->>>>>>> a55fbfeb
 class Transpiler {
 
     getCommonRegexes () {
@@ -310,7 +275,6 @@
             [ /([^\s]+)\s+\!\=\=?\s+undefined/g, '$1 is not None' ],
             [ /(.+?)\s+\=\=\=?\s+undefined/g, '$1 is None' ],
             [ /(.+?)\s+\!\=\=?\s+undefined/g, '$1 is not None' ],
-            // [ /\(((.*?), |)\.\.\. (.*?)\)/g, '($1*$3)' ], // this line transpiles variable arguments lile ` myMethod (arg1, arg2, ... arg3) ` to `def methodName(arg1, arg2, *arg3)`
             //
             // too broad, have to rewrite these cause they don't work
             //
@@ -1137,7 +1101,7 @@
         let phpBody = this.regexAll (js, phpRegexes.concat (phpVariablesRegexes).concat (variablePropertiesRegexes))
         // indent async php
         if (async && js.indexOf (' await ') > -1) {
-            const closure = variables && variables.length ? 'use (' + variables.map (x => '$' + x).join (', ') + ')': '';
+            const closure = variables.length ? 'use (' + variables.map (x => '$' + x).join (', ') + ')': '';
             phpBody = '        return Async\\async(function () ' + closure + ' {\n    ' +  phpBody.replace (/\n/g, '\n    ') + '\n        }) ();'
         }
 
@@ -1165,10 +1129,10 @@
 
     //-----------------------------------------------------------------------------
 
-    transpilePythonAsyncToSync (asyncFilePath, syncFilePath) {
-
-        const async = asyncFilePath
-        const sync = syncFilePath
+    transpilePythonAsyncToSync () {
+
+        const async = './python/ccxt/test/test_async.py'
+        const sync = './python/ccxt/test/test_sync.py'
         log.magenta ('Transpiling ' + async .yellow + ' → ' + sync.yellow)
         const fileContents = fs.readFileSync (async, 'utf8')
         let lines = fileContents.split ("\n")
@@ -1183,8 +1147,6 @@
                         .replace ('await asyncio.sleep', 'time.sleep')
                         .replace ('async ', '')
                         .replace ('await ', ''))
-                        .replace ('asyncio.gather\(\*', '(') //needed for test_async -> test_sync
-                        .replace ('asyncio.run', '') //needed for test_async -> test_sync
             })
 
         // lines.forEach (line => log (line))
@@ -1203,18 +1165,16 @@
         newContents = deleteFunction ('test_tickers_async', newContents)
         newContents = deleteFunction ('test_l2_order_books_async', newContents)
 
-        if (fs.existsSync (sync)) {
-            fs.truncateSync (sync)
-        }
+        fs.truncateSync (sync)
         fs.writeFileSync (sync, newContents)
     }
 
     //-----------------------------------------------------------------------------
 
-    transpilePhpAsyncToSync (asyncFilePath, syncFilePath) {
-
-        const async = asyncFilePath
-        const sync = syncFilePath
+    transpilePhpAsyncToSync () {
+
+        const async = './php/test/test_async.php'
+        const sync = './php/test/test_sync.php'
         log.magenta ('Transpiling ' + async .yellow + ' → ' + sync.yellow)
         const fileContents = fs.readFileSync (async, 'utf8')
         const syncBody = this.transpileAsyncPHPToSyncPHP (fileContents)
@@ -1222,14 +1182,11 @@
         const phpTestRegexes = [
             [ /Async\\coroutine\(\$main\)/, '\$main()' ],
             [ /ccxt\\\\async/, 'ccxt' ],
-            [ /ccxt\\\\async/, 'ccxt' ],
         ]
 
         const newContents = this.regexAll (syncBody, this.getPHPSyncRegexes ().concat (phpTestRegexes));
 
-        if (fs.existsSync (sync)) {
-            fs.truncateSync (sync)
-        }
+        fs.truncateSync (sync)
         fs.writeFileSync (sync, newContents)
     }
 
@@ -1684,15 +1641,9 @@
     //-----------------------------------------------------------------------------
 
     transpileDateTimeTests () {
-<<<<<<< HEAD
-        const jsFile = './js/test/base/functions/test.datetime.js'
-        const pyFile = './python/ccxt/test/test_base_functions_datetime.py'
-        const phpFile = './php/test/test_base_functions_datetime.php'
-=======
         const jsFile = './ts/src/test/base/functions/test.datetime.ts'
         const pyFile = './python/ccxt/test/test_exchange_datetime_functions.py'
         const phpFile = './php/test/test_exchange_datetime_functions.php'
->>>>>>> a55fbfeb
 
         log.magenta ('Transpiling from', jsFile.yellow)
 
@@ -1733,15 +1684,9 @@
 
     transpilePrecisionTests () {
 
-<<<<<<< HEAD
-        const jsFile = './js/test/base/functions/test.number.js'
-        const pyFile = './python/ccxt/test/test_base_functions_number.py'
-        const phpFile = './php/test/test_base_functions_number.php'
-=======
         const jsFile = './ts/src/test/base/functions/test.number.ts'
         const pyFile = './python/ccxt/test/test_decimal_to_precision.py'
         const phpFile = './php/test/decimal_to_precision.php'
->>>>>>> a55fbfeb
 
         log.magenta ('Transpiling from', jsFile.yellow)
 
@@ -1813,15 +1758,9 @@
     //-------------------------------------------------------------------------
 
     transpileCryptoTests () {
-<<<<<<< HEAD
-        const jsFile = './js/test/base/functions/test.crypto.js'
-        const pyFile = './python/ccxt/test/test_base_functions_crypto.py'
-        const phpFile = './php/test/test_base_functions_crypto.php'
-=======
         const jsFile = './ts/src/test/base/functions/test.crypto.ts' // using ts version to avoid formatting issues
         const pyFile = './python/ccxt/test/test_crypto.py'
         const phpFile = './php/test/test_crypto.php'
->>>>>>> a55fbfeb
 
         log.magenta ('Transpiling from', jsFile.yellow)
         let js = fs.readFileSync (jsFile).toString ()
@@ -1897,72 +1836,6 @@
 
     // ============================================================================
 
-<<<<<<< HEAD
-    async readFilesAsync(files) {
-        const promiseReadFile = promisify(fs.readFile);
-        const fileArray = await Promise.all(files.map(file => promiseReadFile(file)));
-        return fileArray.map( file => file.toString() );
-    }
-
-    // ============================================================================
-
-    transpileExchangeTests () {
-
-        this.transpileMainTests ({
-            'jsFile': './js/test/test.js',
-            'pyFileAsync': './python/ccxt/test/test_async.py',
-            'phpFileAsync': './php/test/test_async.php',
-            'pyFileSync': './python/ccxt/test/test_sync.py',
-            'phpFileSync': './php/test/test_sync.php',
-        });
-
-        const baseFolders = {
-            js: './js/test/Exchange/',
-            py: './python/ccxt/test/',
-            php: './php/test/',
-        };
-
-        const JsFilesToTranspile = [];
-        // iterate through all test files
-        const allJsExamplesFiles = fs.readdirSync (baseFolders.js);
-        for (const filenameWithExt of allJsExamplesFiles) {
-            // remove `.js` extension
-            const filenameWithoutExt = filenameWithExt.substring (0, filenameWithExt.length - 3);
-            // skiped files
-            if (
-                // test.throttle (for now)
-                (filenameWithoutExt === 'test.throttle')
-            ) {
-                continue;
-            }
-            JsFilesToTranspile.push (filenameWithoutExt);
-        }
-        // transpile all collected files
-        const tests = [];
-        for (const originalJsFileName of JsFilesToTranspile) {
-            const unCamelCasedFileName = unCamelCase (originalJsFileName).replace (/\./g, '_');
-            const prefix = ''; //'transpiled_';
-            const test = {
-                jsFile: baseFolders.js + originalJsFileName + '.js',
-                pyFile: baseFolders.py + prefix + unCamelCasedFileName + '.py',
-                phpFile: baseFolders.php + prefix + unCamelCasedFileName + '.php',
-                pyFileAsync: baseFolders.py + prefix + unCamelCasedFileName + '_async.py',
-                phpFileAsync: baseFolders.php + prefix + unCamelCasedFileName + '_async.php',
-            };
-            tests.push(test);
-        }
-        this.transpileTest (tests);
-    }
-
-    transpileMainTests (files) {
-        log.magenta ('Transpiling from', files.jsFile.yellow)
-        let js = fs.readFileSync (files.jsFile).toString ()
-
-        js = this.regexAll (js, [
-            [ /\'use strict\';?\s+/g, '' ],
-            [ /[^\n]+require[^\n]+\n/g, '' ],
-           // [ /module.exports\s+=\s+[^;]+;/g, '' ],
-=======
     transpileExchangeTests () {
         const tests = [
             {
@@ -2026,179 +1899,31 @@
             [ /\'use strict\';?\s+/g, '' ],
             [ /[^\n]+from[^\n]+\n/g, '' ],
             [ /export default\s+[^\n]+;*\n*/g, '' ],
->>>>>>> a55fbfeb
         ])
 
-        const commentStartLine = '***** AUTO-TRANSPILER-START *****';
-        const commentEndLine = '***** AUTO-TRANSPILER-END *****';
-
-        const mainContent = js.split (commentStartLine)[1].split (commentEndLine)[0];
-        let { python2, python3, php, phpAsync, className, baseClass } = this.transpileClass (mainContent);
-
-        // ########### PYTHON ###########
-        python3 = python3.
-            // remove async ccxt import
-            replace (/from ccxt\.async_support(.*)/g, '').
-            // add one more newline before function
-            replace (/^(async def|def) (\w)/gs, '\n$1 $2')
-        const existinPythonBody = fs.readFileSync (files.pyFileAsync).toString ();
-        let newPython = existinPythonBody.split(commentStartLine)[0] + commentStartLine + '\n' + python3 + '\n# ' + commentEndLine + existinPythonBody.split(commentEndLine)[1];
-        overwriteFile (files.pyFileAsync, newPython);
-        this.transpilePythonAsyncToSync (files.pyFileAsync, files.pyFileSync);
-        // remove 4 extra newlines
-        let existingPythonWN = fs.readFileSync (files.pyFileSync).toString ();
-        existingPythonWN = existingPythonWN.replace (/(\n){4}/g, '\n\n');
-        overwriteFile (files.pyFileSync, newPython);
-
-        
-        // ########### PHP ###########
-        phpAsync = phpAsync.replace (/\<\?php(.*?)namespace ccxt\\async;/sg, '');
-        const existinPhpBody = fs.readFileSync (files.phpFileAsync).toString ();
-        const phpReform = (cont) =>
-            existinPhpBody.split(commentStartLine)[0] + commentStartLine + '\n' + cont + '\n' + '// ' + commentEndLine + existinPhpBody.split(commentEndLine)[1];
-        const bodyPhpAsync = phpReform (phpAsync);
-        overwriteFile (files.phpFileAsync, bodyPhpAsync);
-        //doesnt work: this.transpilePhpAsyncToSync (files.phpFileAsync, files.phpFileSync);
-        const phpRemovedStart = php.replace (/\<\?php(.*?)(?:namespace ccxt)/gs, '');
-        let bodyPhpSync = phpReform (phpRemovedStart); 
-        bodyPhpSync = bodyPhpSync.replace (/ccxt(\\)+async/g, 'ccxt');
-        overwriteFile (files.phpFileSync, bodyPhpSync);
-    }
-
-    // ============================================================================
-
-    async transpileTest (tests) {
-        const parser = {
-            'LINES_BETWEEN_FILE_MEMBERS': 2
-        }
-        const fileConfig = [
-            {
-                language: "php",
-                async: true
-            },
-            {
-                language: "php",
-                async: false
-            },
-            {
-                language: "python",
-                async: false
-            },
-            {
-                language: "python",
-                async: true
-            },
-        ]
-        const parserConfig = {
-            'verbose': false,
-            'python':{
-                'uncamelcaseIdentifiers': true,
-                'parser': parser
-            },
-            'php':{
-                'uncamelcaseIdentifiers': true,
-                'parser': parser
-            }
-        };
-
-        let allFiles = await this.readFilesAsync (tests.map(t => t.jsFile));
-
-        // apply regex to every file
-        allFiles = allFiles.map( file => this.regexAll (file, [
-            [ /\'use strict\';?\s+/g, '' ],
-        ]));
-
-        // create worker config
-        const workerConfigArray = allFiles.map( file => {
-            return {
-                content: file,
-                config: fileConfig
-            }
-        });
-
-        // create worker
-        const piscina = new Piscina({
-            filename: path.resolve(__dirname, './ast-transpiler-worker.js')
-        });
-
-        const chunkSize = 10;
-        const promises = [];
-        const now = Date.now();
-        for (let i = 0; i < workerConfigArray.length; i += chunkSize) {
-            const chunk = workerConfigArray.slice(i, i + chunkSize);
-            promises.push(piscina.run({transpilerConfig:parserConfig, filesConfig:chunk}));
-        }
-        const workerResult = await Promise.all(promises);
-        const elapsed = Date.now() - now;
-        log.green ('[ast-transpiler] Transpiled', tests.length, 'tests in', elapsed, 'ms');
-        const flatResult = workerResult.flat();
-        const replaceAsert = (str) => str.replace (/assert\((.*)\)(?!$)/g, 'assert $1');
-    
-        for (let i = 0; i < flatResult.length; i++) {
-            const result = flatResult[i];
-            const test = tests[i];
-            const phpAsync = result[0].content;
-            const phpSync = result[1].content;
-            const pythonSync = replaceAsert (result[2].content);
-            const pythonAsync = replaceAsert (result[3].content);
-
-            const imports = result[0].imports;
-            // const exports = result[0].exports;
-
-            const usesPrecise = imports.find(x => x.name.includes('Precise'));
-            const requiredSubTests  = imports.filter(x => x.name.includes('test')).map(x => x.name);
-
-            let pythonHeader = []
-            let phpHeaderSync = []
-            let phpHeaderAsync = []
-
-            if (pythonAsync.indexOf ('numbers.') >= 0) {
-                pythonHeader.push ('import numbers  # noqa E402')
-            }
-            if (usesPrecise) {
-                pythonHeader.push ('from ccxt.base.precise import Precise  # noqa E402')
-                //phpHeader.push ('use \\ccxt\\Precise;')
-            }
-
-            for (const subTestName of requiredSubTests) {
-                const snake_case = unCamelCase(subTestName);
-                // python
-                if (subTestName.includes ('SharedMethods')) {
-                    // pythonHeader.push (`from . import test_shared_methods  # noqa E402`)
-                    pythonHeader.push (`import test_shared_methods  # noqa E402`)
-                } else {
-                    pythonHeader.push (`import ${snake_case}  # noqa E402`)
-                }
-                // php
-                phpHeaderSync.push (`include_once __DIR__ . '/${snake_case}.php';`)
-                phpHeaderAsync.push (`include_once __DIR__ . '/${snake_case}_async.php';`)
-            }
-
-            if (pythonHeader.length > 0) {
-                pythonHeader.unshift ('')
-                pythonHeader.push ('', '')
-            }
-            const pythonPreamble = pythonCodingUtf8 + '\n\n' + pythonHeader.join ('\n') + '\n';
-            const phpPreamble = this.getPHPPreamble (false)
-            let phpPreambleSync = phpPreamble + phpHeaderSync.join ('\n') + "\n\n";
-            let phpPreambleAsync = phpPreamble + phpHeaderAsync.join ('\n') + "\n\n";
-            phpPreambleSync = phpPreambleSync.replace (/namespace ccxt;/, 'namespace ccxt;\nuse \\ccxt\\Precise;');
-            phpPreambleAsync = phpPreambleAsync.replace (/namespace ccxt;/, 'namespace ccxt;\nuse \\ccxt\\Precise;\nuse React\\\Async;\nuse React\\\Promise;');
-
-            const finalPhpContentAsync = phpPreambleAsync + phpAsync;
-            const finalPhpContentSync = phpPreambleSync + phpSync;
-            const finalPyContentAsync = pythonPreamble + pythonAsync;
-            const finalPyContentSync = pythonPreamble + pythonSync;
-
-            log.magenta ('→', test.pyFileAsync.yellow)
-            overwriteFile (test.pyFileAsync, finalPyContentAsync)
-            log.magenta ('→', test.phpFileAsync.yellow)
-            overwriteFile (test.phpFileAsync, finalPhpContentAsync)
-            log.magenta ('→', test.phpFile.yellow)
-            overwriteFile (test.phpFile, finalPhpContentSync)
-            log.magenta ('→', test.pyFile.yellow)
-            overwriteFile (test.pyFile, finalPyContentSync)
-        }
+        let { python3Body, phpBody } = this.transpileJavaScriptToPythonAndPHP ({ js, removeEmptyLines: false })
+
+        let pythonHeader = []
+
+        if (python3Body.indexOf ('numbers.') >= 0) {
+            pythonHeader.push ('import numbers  # noqa E402')
+        }
+
+        if (pythonHeader.length > 0) {
+            pythonHeader.unshift ('')
+            pythonHeader.push ('', '')
+        }
+
+        pythonHeader = pythonCodingUtf8 + '\n\n' + pythonHeader.join ('\n')
+
+        const python = pythonHeader + python3Body
+        const php = this.getPHPPreamble (false) + phpBody
+
+        log.magenta ('→', test.pyFile.yellow)
+        log.magenta ('→', test.phpFile.yellow)
+
+        overwriteFile (test.pyFile, python)
+        overwriteFile (test.phpFile, php)
     }
 
     // ============================================================================
@@ -2309,6 +2034,10 @@
 
         this.transpileTests ()
 
+        this.transpilePythonAsyncToSync ()
+
+        this.transpilePhpAsyncToSync ()
+
         this.transpilePhpBaseClassMethods ()
 
         this.addGeneratedHeaderToJs ('./js/')
