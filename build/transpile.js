--- conflicted
+++ resolved
@@ -962,43 +962,7 @@
 
         try {
 
-<<<<<<< HEAD
             const { python2Folder, python3Folder, phpFolder, asyncPhpFolder } = options
-            const path = jsFolder + filename
-            const contents = fs.readFileSync (path, 'utf8')
-
-            // function getMethodNames (object) {
-            //     let functions = []
-            //     let o = object
-            //     do {
-            //         functions = functions.concat (Object.getOwnPropertyNames (o))
-            //     } while (o = Object.getPrototypeOf (o))
-            //     return unique (functions.filter (f => (typeof object[f] === 'function')))
-            // }
-            // const exchangeClass = require ('.' + path)
-            // const exchange = new exchangeClass ()
-            // const methodNames = getMethodNames (exchange)
-            // const { python2, python3, php, className, baseClass } =
-            //     this.transpileDerivedExchangeClass (contents, methodNames)
-
-            const { python2, python3, php, asyncPhp, className, baseClass } =
-                this.transpileDerivedExchangeClass (contents)
-
-            log.cyan ('Transpiling from', filename.yellow)
-
-            ;[
-                [ python2Folder, filename.replace ('.js', '.py'), python2 ],
-                [ python3Folder, filename.replace ('.js', '.py'), python3 ],
-                [ phpFolder, filename.replace ('.js', '.php'), php ],
-                [ asyncPhpFolder, filename.replace ('.js', '.php'), asyncPhp ],
-
-            ].forEach (([ folder, filename, code ]) => {
-                if (folder) {
-                    overwriteFile (folder + filename, code)
-                }
-            })
-=======
-            const { python2Folder, python3Folder, phpFolder } = options
             const pythonFilename = filename.replace ('.js', '.py')
             const phpFilename = filename.replace ('.js', '.php')
             const jsmtime = fs.statSync (jsFolder + filename).mtime.getTime ()
@@ -1008,13 +972,14 @@
             const contents = fs.readFileSync (jsFolder + filename, 'utf8')
 
             if (force || (jsmtime > python3mtime) || (jsmtime > phpmtime) || (python2Folder && (jsmtime > python2mtime))) {
-                const { python2, python3, php, className, baseClass } = this.transpileDerivedExchangeClass (contents)
+                const { python2, python3, php, asyncPhp, className, baseClass } = this.transpileDerivedExchangeClass (contents)
                 log.cyan ('Transpiling from', filename.yellow)
 
                 ;[
                     [ python2Folder, pythonFilename, python2 ],
                     [ python3Folder, pythonFilename, python3 ],
                     [ phpFolder, phpFilename, php ],
+                    [ asyncPhpFolder, phpFilename, asyncPhp ],
                 ].forEach (([ folder, filename, code ]) => {
                     if (folder) {
                         overwriteFile (folder + filename, code)
@@ -1023,7 +988,6 @@
                 })
 
                 return { className, baseClass }
->>>>>>> 1912089b
 
             } else {
 
@@ -1501,20 +1465,12 @@
     transpileEverything (force = false) {
 
         // default pattern is '.js'
-<<<<<<< HEAD
-        const [ /* node */, /* script */, pattern ] = process.argv
+        const [ /* node */, /* script */, pattern ] = process.argv.filter (x => !x.startsWith ('--'))
             , python2Folder  = './python/ccxt/'
             , python3Folder  = './python/ccxt/async_support/'
             , phpFolder      = './php/'
             , asyncPhpFolder = './php/async/'
             , options = { python2Folder, python3Folder, phpFolder, asyncPhpFolder }
-=======
-        const [ /* node */, /* script */, pattern ] = process.argv.filter (x => !x.startsWith ('--'))
-            , python2Folder = './python/ccxt/'
-            , python3Folder = './python/ccxt/async_support/'
-            , phpFolder     = './php/'
-            , options = { python2Folder, python3Folder, phpFolder }
->>>>>>> 1912089b
 
         createFolderRecursively (python2Folder)
         createFolderRecursively (python3Folder)
