--- conflicted
+++ resolved
@@ -913,13 +913,8 @@
         if (bodyAsString.match (/numbers\.(Real|Integral)/)) {
             libraries.push ('import numbers')
         }
-<<<<<<< HEAD
-        const matchAgainst = [ /-> Balances:/, /-> Order:/, /-> OrderBook:/, /: OrderSide/, /: OrderType/, /: IndexType/, /\[FundingHistory/, /-> Ticker:/, /-> Tickers:/, /-> MarginMode:/, /-> (?:List\[)?Trade/, /-> (?:List\[)?Transaction/, /-> Greeks:/ ]
-        const objects = [ 'Balances', 'Order', 'OrderBook', 'OrderSide', 'OrderType', 'IndexType', 'FundingHistory', 'Ticker', 'Tickers', 'MarginMode', 'Trade', 'Transaction', 'Greeks' ]
-=======
-        const matchAgainst = [ /-> Balances:/, /-> Market:/, /-> Order:/, /-> OrderBook:/, /: OrderSide/, /: OrderType/, /: IndexType/, /\[FundingHistory/, /-> Ticker:/, /-> Tickers:/, /-> MarginMode:/, /-> (?:List\[)?Trade/, /-> (?:List\[)?Transaction/ ]
-        const objects = [ 'Balances', 'Market', 'Order', 'OrderBook', 'OrderSide', 'OrderType', 'IndexType', 'FundingHistory', 'Ticker', 'Tickers', 'MarginMode', 'Trade', 'Transaction' ]
->>>>>>> 8060525c
+        const matchAgainst = [ /-> Balances:/, /-> Market:/, /-> Order:/, /-> OrderBook:/, /: OrderSide/, /: OrderType/, /: IndexType/, /\[FundingHistory/, /-> Ticker:/, /-> Tickers:/, /-> MarginMode:/, /-> (?:List\[)?Trade/, /-> (?:List\[)?Transaction/, /-> Greeks:/ ]
+        const objects = [ 'Balances', 'Market', 'Order', 'OrderBook', 'OrderSide', 'OrderType', 'IndexType', 'FundingHistory', 'Ticker', 'Tickers', 'MarginMode', 'Trade', 'Transaction', 'Greeks' ]
         const matches = []
         let match
         const listRegex = /: List\[(\w+)\]/g
