// ---------------------------------------------------------------------------
// Usage: npm run transpile
// ---------------------------------------------------------------------------

import fs from 'fs'
import log from 'ololog'
import ansi from 'ansicolor'
import { promisify } from 'util'
import errors from "../js/src/base/errors.js"
import {unCamelCase, precisionConstants, safeString, unique} from "../js/src/base/functions.js"
import Exchange from '../js/src/base/Exchange.js'
import { basename, join } from 'path'
import { createFolderRecursively, replaceInFile, overwriteFile } from './fsLocal.js'
import { pathToFileURL } from 'url'
import errorHierarchy from '../js/src/base/errorHierarchy.js'
import { platform } from 'process'
import os from 'os'
import { fork } from 'child_process'
import * as url from 'node:url';
ansi.nice

const pythonCodingUtf8 = '# -*- coding: utf-8 -*-'
const baseExchangeJsFile = './ts/src/base/Exchange.ts'

const exchanges = JSON.parse (fs.readFileSync("./exchanges.json", "utf8"));
const exchangeIds = exchanges.ids

let __dirname = new URL('.', import.meta.url).pathname;

// this is necessary because for some reason
// pathname keeps the first '/' for windows paths
// making them invalid
// example: /C:Users/user/Desktop/
if (platform === 'win32') {
    if (__dirname[0] === '/') {
        __dirname = __dirname.substring(1)
    }
}
class Transpiler {

    getCommonRegexes () {
        return [

            [ /\.deepExtend\s/g, '.deep_extend'],
            [ /\.safeFloat2\s/g, '.safe_float_2'],
            [ /\.safeInteger2\s/g, '.safe_integer_2'],
            [ /\.safeIntegerProduct2\s/g, '.safe_integer_product_2'],
            [ /\.safeTimestamp2\s/g, '.safe_timestamp_2'],
            [ /\.safeString2\s/g, '.safe_string_2'],
            [ /\.safeNumber2\s/g, '.safe_number_2'],
            [ /\.safeStringLower2\s/g, '.safe_string_lower_2'],
            [ /\.safeStringUpper2\s/g, '.safe_string_upper_2'],
            [ /\.safeValue2\s/g, '.safe_value_2'],
            [ /\.safeNumber\s/g, '.safe_number'],
            [ /\.safeFloat\s/g, '.safe_float'],
            [ /\.safeInteger\s/g, '.safe_integer'],
            [ /\.safeIntegerProduct\s/g, '.safe_integer_product'],
            [ /\.safeTimestamp\s/g, '.safe_timestamp'],
            [ /\.safeString\s/g, '.safe_string'],
            [ /\.safeStringLower\s/g, '.safe_string_lower'],
            [ /\.safeStringUpper\s/g, '.safe_string_upper'],
            [ /\.safeValue\s/g, '.safe_value'],
            [ /\.safeFloatN\s/g, '.safe_float_n'],
            [ /\.safeIntegerN\s/g, '.safe_integer_n'],
            [ /\.safeIntegerProductN\s/g, '.safe_integer_product_n'],
            [ /\.safeTimestampN\s/g, '.safe_timestamp_n'],
            [ /\.safeStringN\s/g, '.safe_string_n'],
            [ /\.safeNumberN\s/g, '.safe_number_n'],
            [ /\.safeStringLowerN\s/g, '.safe_string_lower_n'],
            [ /\.safeStringUpperN\s/g, '.safe_string_upper_n'],
            [ /\.safeValueN\s/g, '.safe_value_n'],
            [ /\.inArray\s/g, '.in_array'],
            [ /\.toArray\s/g, '.to_array'],
            [ /\.isEmpty\s/g, '.is_empty'],
            [ /\.arrayConcat\s/g, '.array_concat'],
            [ /\.binaryConcat\s/g, '.binary_concat'],
            [ /\.binaryConcatArray\s/g, '.binary_concat_array'],
            [ /\.binaryToString\s/g, '.binary_to_string' ],
            [ /\.precisionFromString\s/g, '.precision_from_string'],
            [ /\.parsePrecision\s/g, '.parse_precision'],
            [ /\.parseNumber\s/g, '.parse_number'],
            [ /\.implodeHostname\s/g, '.implode_hostname'],
            [ /\.implodeParams\s/g, '.implode_params'],
            [ /\.extractParams\s/g, '.extract_params'],
            [ /\.safeBalance\s/g, '.safe_balance'],
            [ /\.parseAccounts\s/g, '.parse_accounts' ],
            [ /\.parseAccount\s/g, '.parse_account' ],
            [ /\.parseBalance\s/g, '.parse_balance'],
            [ /\.parseBorrowInterest\s/g, '.parse_borrow_interest'],
            [ /\.parseFundingRateHistories\s/g, '.parse_funding_rate_histories'],
            [ /\.parseFundingRateHistory\s/g, '.parse_funding_rate_history'],
            [ /\.parseOHLCVs\s/g, '.parse_ohlcvs'],
            [ /\.parseOHLCV\s/g, '.parse_ohlcv'],
            [ /\.parseDate\s/g, '.parse_date'],
            [ /\.parseDepositAddresses\s/g, '.parse_deposit_addresses'],
            [ /\.parseDepositAddress\s/g, '.parse_deposit_address'],
            [ /\.parseMarketLeverageTiers\s/g, '.parse_market_leverage_tiers'],
            [ /\.parseLeverageTiers\s/g, '.parse_leverage_tiers'],
            [ /\.parseLedgerEntry\s/g, '.parse_ledger_entry'],
            [ /\.parseLedger\s/g, '.parse_ledger'],
            [ /\.parseTickers\s/g, '.parse_tickers'],
            [ /\.parseTicker\s/g, '.parse_ticker'],
            [ /\.parseTimeframe\s/g, '.parse_timeframe'],
            [ /\.parseTradesData\s/g, '.parse_trades_data'],
            [ /\.parseTrades\s/g, '.parse_trades'],
            [ /\.parseTrade\s/g, '.parse_trade'],
            [ /\.parseTradingFees\s/g, '.parse_trading_fees'],
            [ /\.parseTradingFee\s/g, '.parse_trading_fee'],
            [ /\.parseTradingViewOHLCV\s/g, '.parse_trading_view_ohlcv'],
            [ /\.convertTradingViewToOHLCV\s/g, '.convert_trading_view_to_ohlcv'],
            [ /\.parseTransactions\s/g, '.parse_transactions'],
            [ /\.parseTransaction\s/g, '.parse_transaction'],
            [ /\.parseTransfers\s/g, '.parse_transfers'],
            [ /\.parseTransfer\s/g, '.parse_transfer'],
            [ /\.parseOrderBook\s/g, '.parse_order_book'],
            [ /\.parseBidsAsks\s/g, '.parse_bids_asks'],
            [ /\.parseBidAsk\s/g, '.parse_bid_ask'],
            [ /\.parseOpenInterests\s/g, '.parse_open_interests'],
            [ /\.parseOpenInterest\s/g, '.parse_open_interest'],
            [ /\.parseBidAsk\s/g, '.parse_bid_ask'],
            [ /\.parseOrders\s/g, '.parse_orders'],
            [ /\.parseOrderStatus\s/g, '.parse_order_status'],
            [ /\.parseOrder\s/g, '.parse_order'],
            [ /\.parseJson\s/g, '.parse_json'],
            [ /\.parseAccountPosition\s/g, '.parse_account_position' ],
            [ /\.parsePositionRisk\s/g, '.parse_position_risk' ],
            [ /\.parsePositions\s/g, '.parse_positions' ],
            [ /\.parsePosition\s/g, '.parse_position' ],
            [ /\.parseIncome\s/g, '.parse_income' ],
            [ /\.parseIncomes\s/g, '.parse_incomes' ],
            [ /\.parseFundingRates\s/g, '.parse_funding_rates' ],
            [ /\.parseFundingRate\s/g, '.parse_funding_rate' ],
            [ /\.parseMarginModification\s/g, '.parse_margin_modification' ],
            [ /\.filterByArray\s/g, '.filter_by_array'],
            [ /\.filterByValueSinceLimit\s/g, '.filter_by_value_since_limit'],
            [ /\.filterBySymbolSinceLimit\s/g, '.filter_by_symbol_since_limit'],
            [ /\.filterByCurrencySinceLimit\s/g, '.filter_by_currency_since_limit'],
            [ /\.filterBySinceLimit\s/g, '.filter_by_since_limit'],
            [ /\.filterBySymbol\s/g, '.filter_by_symbol'],
            [ /\.getVersionString\s/g, '.get_version_string'],
            [ /\.indexBy\s/g, '.index_by'],
            [ /\.sortBy\s/g, '.sort_by'],
            [ /\.sortBy2\s/g, '.sort_by_2'],
            [ /\.filterBy\s/g, '.filter_by'],
            [ /\.groupBy\s/g, '.group_by'],
            [ /\.marketSymbols\s/g, '.market_symbols'],
            [ /\.marketIds\s/g, '.market_ids'],
            [ /\.marketId\s/g, '.market_id'],
            [ /\.fetchFundingFee\s/g, '.fetch_funding_fee'],
            [ /\.fetchFundingFees\s/g, '.fetch_funding_fees'],
            [ /\.fetchTradingLimits\s/g, '.fetch_trading_limits'],
            [ /\.fetchTransactionFee\s/g, '.fetch_transaction_fee'],
            [ /\.fetchTransactionFees\s/g, '.fetch_transaction_fees'],
            [ /\.fetchTradingFees\s/g, '.fetch_trading_fees'],
            [ /\.fetchTradingFee\s/g, '.fetch_trading_fee'],
            [ /\.fetchFees\s/g, '.fetch_fees'],
            [ /\.fetchOHLCVC\s/g, '.fetch_ohlcvc'],
            [ /\.fetchOHLCV\s/g, '.fetch_ohlcv'],
            [ /\.buildOHLCVC\s/g, '.build_ohlcvc'],
            [ /\.fetchL2OrderBook\s/g, '.fetch_l2_order_book'],
            [ /\.fetchOrderBook\s/g, '.fetch_order_book'],
            [ /\.fetchMyTrades\s/g, '.fetch_my_trades'],
            [ /\.fetchOrderStatus\s/g, '.fetch_order_status'],
            [ /\.fetchOpenOrders\s/g, '.fetch_open_orders'],
            [ /\.fetchOpenOrder\s/g, '.fetch_open_order'],
            [ /\.fetchOrders\s/g, '.fetch_orders'],
            [ /\.fetchOrderTrades\s/g, '.fetch_order_trades'],
            [ /\.fetchOrder\s/g, '.fetch_order'],
            [ /\.fetchBalance\s/g, '.fetch_balance'],
            [ /\.fetchTotalBalance\s/g, '.fetch_total_balance'],
            [ /\.fetchUsedBalance\s/g, '.fetch_used_balance'],
            [ /\.fetchFreeBalance\s/g, '.fetch_free_balance'],
            [ /\.fetchPartialBalance\s/g, '.fetch_partial_balance'],
            [ /\.fetchPermissions\s/g, '.fetch_permissions'],
            [ /\.fetchBidsAsks\s/g, '.fetch_bids_asks'],
            [ /\.fetchTickers\s/g, '.fetch_tickers'],
            [ /\.fetchTicker\s/g, '.fetch_ticker'],
            [ /\.fetchCurrencies\s/g, '.fetch_currencies'],
            [ /\.fetchStatus\s/g, '.fetch_status'],
            [ /\.numberToString\s/g, '.number_to_string' ],
            [ /\.decimalToPrecision\s/g, '.decimal_to_precision'],
            [ /\.priceToPrecision\s/g, '.price_to_precision'],
            [ /\.amountToPrecision\s/g, '.amount_to_precision'],
            [ /\.amountToLots\s/g, '.amount_to_lots'],
            [ /\.feeToPrecision\s/g, '.fee_to_precision'],
            [ /\.currencyToPrecision\s/g, '.currency_to_precision'],
            [ /\.costToPrecision\s/g, '.cost_to_precision'],
            [ /\.commonCurrencyCode\s/g, '.common_currency_code'],
            [ /\.getDefaultOptions\s/g, '.get_default_options'],
            [ /\.loadAccounts\s/g, '.load_accounts'],
            [ /\.fetchAccounts\s/g, '.fetch_accounts'],
            [ /\.loadFees\s/g, '.load_fees'],
            [ /\.loadMarkets\s/g, '.load_markets'],
            [ /\.loadTimeDifference\s/g, '.load_time_difference'],
            [ /\.fetchMarkets\s/g, '.fetch_markets'],
            [ /\.fetchMarketLeverageTiers\s/g, '.fetch_market_leverage_tiers'],
            [ /\.fetchLeverageTiers\s/g, '.fetch_leverage_tiers'],
            [ /\.appendInactiveMarkets\s/g, '.append_inactive_markets'],
            [ /\.fetchCategories\s/g, '.fetch_categories'],
            [ /\.calculateFee\s/g, '.calculate_fee'],
            [ /\.createOrder\s/g, '.create_order'],
            [ /\.createPostOnlyOrder\s/g, '.create_post_only_order'],
            [ /\.createStopOrder\s/g, '.create_stop_order'],
            [ /\.createStopLimitOrder\s/g, '.create_stop_limit_order'],
            [ /\.createStopMarketOrder\s/g, '.create_stop_market_order'],
            [ /\.editLimitBuyOrder\s/g, '.edit_limit_buy_order'],
            [ /\.editLimitSellOrder\s/g, '.edit_limit_sell_order'],
            [ /\.editLimitOrder\s/g, '.edit_limit_order'],
            [ /\.editOrder\s/g, '.edit_order'],
            [ /\.encodeURIComponent\s/g, '.encode_uri_component'],
            [ /\.throwExceptionOnError\s/g, '.throw_exception_on_error'],
            [ /\.handleErrors\s/g, '.handle_errors'],
            [ /\.handleWithdrawTagAndParams\s/g, '.handle_withdraw_tag_and_params'],
            [ /\.checkRequiredCredentials\s/g, '.check_required_credentials'],
            [ /\.checkRequiredDependencies\s/g, '.check_required_dependencies'],
            [ /\.checkAddress\s/g, '.check_address'],
            [ /\.convertTradingViewToOHLCV\s/g, '.convert_trading_view_to_ohlcv'],
            [ /\.convertOHLCVToTradingView\s/g, '.convert_ohlcv_to_trading_view'],
            [ /\.signBodyWithSecret\s/g, '.sign_body_with_secret'],
            [ /\.isJsonEncodedObject\s/g, '.is_json_encoded_object'],
            [ /\.setSandboxMode\s/g, '.set_sandbox_mode'],
            [ /\.safeCurrencyCode\s/g, '.safe_currency_code'],
            [ /\.safeCurrency\s/g, '.safe_currency'],
            [ /\.safeSymbol\s/g, '.safe_symbol'],
            [ /\.safeMarket\s/g, '.safe_market'],
            [ /\.safeOrder\s/g, '.safe_order'],
            [ /\.safeTicker\s/g, '.safe_ticker'],
            [ /\.roundTimeframe\s/g, '.round_timeframe'],
            [ /\.calculateRateLimiterCost\s/g, '.calculate_rate_limiter_cost' ],
            [ /\.findBroadlyMatchedKey\s/g, '.find_broadly_matched_key' ],
            [ /\.throwBroadlyMatchedException\s/g, '.throw_broadly_matched_exception' ],
            [ /\.throwExactlyMatchedException\s/g, '.throw_exactly_matched_exception' ],
            [ /\.getNetwork\s/g, '.get_network' ],
            [ /\.findTimeframe\s/g, '.find_timeframe'],
            [ /errorHierarchy/g, 'error_hierarchy'],
            [ /\.base16ToBinary/g, '.base16_to_binary'],
            [ /\'use strict\';?\s+/g, '' ],
            [ /\.urlencodeNested\s/g, '.urlencode_nested' ],
            [ /\.urlencodeWithArrayRepeat\s/g, '.urlencode_with_array_repeat' ],
            [ /\.call\s*\(this, /g, '(' ],
            [ /\.getSupportedMapping\s/g, '.get_supported_mapping'],
            [ /\.fetchBorrowRates\s/g, '.fetch_borrow_rates'],
            [ /\.fetchBorrowRate\s/g, '.fetch_borrow_rate'],
            [ /\.handleMarketTypeAndParams\s/g, '.handle_market_type_and_params'],
            [ /\.checkOrderArguments\s/g, '.check_order_arguments'],
            [ /\.isPostOnly\s/g, '.is_post_only'],
            [ /\.reduceFeesByCurrency\s/g, '.reduce_fees_by_currency'],
            [ /\.omitZero\s/g, '.omit_zero'],
<<<<<<< HEAD
            [ /\.currencyStructure\s/g, '.currency_structure'],
        ]
=======

        ].concat(this.getTypescriptRemovalRegexes())
>>>>>>> c6030235
    }

    getPythonRegexes () {

        return [
            [ /Array\.isArray\s*\(([^\)]+)\)/g, 'isinstance($1, list)' ],
            [ /([^\(\s]+)\s+instanceof\s+String/g, 'isinstance($1, str)' ],
            [ /([^\(\s]+)\s+instanceof\s+([^\)\s]+)/g, 'isinstance($1, $2)' ],

            [ /typeof\s+([^\s\[]+)(?:\s|\[(.+?)\])\s+\=\=\=?\s+\'undefined\'/g, '$1[$2] is None' ],
            [ /typeof\s+([^\s\[]+)(?:\s|\[(.+?)\])\s+\!\=\=?\s+\'undefined\'/g, '$1[$2] is not None' ],
            [ /typeof\s+([^\s]+)\s+\=\=\=?\s+\'undefined\'/g, '$1 is None' ],
            [ /typeof\s+([^\s]+)\s+\!\=\=?\s+\'undefined\'/g, '$1 is not None' ],
            [ /typeof\s+(.+?)\s+\=\=\=?\s+\'undefined\'/g, '$1 is None' ],
            [ /typeof\s+(.+?)\s+\!\=\=?\s+\'undefined\'/g, '$1 is not None' ],

            [ /typeof\s+([^\s\[]+)(?:\s|\[(.+?)\])\s+\=\=\=?\s+\'number\'/g, "isinstance($1[$2], numbers.Real)" ],
            [ /typeof\s+([^\s\[]+)(?:\s|\[(.+?)\])\s+\!\=\=?\s+\'number\'/g, "(not isinstance($1[$2], numbers.Real))" ],
            [ /typeof\s+([^\s]+)\s+\=\=\=?\s+\'number\'/g, "isinstance($1, numbers.Real)" ],
            [ /typeof\s+([^\s]+)\s+\!\=\=?\s+\'number\'/g, "(not isinstance($1, numbers.Real))" ],

            [ /([^\s\[]+)(?:\s|\[(.+?)\])\s+\=\=\=?\s+undefined/g, '$1[$2] is None' ],
            [ /([^\s\[]+)(?:\s|\[(.+?)\])\s+\!\=\=?\s+undefined/g, '$1[$2] is not None' ],
            [ /([^\s]+)\s+\=\=\=?\s+undefined/g, '$1 is None' ],
            [ /([^\s]+)\s+\!\=\=?\s+undefined/g, '$1 is not None' ],
            [ /(.+?)\s+\=\=\=?\s+undefined/g, '$1 is None' ],
            [ /(.+?)\s+\!\=\=?\s+undefined/g, '$1 is not None' ],
            //
            // too broad, have to rewrite these cause they don't work
            //
            // [ /([^\s]+)\s+\=\=\=?\s+true/g, 'isinstance($1, bool) and ($1 is True)' ],
            // [ /([^\s]+)\s+\!\=\=?\s+true/g, 'isinstance($1, bool) and ($1 is not True)' ],
            // [ /([^\s]+)\s+\=\=\=?\s+false/g, 'isinstance($1, bool) and ($1 is False)' ],
            // [ /([^\s]+)\s+\!\=\=?\s+false/g, 'isinstance($1, bool) and ($1 is not False)' ],

            [ /typeof\s+([^\s\[]+)(?:\s|\[(.+?)\])\s+\=\=\=?\s+\'string\'/g, 'isinstance($1[$2], str)' ],
            [ /typeof\s+([^\s\[]+)(?:\s|\[(.+?)\])\s+\!\=\=?\s+\'string\'/g, 'not isinstance($1[$2], str)' ],
            [ /typeof\s+([^\s]+)\s+\=\=\=?\s+\'string\'/g, 'isinstance($1, str)' ],
            [ /typeof\s+([^\s]+)\s+\!\=\=?\s+\'string\'/g, 'not isinstance($1, str)' ],

            [ /typeof\s+([^\s\[]+)(?:\s|\[(.+?)\])\s+\=\=\=?\s+\'object\'/g, 'isinstance($1[$2], dict)' ],
            [ /typeof\s+([^\s\[]+)(?:\s|\[(.+?)\])\s+\!\=\=?\s+\'object\'/g, 'not isinstance($1[$2], dict)' ],
            [ /typeof\s+([^\s]+)\s+\=\=\=?\s+\'object\'/g, 'isinstance($1, dict)' ],
            [ /typeof\s+([^\s]+)\s+\!\=\=?\s+\'object\'/g, 'not isinstance($1, dict)' ],

            [ /undefined/g, 'None' ],
            [ /\=\=\=?/g, '==' ],
            [ /\!\=\=?/g, '!=' ],
            [ /this\.stringToBinary\s*\((.*)\)/g, '$1' ],
            [ /\.shift\s*\(\)/g, '.pop(0)' ],
            [ /Number\.MAX_SAFE_INTEGER/g, 'float(\'inf\')'],
            [ /function\s*(\w+\s*\([^)]+\))\s*{/g, 'def $1:'],
            // [ /\.replaceAll\s*\(([^)]+)\)/g, '.replace($1)' ], // still not a part of the standard
            [ /assert\s*\((.+)\);/g, 'assert $1'],
            [ /Promise\.all\s*\(([^\)]+)\)/g, 'asyncio.gather(*$1)' ],
            [ /Precise\.stringAdd\s/g, 'Precise.string_add' ],
            [ /Precise\.stringMul\s/g, 'Precise.string_mul' ],
            [ /Precise\.stringDiv\s/g, 'Precise.string_div' ],
            [ /Precise\.stringSub\s/g, 'Precise.string_sub' ],
            [ /Precise\.stringAbs\s/g, 'Precise.string_abs' ],
            [ /Precise\.stringNeg\s/g, 'Precise.string_neg' ],
            [ /Precise\.stringMod\s/g, 'Precise.string_mod' ],
            [ /Precise\.stringEquals\s/g, 'Precise.string_equals' ],
            [ /Precise\.stringEq\s/g, 'Precise.string_eq' ],
            [ /Precise\.stringMin\s/g, 'Precise.string_min' ],
            [ /Precise\.stringMax\s/g, 'Precise.string_max' ],
            [ /Precise\.stringGt\s/g, 'Precise.string_gt' ],
            [ /Precise\.stringGe\s/g, 'Precise.string_ge' ],
            [ /Precise\.stringLt\s/g, 'Precise.string_lt' ],
            [ /Precise\.stringLe\s/g, 'Precise.string_le' ],
            [ /\.padEnd\s/g, '.ljust'],
            [ /\.padStart\s/g, '.rjust' ],

        // insert common regexes in the middle (critical)
        ].concat (this.getCommonRegexes ()).concat ([

            // [ /this\.urlencode\s/g, '_urlencode.urlencode ' ], // use self.urlencode instead
            [ /this\./g, 'self.' ],
            [ /([^a-zA-Z\'])this([^a-zA-Z])/g, '$1self$2' ],
            [ /\[\s*([^\]]+)\s\]\s=/g, '$1 =' ],
            [ /(^|[^a-zA-Z0-9_])(?:let|const|var)\s\[\s*([^\]]+)\s\]/g, '$1$2' ],
            [ /(^|[^a-zA-Z0-9_])(?:let|const|var)\s\{\s*([^\}]+)\s\}\s\=\s([^\;]+)/g, '$1$2 = (lambda $2: ($2))(**$3)' ],
            [ /(^|[^a-zA-Z0-9_])(?:let|const|var)\s/g, '$1' ],
            [ /Object\.keys\s*\((.*)\)\.length/g, '$1' ],
            [ /Object\.keys\s*\((.*)\)/g, 'list($1.keys())' ],
            [ /Object\.values\s*\((.*)\)/g, 'list($1.values())' ],
            [ /\[([^\]]+)\]\.join\s*\(([^\)]+)\)/g, "$2.join([$1])" ],
            [ /hash \(([^,]+)\, \'(sha[0-9])\'/g, "hash($1, '$2'" ],
            [ /hmac \(([^,]+)\, ([^,]+)\, \'(md5)\'/g, 'hmac($1, $2, hashlib.$3' ],
            [ /hmac \(([^,]+)\, ([^,]+)\, \'(sha[0-9]+)\'/g, 'hmac($1, $2, hashlib.$3' ],
            [ /throw new ([\S]+) \((.*)\)/g, 'raise $1($2)'],
            [ /throw ([\S]+)/g, 'raise $1'],
            [ /try {/g, 'try:'],
            [ /\}\s+catch \(([\S]+)\) {/g, 'except Exception as $1:'],
            [ /([\s\(])extend(\s)/g, '$1self.extend$2' ],
            [ /\} else if/g, 'elif' ],
            [ /else if/g, 'elif' ],
            [ /if\s+\((.*)\)\s+\{/g, 'if $1:' ],
            [ /if\s+\((.*)\)\s*[\n]/g, "if $1:\n" ],
            [ /\}\s*else\s*\{/g, 'else:' ],
            [ /else\s*[\n]/g, "else:\n" ],
            [ /for\s+\(([a-zA-Z0-9_]+)\s*=\s*([^\;\s]+\s*)\;[^\<\>\=]+(?:\<=|\>=|<|>)\s*(.*)\.length\s*\;[^\)]+\)\s*{/g, 'for $1 in range($2, len($3)):'],
            [ /for\s+\(([a-zA-Z0-9_]+)\s*=\s*([^\;\s]+\s*)\;[^\<\>\=]+(?:\<=|\>=|<|>)\s*(.*)\s*\;[^\)]+\)\s*{/g, 'for $1 in range($2, $3):'],
            [ /\s\|\|\s/g, ' or ' ],
            [ /\s\&\&\s/g, ' and ' ],
            [ /\!([^\s\='"])/g, 'not $1'],
            [ /\.push\s*\(([\s\S]+?)\);/g, '.append($1);' ],
            [ /^(\s*}\s*$)+/gm, '' ],
            [ /\;(\s+?\/\/.+?)/g, '$1' ],
            [ /\;$/gm, '' ],
            [ /\.toUpperCase\s*/g, '.upper' ],
            [ /\.toLowerCase\s*/g, '.lower' ],
            [ /(\b)String(\b)/g, '$1str$2'],
            [ /JSON\.stringify\s*/g, 'json.dumps' ],
            [ /JSON\.parse\s*/g, "json.loads" ],
            // [ /([^\(\s]+)\.includes\s+\(([^\)]+)\)/g, '$2 in $1' ],
            // [ /\'%([^\']+)\'\.sprintf\s*\(([^\)]+)\)/g, "'{:$1}'.format($2)" ],
            [ /([^\s]+)\.toFixed\s*\(([0-9]+)\)/g, "format($1, '.$2f')" ],
            [ /([^\s]+)\.toFixed\s*\(([^\)]+)\)/g, "format($1, '.' + str($2) + 'f')" ],
            [ /parseFloat\s*/g, 'float'],
            [ /parseInt\s*/g, 'int'],
            [ /self\[([^\]+]+)\]/g, 'getattr(self, $1)' ],
            [ /Math\.floor\s*\(([^\)]+)\)/g, 'int(math.floor($1))' ],
            [ /Math\.abs\s*\(([^\)]+)\)/g, 'abs($1)' ],
            [ /Math\.pow\s*\(([^\)]+)\)/g, 'math.pow($1)' ],
            [ /Math\.round\s*\(([^\)]+)\)/g, 'int(round($1))' ],
            [ /Math\.ceil\s*\(([^\)]+)\)/g, 'int(math.ceil($1))' ],
            [ /Math\.log/g, 'math.log' ],
            [ /([a-zA-Z0-9_\.]*\([^\)]+\)|[^\s]+)\s+\?\s*([^\:]+)\s+\:\s*([^\n]+)/g, '$2 if $1 else $3'],
            [ /([^\s]+)\.slice \(([^\,\)]+)\,\s?([^\)]+)\)/g, '$1[$2:$3]' ],
            [ /([^\s]+)\.slice \(([^\)\:]+)\)/g, '$1[$2:]' ],
            [ /([^\s(:]+)\.length/g, 'len($1)' ],
            [ /(^|\s)\/\//g, '$1#' ],
            [ /([^\n\s]) #/g, '$1  #' ],   // PEP8 E261
            [ /\.indexOf/g, '.find'],
            [ /(\s|\()true/g, '$1True'],
            [ /(\s|\()false/g, '$1False'],
            [ /([^\s]+\s*\(\))\.toString\s+\(\)/g, 'str($1)' ],
            [ /([^\s]+)\.toString \(\)/g, 'str($1)' ],
            [ /([^\s]+)\.join\s*\(\s*([^\)\[\]]+?)\s*\)/g, '$2.join($1)' ],
            [ /Math\.(max|min)\s/g, '$1' ],
            [ / = new /g, ' = ' ], // python does not have a 'new' keyword
            [ /console\.log\s/g, 'print' ],
            [ /process\.exit\s+/g, 'sys.exit' ],
            [ /(while \(.*\)) {/, '$1\:' ], // While loops replace bracket with :
            [ /([^:+=\/\*\s-]+) \(/g, '$1(' ], // PEP8 E225 remove whitespaces before left ( round bracket
            [ /\sand\(/g, ' and (' ],
            [ /\sor\(/g, ' or (' ],
            [ /\snot\(/g, ' not (' ],
            [ /\[ /g, '[' ],              // PEP8 E201 remove whitespaces after left [ square bracket
            [ /\{ /g, '{' ],              // PEP8 E201 remove whitespaces after left { bracket
            [ /(?<=[^\s#]) \]/g, ']' ],    // PEP8 E202 remove whitespaces before right ] square bracket
            [ /(?<=[^\s#]) \}/g, '}' ],    // PEP8 E202 remove whitespaces before right } bracket
            [ /([^a-z])(elif|if|or|else)\(/g, '$1$2 \(' ], // a correction for PEP8 E225 side-effect for compound and ternary conditionals
            [ /\!\=\sTrue/g, 'is not True' ], // a correction for PEP8 E712, it likes "is not True", not "!= True"
            [ /\=\=\sTrue/g, 'is True' ], // a correction for PEP8 E712, it likes "is True", not "== True"
            [ /\sdelete\s/g, ' del ' ],
            [ /(?<!#.+)null/, 'None' ],
            [ /\/\*\*/, '\"\"\"' ], // Doc strings
            [ / \*\//, '\"\"\"' ], // Doc strings
            [ /\[([^\[\]]*)\]\{@link (.*)\}/g, '`$1 <$2>`' ], // docstring item with link
            [ /\s+\* @method/g, '' ], // docstring @method
            [ /(\s+) \* @description (.*)/g, '$1$2' ], // docstring description
            [ /\s+\* @name .*/g, '' ], // docstring @name
            [ /(\s+) \* @see( .*)/g, '$1see$2' ], // docstring @see
            [ /(\s+ \* @(param|returns) {[^}]*)string([^}]*}.*)/g, '$1str$3' ], // docstring type conversion
            [ /(\s+ \* @(param|returns) {[^}]*)object([^}]*}.*)/g, '$1dict$3' ], // doctstrubg type conversion
            [ /(\s+) \* @returns ([^\{])/g, '$1:returns: $2' ], // docstring return
            [ /(\s+) \* @returns \{(.+)\}/g, '$1:returns $2:' ], // docstring return
            [ /(\s+ \* @param \{[\]\[\|a-zA-Z]+\} )([a-zA-Z0-9_-]+)\.([a-zA-Z0-9_-]+) (.*)/g, '$1$2[\'$3\'] $4' ], // docstring params.anything
            [ /(\s+) \* @([a-z]+) \{([\]\[a-zA-Z\|]+)\} ([a-zA-Z0-9_\-\.\[\]\']+)/g, '$1:$2 $3 $4:' ], // docstring param
        ])
    }

    getPython2Regexes () {
        return [
            [ /await\s+asyncio\.gather\(\*(.+)\)/g, '$1' ], // remove line entirely
            [ /(\s)await(\s)/g, '$1' ]
        ]
    }

    getPHPSyncRegexes () {
        return [
            [ /Async\\await\(Promise\\all\((.+)\)\)/g, '$1' ], // remove line entirely
            // delete await, the following regex does not pick up multiline await calls
            [ /\bAsync\\await\((.+)\);/g, '$1;' ],
            // hence the following regex is added with a dotAll modifier 's'
            // and a non greedy match for the calls not picked up by the previous regex
            [ /\bAsync\\await\((.+?)\);/gs, '$1;' ],
            [ /\byield(?: from)?\s+/g, '' ], // delete yield from
        ]
    }

    getPHPRegexes () {
        return [
            //
            // Curly-braces are used for both dictionaries in the code as well as for the url-imploded params.
            // For example: https://docs.ccxt.com/#/?id=implicit-api-methods
            //
            // There's a conflict between the curly braces that have to be converted from dictionaries to PHP-arrays and
            // the curly braces used for url-imploded params that should not be touched.
            //
            // The transpiler takes all non-spaced strings in curly braces {likeThis} and converts them to ~likeThis~.
            // That is done to avoid changing the curly braces into the array() in PHP.
            // This way we protect the url-imploded params from being touched by the regexes that will follow.
            // That conversion is done first-thing, at the very early stage of transpilation.
            // The regexes are applied in the order they're listed, top-down.
            //
            // A dictionary in curly braces will never have those curly braces attached to the contents of the dictionary.
            // There will always be a space like { 'a': b, 'c': d }.
            // Hence, the remaining non-converted curly-brace dictionaries will have to be converted to arrays in PHP.
            // That is done in the middle of the transpilation process.
            //
            // The last step is to convert those "saved embedded/imploded url-params substitutions" from ~likeThis~ back to {likeThis}.
            // That is done at the very last regex steps.
            // All of that is a workaround for PHP-arrays vs dictionaries vs url-imploded params in other langs.
            //
            [ /\{([\]\[\|a-zA-Z0-9_-]+?)\}/g, '~$1~' ], // resolve the "arrays vs url params" conflict (both are in {}-brackets)
            [ /\[([^\]\[]*)\]\{(@link .*)\}/g, '~$2 $1~' ], // docstring item with link
            [ /\s+\* @method/g, '' ], // docstring @method
            [ /(\s+)\* @description (.*)/g, '$1\* $2' ], // docstring description
            [ /\s+\* @name .*/g, '' ], // docstring @name
            [ /(\s+)\* @returns/g, '$1\* @return' ], // docstring return
            [ /\!Array\.isArray\s*\(([^\)]+)\)/g, "gettype($1) !== 'array' || array_keys($1) !== array_keys(array_keys($1))" ],
            [ /Array\.isArray\s*\(([^\)]+)\)/g, "gettype($1) === 'array' && array_keys($1) === array_keys(array_keys($1))" ],
            [ /([^\(\s]+)\s+instanceof\s+String/g, 'is_string($1)' ],

            [ /typeof\s+([^\s\[]+)(?:\s|\[(.+?)\])\s+\=\=\=?\s+\'undefined\'/g, '$1[$2] === null' ],
            [ /typeof\s+([^\s\[]+)(?:\s|\[(.+?)\])\s+\!\=\=?\s+\'undefined\'/g, '$1[$2] !== null' ],
            [ /typeof\s+([^\s]+)\s+\=\=\=?\s+\'undefined\'/g, '$1 === null' ],
            [ /typeof\s+([^\s]+)\s+\!\=\=?\s+\'undefined\'/g, '$1 !== null' ],
            [ /typeof\s+(.+?)\s+\=\=\=?\s+\'undefined\'/g, '$1 === null' ],
            [ /typeof\s+(.+?)\s+\!\=\=?\s+\'undefined\'/g, '$1 !== null' ],

            [ /([^\s\[]+)(?:\s|\[(.+?)\])\s+\=\=\=?\s+undefined/g, '$1[$2] === null' ],
            [ /([^\s\[]+)(?:\s|\[(.+?)\])\s+\!\=\=?\s+undefined/g, '$1[$2] !== null' ],
            [ /([^\s]+)\s+\=\=\=?\s+undefined/g, '$1 === null' ],
            [ /([^\s]+)\s+\!\=\=?\s+undefined/g, '$1 !== null' ],
            [ /(.+?)\s+\=\=\=?\s+undefined/g, '$1 === null' ],
            [ /(.+?)\s+\!\=\=?\s+undefined/g, '$1 !== null' ],

            [ /typeof\s+([^\s\[]+)(?:\s|\[(.+?)\])\s+\=\=\=?\s+\'string\'/g, "gettype($1[$2]) === 'string'" ],
            [ /typeof\s+([^\s\[]+)(?:\s|\[(.+?)\])\s+\!\=\=?\s+\'string\'/g, "gettype($1[$2]) !== 'string'" ],
            [ /typeof\s+([^\s]+)\s+\=\=\=?\s+\'string\'/g, "gettype($1) === 'string'" ],
            [ /typeof\s+([^\s]+)\s+\!\=\=?\s+\'string\'/g, "gettype($1) !== 'string'" ],

            [ /typeof\s+([^\s\[]+)(?:\s|\[(.+?)\])\s+\=\=\=?\s+\'object\'/g, "gettype($1[$2]) === 'array'" ],
            [ /typeof\s+([^\s\[]+)(?:\s|\[(.+?)\])\s+\!\=\=?\s+\'object\'/g, "gettype($1[$2]) !== 'array'" ],
            [ /typeof\s+([^\s]+)\s+\=\=\=?\s+\'object\'/g, "gettype($1) === 'array'" ],
            [ /typeof\s+([^\s]+)\s+\!\=\=?\s+\'object\'/g, "gettype($1) !== 'array'" ],

            [ /typeof\s+([^\s\[]+)(?:\s|\[(.+?)\])\s+\=\=\=?\s+\'number\'/g, "(is_float($1[$2]) || is_int($1[$2]))" ], // same as above but for number
            [ /typeof\s+([^\s\[]+)(?:\s|\[(.+?)\])\s+\!\=\=?\s+\'number\'/g, "!(is_float($1[$2]) || is_int($1[$2]))" ],
            [ /typeof\s+([^\s]+)\s+\=\=\=?\s+\'number\'/g, "(is_float($1) || is_int($1))" ],
            [ /typeof\s+([^\s]+)\s+\!\=\=?\s+\'number\'/g, "!(is_float($1) || is_int($1))" ],

            [ /undefined/g, 'null' ],
            [ /\} else if/g, '} elseif' ],
            [ /this\.extend\s/g, 'array_merge' ],
            [ /this\.stringToBinary\s*\((.*)\)/g, '$1' ],
            [ /this\.stringToBase64\s/g, 'base64_encode' ],
            [ /this\.binaryToBase16\s/g, 'bin2hex' ],
            [ /this\.base64ToBinary\s/g, 'base64_decode' ],
            [ /this\.base64ToString\s/g, 'base64_decode' ],
            [ /Promise\.all\s*\(([^\)]+)\)/g, 'Promise\\all($1)' ],
            // deepExtend is commented for PHP because it does not overwrite linear arrays
            // a proper \ccxt\Exchange::deep_extend() base method is implemented instead
            // [ /this\.deepExtend\s/g, 'array_replace_recursive'],
            [ /(\w+)\.shift\s*\(\)/g, 'array_shift($1)' ],
            [ /(\w+)\.pop\s*\(\)/g, 'array_pop($1)' ],
            [ /Number\.MAX_SAFE_INTEGER/g, 'PHP_INT_MAX' ],
            [ /Precise\.stringAdd\s/g, 'Precise::string_add' ],
            [ /Precise\.stringDiv\s/g, 'Precise::string_div' ],
            [ /Precise\.stringMul\s/g, 'Precise::string_mul' ],
            [ /Precise\.stringSub\s/g, 'Precise::string_sub' ],
            [ /Precise\.stringAbs\s/g, 'Precise::string_abs' ],
            [ /Precise\.stringNeg\s/g, 'Precise::string_neg' ],
            [ /Precise\.stringMod\s/g, 'Precise::string_mod' ],
            [ /Precise\.stringEquals\s/g, 'Precise::string_equals' ],
            [ /Precise\.stringEq\s/g, 'Precise::string_eq' ],
            [ /Precise\.stringMin\s/g, 'Precise::string_min' ],
            [ /Precise\.stringMax\s/g, 'Precise::string_max' ],
            [ /Precise\.stringGt\s/g, 'Precise::string_gt' ],
            [ /Precise\.stringGe\s/g, 'Precise::string_ge' ],
            [ /Precise\.stringLt\s/g, 'Precise::string_lt' ],
            [ /Precise\.stringLe\s/g, 'Precise::string_le' ],
            [ /(\w+)\.padEnd\s*\(([^,]+),\s*([^)]+)\)/g, 'str_pad($1, $2, $3, STR_PAD_RIGHT)' ],
            [ /(\w+)\.padStart\s*\(([^,]+),\s*([^)]+)\)/g, 'str_pad($1, $2, $3, STR_PAD_LEFT)' ],

        // insert common regexes in the middle (critical)
        ].concat (this.getCommonRegexes ()).concat ([

            [ /this\./g, '$this->' ],
            [ / this;/g, ' $this;' ],
            [ /([^'])this_\./g, '$1$this_->' ],
            [ /([^'])\{\}/g, '$1array()' ],
            [ /([^'])\[\]/g, '$1array()' ],

        // add {}-array syntax conversions up to 20 levels deep on the same line
        ]).concat ([ ... Array (20) ].map (x => [ /\{([^\n\}]+)\}/g, 'array($1)' ] )).concat ([
            [ /\[\s*([^\]]+)\s\]\s=/g, 'list($1) =' ],
            [ /(^|[^a-zA-Z0-9_])(?:let|const|var)\s\[\s*([^\]]+)\s\]/g, '$1list($2)' ],
            [ /(^|[^a-zA-Z0-9_])(?:let|const|var)\s\{\s*([^\}]+)\s\}/g, '$1array_values(list($2))' ],
            [ /(^|[^a-zA-Z0-9_])(?:let|const|var)\s/g, '$1' ],
            [ /Object\.keys\s*\((.*)\)\.length/g, '$1' ],
            [ /Object\.keys\s*\((.*)\)/g, 'is_array($1) ? array_keys($1) : array()' ],
            [ /Object\.values\s*\((.*)\)/g, 'is_array($1) ? array_values($1) : array()' ],
            [ /([^\s]+\s*\(\))\.toString \(\)/g, '(string) $1' ],
            [ /([^\s]+)\.toString \(\)/g, '(string) $1' ],
            [ /throw new Error \((.*)\)/g, 'throw new \\Exception($1)' ],
            [ /throw new ([\S]+) \((.*)\)/g, 'throw new $1($2)' ],
            [ /throw ([\S]+)\;/g, 'throw $$$1;' ],
            [ '([^a-z]+) (' + Object.keys (errors).join ('|') + ')([^\\s])', "$1 '\\\\ccxt\\\\$2'$3" ],
            [ /\}\s+catch \(([\S]+)\) {/g, '} catch (Exception $$$1) {' ],
            [ /for\s+\(([a-zA-Z0-9_]+)\s*=\s*([^\;\s]+\s*)\;[^\<\>\=]+(\<=|\>=|<|>)\s*(.*)\.length\s*\;([^\)]+)\)\s*{/g, 'for ($1 = $2; $1 $3 count($4);$5) {' ],
            [ /for\s+\(([a-zA-Z0-9_]+)\s*=\s*([^\;\s]+\s*)\;[^\<\>\=]+(\<=|\>=|<|>)\s*(.*)\s*\;([^\)]+)\)\s*{/g, 'for ($1 = $2; $1 $3 $4;$5) {' ],
            [ /([^\s]+)\.length\;/g, 'count($1);' ],
            [ /\.push\s*\(([\s\S]+?)\)\;/g, '[] = $1;' ],
            [ /\sawait\s+([^;]+);/g, ' Async\\await($1);' ],
            [ /([\S])\: /g, '$1 => ' ],
            [/\$this->ws\./g, '$this->ws->'], // ws method fix


        // add {}-array syntax conversions up to 20 levels deep
        ]).concat ([ ... Array (20) ].map (x => [ /\{([^\{]+?)\}([^\s])/g, 'array($1)$2' ])).concat ([

            [ /\[\s*([^\]]+?)\s*\]\.join\s*\(\s*([^\)]+?)\s*\)/g, "implode($2, array($1))" ],

        // add []-array syntax conversions up to 20 levels deep
        ]).concat ([ ... Array (20) ].map (x => [ /\[(\s[^\]]+?\s)\]/g, 'array($1)' ])).concat ([

            [ /(\b)String(\b)/g, "$1'strval'$2"],
            [ /JSON\.stringify/g, 'json_encode' ],
            [ /JSON\.parse\s+\(([^\)]+)\)/g, 'json_decode($1, $$as_associative_array = true)' ],
            // [ /\'([^\']+)\'\.sprintf\s*\(([^\)]+)\)/g, "sprintf ('$1', $2)" ],
            [ /([^\s]+)\.toFixed\s*\(([0-9]+)\)/g, "sprintf('%.$2f', $1)" ],
            [ /([^\s]+)\.toFixed\s*\(([^\)]+)\)/g, "sprintf('%.' . $2 . 'f', $1)" ],
            [ /parseFloat\s/g, 'floatval'],
            [ /parseInt\s/g, 'intval'],
            [ / \+ (?!\d)/g, ' . ' ],
            [ / \+\= (?!\d)/g, ' .= ' ],
            [ /([^\s\(]+(?:\s*\(.+\))?)\.toUpperCase\s*\(\)/g, 'strtoupper($1)' ],
            [ /([^\s\(]+(?:\s*\(.+\))?)\.toLowerCase\s*\(\)/g, 'strtolower($1)' ],
            // [ /([^\s\(]+(?:\s*\(.+\))?)\.replaceAll\s*\(([^)]+)\)/g, 'str_replace($2, $1)' ], // still not a part of the standard in Node.js 13
            [ /([^\s\(]+(?:\s*\(.+\))?)\.replace\s*\(([^)]+)\)/g, 'str_replace($2, $1)' ],
            [ /this\[([^\]+]+)\]/g, '$$this->$$$1' ],
            [ /([^\s\(]+).slice \(([^\)\:,]+)\)/g, 'mb_substr($1, $2)' ],
            [ /([^\s\(]+).slice \(([^\,\)]+)\,\s*([^\)]+)\)/g, 'mb_substr($1, $2, $3 - $2)' ],
            [ /([^\s\(]+).split \(('[^']*'|[^\,]+?)\)/g, 'explode($2, $1)' ],
            [ /([^\s\(]+)\.length/g, 'strlen($1)' ],
            [ /Math\.floor\s*\(([^\)]+)\)/g, '(int) floor($1)' ],
            [ /Math\.abs\s*\(([^\)]+)\)/g, 'abs($1)' ],
            [ /Math\.round\s*\(([^\)]+)\)/g, '(int) round($1)' ],
            [ /Math\.ceil\s*\(([^\)]+)\)/g, '(int) ceil($1)' ],
            [ /Math\.pow\s*\(([^\)]+)\)/g, 'pow($1)' ],
            [ /Math\.log/g, 'log' ],
            [ /([^\(\s]+)\s+%\s+([^\s\,\;\)]+)/g, 'fmod($1, $2)' ],
            [ /\(([^\s\(]+)\.indexOf\s*\(([^\)]+)\)\s*\>\=\s*0\)/g, '(mb_strpos($1, $2) !== false)' ],
            [ /([^\s\(]+)\.indexOf\s*\(([^\)]+)\)\s*\>\=\s*0/g, 'mb_strpos($1, $2) !== false' ],
            [ /([^\s\(]+)\.indexOf\s*\(([^\)]+)\)\s*\<\s*0/g, 'mb_strpos($1, $2) === false' ],
            [ /([^\s\(]+)\.indexOf\s*\(([^\)]+)\)/g, 'mb_strpos($1, $2)' ],
            [ /\(([^\s\(]+)\sin\s([^\)]+)\)/g, '(is_array($2) && array_key_exists($1, $2))' ],
            [ /([^\s]+)\.join\s*\(\s*([^\)]+?)\s*\)/g, 'implode($2, $1)' ],
            [ 'new ccxt\\.', 'new \\ccxt\\' ], // a special case for test_exchange_datetime_functions.php (and for other files, maybe)
            [ /Math\.(max|min)/g, '$1' ],
            [ /console\.log/g, 'var_dump'],
            [ /process\.exit/g, 'exit'],
            [ /super\./g, 'parent::'],
            [ /\sdelete\s([^\n]+)\;/g, ' unset($1);' ],
            [ /\~([\]\[\|@\.\s+\:\/#\-a-zA-Z0-9_-]+?)\~/g, '{$1}' ], // resolve the "arrays vs url params" conflict (both are in {}-brackets)
            [ /(\s+ \* @(param|return) {[^}]*)object([^}]*}.*)/g, '$1array$3' ], // docstring type conversion
        ])
    }

    getTypescriptRemovalRegexes() {
        return [
            [ /\((\w+)\sas\s\w+\)/g, '$1'], // remove (this as any) or (x as number) paren included
            [ /\sas \w+(\[])?/g, ''], // remove any "as any" or "as number" or "as trade[]"
            [ /([let|const][^:]+):([^=]+)(\s+=.*$)/g, '$1$3'], // remove variable type
        ]
    }

    getTypescripSignaturetRemovalRegexes() {
        // currently they can't be mixin with the ones above
        return [
            [ /(\s*(?:async\s)?\w+\s\([^)]+\)):[^{]+({)/, "$1 $2" ], // remove return type
            // remove param types
            // Currently supported: single name (object, number, mytype, etc)
            // optional params (string | number)
            [ /:\s\w+(\s*\|\s*\w+)?(?=\s|,|\))/g, ""], // remove parameters type
            // array types: string[] or (string|number)[]
            [ /:\s\(?\w+(\s*\|\s*\w+)?\)?\[]/g, ""], // remove parameters type
        ]
    }

    getBaseClass () {
        return new Exchange ()
    }

    getBaseMethods () {
        const baseExchange = this.getBaseClass ()
        let object = baseExchange
        let properties = []
        while (object !== Object.prototype) {
            properties = properties.concat (Object.getOwnPropertyNames (object))
            object = Object.getPrototypeOf (object)
        }
        return properties.filter (x => typeof baseExchange[x] === 'function')
    }

    getPythonBaseMethods () {
        return this.getBaseMethods ()
    }

    getPHPBaseMethods () {
        return this.getBaseMethods ()
    }

    //-------------------------------------------------------------------------
    // the following common headers are used for transpiled tests

    getJsPreamble () {
        return [
            "// ----------------------------------------------------------------------------",
            "",
            "// PLEASE DO NOT EDIT THIS FILE, IT IS GENERATED AND WILL BE OVERWRITTEN:",
            "// https://github.com/ccxt/ccxt/blob/master/CONTRIBUTING.md#how-to-contribute-code",
            "// EDIT THE CORRESPONDENT .ts FILE INSTEAD",
            "",
        ].join ("\n")
    }

    getPythonPreamble () {
        return [
            "import os",
            "import sys",
            "",
            "root = os.path.dirname(os.path.dirname(os.path.dirname(os.path.abspath(__file__))))",
            "sys.path.append(root)",
            "",
            "# ----------------------------------------------------------------------------",
            "",
            "# PLEASE DO NOT EDIT THIS FILE, IT IS GENERATED AND WILL BE OVERWRITTEN:",
            "# https://github.com/ccxt/ccxt/blob/master/CONTRIBUTING.md#how-to-contribute-code",
            "",
            "# ----------------------------------------------------------------------------",
            "",
        ].join ("\n")
    }

    getPHPPreamble (include = true) {
        return [
            "<?php",
            "namespace ccxt;",
            include ? "include_once (__DIR__.'/../../ccxt.php');" : "",
            "// ----------------------------------------------------------------------------",
            "",
            "// PLEASE DO NOT EDIT THIS FILE, IT IS GENERATED AND WILL BE OVERWRITTEN:",
            "// https://github.com/ccxt/ccxt/blob/master/CONTRIBUTING.md#how-to-contribute-code",
            "",
            "// -----------------------------------------------------------------------------",
            "",
        ].join ("\n")
    }

    // ------------------------------------------------------------------------
    // a helper to apply an array of regexes and substitutions to text
    // accepts an array like [ [ regex, substitution ], ... ]

    regexAll (text, array) {
        for (const i in array) {
            let regex = array[i][0]
            const flags = (typeof regex === 'string') ? 'g' : undefined
            regex = new RegExp (regex, flags)
            text = text.replace (regex, array[i][1])
        }
        return text
    }

    // ========================================================================
    // one-time helpers

    createPythonClassDeclaration (className, baseClass) {
        return 'class ' + className + '(' + baseClass + '):'
    }

    createPythonHeader () {
        return [
            pythonCodingUtf8,
            "",
            "# PLEASE DO NOT EDIT THIS FILE, IT IS GENERATED AND WILL BE OVERWRITTEN:",
            "# https://github.com/ccxt/ccxt/blob/master/CONTRIBUTING.md#how-to-contribute-code",
            "",
        ]
    }

    createPythonClassHeader (imports, bodyAsString) {
        const header = this.createPythonHeader ()
        return header.concat (imports);
    }

    createPythonClassImports (baseClass, async = false) {
        const baseClasses = {
            'Exchange': 'base.exchange',
        }
        async = (async ? '.async_support' : '')

        return [
            (baseClass.indexOf ('ccxt.') === 0) ?
                ('import ccxt' + async + ' as ccxt') :
                ('from ccxt' + async + '.' + safeString (baseClasses, baseClass, baseClass) + ' import ' + baseClass)        ]
    }

    createPythonClass (className, baseClass, body, methods, async = false) {

        let bodyAsString = body.join ("\n")

        const {
            imports,
            asyncioImports,
            libraries,
            errorImports,
            precisionImports
        } = this.createPythonImports(baseClass, bodyAsString, async)

        let header = this.createPythonClassHeader (imports, bodyAsString)

        header = header.concat (asyncioImports, libraries, errorImports, precisionImports)

        // transpile camelCase base method names to underscore base method names
        const baseMethods = this.getPythonBaseMethods ()
        methods = methods.concat (baseMethods)
        for (let method of methods) {
            const regex = new RegExp ('(self|super\\([^)]+\\))\\.(' + method + ')([^a-zA-Z0-9_])', 'g')
            bodyAsString = bodyAsString.replace (regex, (match, p1, p2, p3) => (p1 + '.' + unCamelCase (p2) + p3))
        }

        header.push ("\n\n" + this.createPythonClassDeclaration (className, baseClass))

        const footer = [
            '', // footer (last empty line)
        ]

        const result = header.join ("\n") + "\n" + bodyAsString + "\n" + footer.join ('\n')
        return result
    }

    createPythonImports (baseClass, bodyAsString, async = false) {

        async = (async ? '.async_support' : '')


        const pythonStandardLibraries = {
            'hashlib': 'hashlib',
            'math': 'math',
            'json.loads': 'json',
            'json.dumps': 'json',
            'sys': 'sys',
        }

        const imports = this.createPythonClassImports (baseClass, async)

        const libraries = []

        for (let library in pythonStandardLibraries) {
            const regex = new RegExp ("[^\\'\\\"a-zA-Z]" + library + "[^\\'\\\"a-zA-Z]")
            if (bodyAsString.match (regex)){
                const importStatement = 'import ' + pythonStandardLibraries[library];
                if (!libraries.includes(importStatement)) {
                    libraries.push (importStatement)
                }
            }
        }

        if (bodyAsString.match (/numbers\.(Real|Integral)/)) {
            libraries.push ('import numbers')
        }

        const errorImports = []

        for (let error in errors) {
            const regex = new RegExp ("[^\\'\"]" + error + "[^\\'\"]")
            if (bodyAsString.match (regex)) {
                errorImports.push ('from ccxt.base.errors import ' + error)
            }
        }

        const precisionImports = []

        for (let constant in precisionConstants) {
            if (bodyAsString.indexOf (constant) >= 0) {
                precisionImports.push ('from ccxt.base.decimal_to_precision import ' + constant)
            }
        }
        if (bodyAsString.match (/[\s(]Precise/)) {
            precisionImports.push ('from ccxt.base.precise import Precise')
        }
        const asyncioImports = []
        if (bodyAsString.match (/asyncio/)) {
            asyncioImports.push ('import asyncio')
        }

        return {
            imports,
            asyncioImports,
            libraries,
            errorImports,
            precisionImports
        }
    }

    // ========================================================================
    // exchange capabilities ordering

    sortExchangeCapabilities (code) {
        const lineBreak = '\n';
        const capabilitiesObjectRegex = /(?<='has': {[\n])([^|})]*)(?=\n(\s+}))/;
        const found = capabilitiesObjectRegex.exec (code);
        if (found === null) {
            return false // capabilities not found
        }
        let capabilities = found[0].split (lineBreak);
        const sortingOrder = {
            'CORS': 'undefined,',
            'spot': 'true,',
            'margin': 'undefined,',
            'swap': 'undefined,',
            'future': 'undefined,',
            'option': 'undefined,',
            // then everything else
        }
        const features = {}
        let indentation = '                ' // 16 spaces
        for (let i = 0; i < capabilities.length; i++) {
            const capability = capabilities[i]
            const match = capability.match (/(\s+)\'(.+)\': (.+)$/)
            if (match) {
                indentation = match[1]
                const feature = match[2]
                const value = match[3]
                features[feature] = value
            }
        }
        let keys = Object.keys (features)
        keys.sort ((a, b) => a.localeCompare (b))
        const allKeys = Object.keys (sortingOrder).concat (keys)
        for (let i = 0; i < allKeys.length; i++) {
            const key = allKeys[i]
            sortingOrder[key] = (key in features) ? features[key] : sortingOrder[key]
        }
        const result = Object.entries (sortingOrder).map (([ key, value ]) => indentation + "'" + key + "': " + value).join (lineBreak)
        if (result === found[0]) {
            return false
        }
        return code.replace (capabilitiesObjectRegex, result)
    }

    // ------------------------------------------------------------------------

    createPHPClassDeclaration (className, baseClass) {
        return 'class ' + className + ' extends ' + baseClass + ' {'
    }

    createPHPClassHeader (className, baseClass, bodyAsString, namespace) {
        return [
            "<?php",
            "",
            "namespace " + namespace + ";",
            "",
            "// PLEASE DO NOT EDIT THIS FILE, IT IS GENERATED AND WILL BE OVERWRITTEN:",
            "// https://github.com/ccxt/ccxt/blob/master/CONTRIBUTING.md#how-to-contribute-code",
            "",
            "use Exception; // a common import",
        ]
    }

    createPHPClass (className, baseClass, body, methods, async = false) {

        let bodyAsString = body.join ("\n")

        let header = this.createPHPClassHeader (className, baseClass, bodyAsString, async ? 'ccxt\\async' : 'ccxt')

        const errorImports = []

        if (async) {
            for (let error in errors) {
                const regex = new RegExp ("[^'\"]" + error + "[^'\"]")
                if (bodyAsString.match (regex)) {
                    errorImports.push ('use ccxt\\' + error + ';')
                }
            }
        }

        const precisionImports = []
        const libraryImports = []

        if (async) {
            if (bodyAsString.match (/[\s(]Precise/)) {
                precisionImports.push ('use ccxt\\Precise;')
            }
            if (bodyAsString.match (/Async\\await/)) {
                libraryImports.push ('use React\\Async;')
            }
            if (bodyAsString.match (/Promise\\all/)) {
                libraryImports.push ('use React\\Promise;')
            }
        }


        header = header.concat (errorImports).concat (precisionImports).concat (libraryImports)

        // transpile camelCase base method names to underscore base method names
        const baseMethods = this.getPHPBaseMethods ()
        methods = methods.concat (baseMethods)

        for (let method of methods) {
            let regex = new RegExp ('\\$this->(' + method + ')\\s?(\\(|[^a-zA-Z0-9_])', 'g')
            bodyAsString = bodyAsString.replace (regex,
                (match, p1, p2) => {
                    return ((p2 === '(') ?
                        ('$this->' + unCamelCase (p1) + p2) : // support direct php calls
                        ("array($this, '" + unCamelCase (p1) + "')" + p2)) // as well as passing instance methods as callables
                })

            regex = new RegExp ('parent::(' + method + ')\\s?(\\(|[^a-zA-Z0-9_])', 'g')
            bodyAsString = bodyAsString.replace (regex,
                (match, p1, p2) => {
                    return ((p2 === '(') ?
                        ('parent::' + unCamelCase (p1) + p2) : // support direct php calls
                        ("array($this, '" + unCamelCase (p1) + "')" + p2)) // as well as passing instance methods as callables
                })
        }

        header.push ("\n" + this.createPHPClassDeclaration (className, baseClass))

        const footer = [
            "}\n",
        ]

        const result = header.join ("\n") + "\n" + bodyAsString + "\n" + footer.join ('\n')
        return result
    }

    // ========================================================================

    transpileJavaScriptToPython3 ({ js, className, removeEmptyLines }) {

        // transpile JS → Python 3
        let python3Body = this.regexAll (js, this.getPythonRegexes ())

        if (removeEmptyLines) {
            python3Body = python3Body.replace (/$\s*$/gm, '')
        }

        const strippedPython3BodyWithoutComments = python3Body.replace (/^[\s]+#.+$/gm, '')

        if (!strippedPython3BodyWithoutComments.match(/[^\s]/)) {
            python3Body += '\n        pass'
        }

        python3Body = python3Body.replace (/\'([абвгдеёжзийклмнопрстуфхцчшщъыьэюя服务端忙碌]+)\'/gm, "u'$1'")

        // special case for Python OrderedDicts
        let orderedDictRegex = /\.ordered\s+\(\{([^\}]+)\}\)/g
        let orderedDictMatches = undefined
        while (orderedDictMatches = orderedDictRegex.exec (python3Body)) {
            let replaced = orderedDictMatches[1].replace (/^(\s+)([^\:]+)\:\s*([^\,]+)\,$/gm, '$1($2, $3),')
            python3Body = python3Body.replace (orderedDictRegex, '\.ordered([' + replaced + '])')
        }

        // snake case function names
        python3Body = python3Body.replace (/def (\w+)/g, (match, group1) => 'def ' + unCamelCase (group1))

        // special case for Python super
        if (className) {
            python3Body = python3Body.replace (/super\./g, 'super(' + className + ', self).')
        }

        return python3Body
    }

    // ------------------------------------------------------------------------

    transpilePython3ToPython2 (py) {

        // remove await from Python sync body (transpile Python async → Python sync)
        let python2Body = this.regexAll (py, this.getPython2Regexes ())

        return python2Body
    }

    // ------------------------------------------------------------------------

    transpileAsyncPHPToSyncPHP (php) {

        // remove yield from php body
        return this.regexAll (php, this.getPHPSyncRegexes ())
    }

    // ------------------------------------------------------------------------


    transpileJavaScriptToPHP ({ js, variables }, async = false) {

        // match all local variables (let, const or var)
        let localVariablesRegex = /(?:^|[^a-zA-Z0-9_])(?:let|const|var)\s+(?:\[([^\]]+)\]|([a-zA-Z0-9_]+))/g // local variables

        let allVariables = (variables || []).map (x => x); // clone the array
        // process the variables created in destructuring assignments as well
        let localVariablesMatches
        while (localVariablesMatches = localVariablesRegex.exec (js)) {
            if (localVariablesMatches[1]) {
                // this is a destructuring assignment like
                // let [ a, b, c ] = 'a-b-c'.split ('-')
                let matches = localVariablesMatches[1].trim ().split (', ') // split the destructuring assignment by comma
                matches.forEach (x => allVariables.push (x.trim ())) // trim each variable name
            } else {
                // this is a single variable assignment
                allVariables.push (localVariablesMatches[2].trim ()) // add it to the list of local variables
            }
        }

        // match all variables instantiated in the catch()-block of a try-catch clause
        let catchClauseRegex = /catch \(([^)]+)\)/g
        let catchClauseMatches
        while (catchClauseMatches = catchClauseRegex.exec (js)) {
            allVariables.push (catchClauseMatches[1])
        }

        // match all variables instantiated as function parameters
        let functionParamRegex = /function\s*(\w+)\s*\(([^)]+)\)/g
        js = js.replace (functionParamRegex, (match, group1, group2) => 'function ' + unCamelCase (group1) + '(' + group2 + ')')
        let functionParamVariables
        while (functionParamVariables = functionParamRegex.exec (js)) {
            const match = functionParamVariables[2]
            const tokens = match.split (', ')
            allVariables = allVariables.concat (tokens)
        }

        allVariables = allVariables.map (error => this.regexAll (error, this.getCommonRegexes ()))

        // append $ to all variables in the method (PHP syntax demands $ at the beginning of a variable name)
        let phpVariablesRegexes = allVariables.map (x => [ "(^|[^$$a-zA-Z0-9\\.\\>'\"_/])" + x + "([^a-zA-Z0-9'_/])", '$1$$' + x + '$2' ])

        // support for php syntax for object-pointer dereference
        // convert all $variable.property to $variable->property
        let variablePropertiesRegexes = allVariables.map (x => [ "(^|[^a-zA-Z0-9\\.\\>'\"_])" + x + '\\.', '$1' + x + '->' ])

        // transpile JS → PHP
        const phpRegexes = this.getPHPRegexes ()
        let phpBody = this.regexAll (js, phpRegexes.concat (phpVariablesRegexes).concat (variablePropertiesRegexes))
        // indent async php
        if (async && js.indexOf (' await ') > -1) {
            const closure = variables.length ? 'use (' + variables.map (x => '$' + x).join (', ') + ')': '';
            phpBody = '        return Async\\async(function () ' + closure + ' {\n    ' +  phpBody.replace (/\n/g, '\n    ') + '\n        }) ();'
        }

        return phpBody
    }

    // ------------------------------------------------------------------------

    transpileJavaScriptToPythonAndPHP (args) {

        // transpile JS → Python 3
        let python3Body = this.transpileJavaScriptToPython3 (args)

        // remove await from Python sync body (transpile Python async → Python sync)
        let python2Body = this.transpilePython3ToPython2 (python3Body)

        // transpile JS → Async PHP
        let phpAsyncBody = this.transpileJavaScriptToPHP (args, true)

        // transpile JS -> Sync PHP
        let phpBody = this.transpileAsyncPHPToSyncPHP (this.transpileJavaScriptToPHP (args, false))

        return { python3Body, python2Body, phpBody, phpAsyncBody }
    }

    //-----------------------------------------------------------------------------

    transpilePythonAsyncToSync () {

        const async = './python/ccxt/test/test_async.py'
        const sync = './python/ccxt/test/test_sync.py'
        log.magenta ('Transpiling ' + async .yellow + ' → ' + sync.yellow)
        const fileContents = fs.readFileSync (async, 'utf8')
        let lines = fileContents.split ("\n")

        lines = lines.filter (line => ![ 'import asyncio' ].includes (line))
            .map (line => {
                return (
                    line.replace ('asyncio.get_event_loop().run_until_complete(main())', 'main()')
                        .replace ('asyncio.run(main())', 'main()')
                        .replace ('import ccxt.async_support as ccxt', 'import ccxt')
                        .replace (/.*token\_bucket.*/g, '')
                        .replace ('await asyncio.sleep', 'time.sleep')
                        .replace ('async ', '')
                        .replace ('await ', ''))
            })

        // lines.forEach (line => log (line))

        function deleteFunction (f, from) {
            // the following regexes make a technical error
            // since it won't cut away a single function
            // it will delete everything up to the beginning of the next comment
            const re1 = new RegExp ('def ' + f + '[^\#]+', 'g')
            const re2 = new RegExp ('[\\s]+' + f + '\\(exchange\\)', 'g')
            return from.replace (re1, '').replace (re2, '')
        }

        let newContents = lines.join ('\n')

        newContents = deleteFunction ('test_tickers_async', newContents)
        newContents = deleteFunction ('test_l2_order_books_async', newContents)

        fs.truncateSync (sync)
        fs.writeFileSync (sync, newContents)
    }

    //-----------------------------------------------------------------------------

    transpilePhpAsyncToSync () {

        const async = './php/test/test_async.php'
        const sync = './php/test/test_sync.php'
        log.magenta ('Transpiling ' + async .yellow + ' → ' + sync.yellow)
        const fileContents = fs.readFileSync (async, 'utf8')
        const syncBody = this.transpileAsyncPHPToSyncPHP (fileContents)

        const phpTestRegexes = [
            [ /Async\\coroutine\(\$main\)/, '\$main()' ],
            [ /ccxt\\\\async/, 'ccxt' ],
        ]

        const newContents = this.regexAll (syncBody, this.getPHPSyncRegexes ().concat (phpTestRegexes));

        fs.truncateSync (sync)
        fs.writeFileSync (sync, newContents)
    }

    // ------------------------------------------------------------------------

    getExchangeClassDeclarationMatches (contents) {
        return contents.match (/^export default\s*class\s+([\S]+)\s+extends\s+([\S]+)\s+{([\s\S]+?)^};*/m)
    }

    getClassDeclarationMatches (contents) {
        return contents.match (/^export \s*(?:default)?\s*class\s+([\S]+)(?:\s+extends\s+([\S]+))?\s+{([\s\S]+?)^};*/m)
    }

    // ------------------------------------------------------------------------

    transpileClass (contents) {
        const [ _, className, baseClass, classBody ] = this.getClassDeclarationMatches (contents)
        const methods = classBody.trim ().split (/\n\s*\n/)
        const {
            python2,
            python3,
            php,
            phpAsync,
            methodNames
        } = this.transpileMethodsToAllLanguages (className, methods)
        // altogether in PHP, async PHP, Python sync and async
        const sync = false
        const async = true
        return {
            python2:      this.createPythonClass (className, baseClass, python2,  methodNames, sync),
            python3:      this.createPythonClass (className, baseClass, python3,  methodNames, async),
            php:          this.createPHPClass    (className, baseClass, php,      methodNames, sync),
            phpAsync:     this.createPHPClass    (className, baseClass, phpAsync, methodNames, async),
            className,
            baseClass,
        }
    }

    // ========================================================================

    transpileDerivedExchangeFile (tsFolder, filename, options, force = false) {

        // todo normalize jsFolder and other arguments

        try {

            const { python2Folder, python3Folder, phpFolder, phpAsyncFolder } = options
            const pythonFilename = filename.replace ('.ts', '.py')
            const phpFilename = filename.replace ('.ts', '.php')

            const tsPath = tsFolder + filename

            let contents = fs.readFileSync (tsPath, 'utf8')
            const sortedExchangeCapabilities = this.sortExchangeCapabilities (contents)
            if (sortedExchangeCapabilities) {
                contents = sortedExchangeCapabilities
                overwriteFile (tsPath, contents)
            }

            const tsMtime = fs.statSync (tsPath).mtime.getTime ()

            const python2Path  = python2Folder  ? (python2Folder  + pythonFilename) : undefined
            const python3Path  = python3Folder  ? (python3Folder  + pythonFilename) : undefined
            const phpPath      = phpFolder      ? (phpFolder      + phpFilename)    : undefined
            const phpAsyncPath = phpAsyncFolder ? (phpAsyncFolder + phpFilename)    : undefined

            const python2Mtime  = python2Folder  ? (fs.existsSync (python2Path)  ? fs.statSync (python2Path).mtime.getTime ()  : 0) : undefined
            const python3Mtime  = python3Path    ? (fs.existsSync (python3Path)  ? fs.statSync (python3Path).mtime.getTime ()  : 0) : undefined
            const phpAsyncMtime = phpAsyncFolder ? (fs.existsSync (phpAsyncPath) ? fs.statSync (phpAsyncPath).mtime.getTime () : 0) : undefined
            const phpMtime      = phpPath        ? (fs.existsSync (phpPath)      ? fs.statSync (phpPath).mtime.getTime ()      : 0) : undefined

            if (force ||
                (python3Folder  && (tsMtime > python3Mtime))  ||
                (phpFolder      && (tsMtime > phpMtime))      ||
                (phpAsyncFolder && (tsMtime > phpAsyncMtime)) ||
                (python2Folder  && (tsMtime > python2Mtime))) {
                const { python2, python3, php, phpAsync, className, baseClass } = this.transpileClass (contents)
                log.cyan ('Transpiling from', filename.yellow)

                ;[
                    [ python2Folder, pythonFilename, python2 ],
                    [ python3Folder, pythonFilename, python3 ],
                    [ phpFolder, phpFilename, php ],
                    [ phpAsyncFolder, phpFilename, phpAsync ],
                ].forEach (([ folder, filename, code ]) => {
                    if (folder) {
                        overwriteFile (folder + filename, code)
                        fs.utimesSync (folder + filename, new Date (), new Date (tsMtime))
                    }
                })

                return { className, baseClass }

            } else {

                const [ _, className, baseClass ] = this.getClassDeclarationMatches (contents)
                log.green ('Already transpiled', filename.yellow)
                return { className, baseClass }
            }

        } catch (e) {

            log.red ('\nFailed to transpile source code from', filename.yellow)
            log.red ('See https://github.com/ccxt/ccxt/blob/master/CONTRIBUTING.md on how to build this library properly\n')
            throw e // rethrow it
        }
    }

    //-------------------------------------------------------------------------

    transpileDerivedExchangeFiles (jsFolder, options, pattern = '.ts', force = false, child = false) {

        // todo normalize jsFolder and other arguments

        const { python2Folder, python3Folder, phpFolder, phpAsyncFolder } = options

        // exchanges.json accounts for ids included in exchanges.cfg
        let ids = undefined
        try {
            ids = exchanges.ids
        } catch (e) {
        }

        const regex = new RegExp (pattern.replace (/[.*+?^${}()|[\]\\]/g, '\\$&'))

        let exchanges
        if (options.exchanges && options.exchanges.length) {
            exchanges = options.exchanges.map (x => x + pattern)
        } else {
            exchanges = fs.readdirSync (jsFolder).filter (file => file.match (regex) && (!ids || ids.includes (basename (file, '.js'))))
        }

        const classNames = exchanges.map (file => this.transpileDerivedExchangeFile (jsFolder, file, options, force))

        const classes = {}

        if (classNames.length === 0) {
            return null
        }

        classNames.forEach (({ className, baseClass }) => {
            classes[className] = baseClass
        })

        if (!child && classNames.length > 1) {

            function deleteOldTranspiledFiles (folder, pattern) {
                fs.readdirSync (folder)
                    .filter (file =>
                        !fs.lstatSync (folder + file).isDirectory () &&
                        !(file.replace (pattern, '') in classes) &&
                        !file.match (/^[A-Z_]/))
                    .map (file => folder + file)
                    .forEach (file => log.red ('Deleting ' + file.yellow) && fs.unlinkSync (file))
            }

            [
                [ python2Folder, /\.pyc?$/ ],
                [ python3Folder, /\.pyc?$/ ],
                [ phpFolder, /\.php$/ ],
                [ phpAsyncFolder, /\.php$/ ],
            ].forEach (([ folder, pattern ]) => {
                if (folder) {
                    deleteOldTranspiledFiles (folder, pattern)
                }
            })

        }

        return classes
    }

    // ========================================================================

    transpileMethodsToAllLanguages (className, methods) {

        let python2 = []
        let python3 = []
        let php = []
        let phpAsync = []
        let methodNames = []

        for (let i = 0; i < methods.length; i++) {
            // parse the method signature
            let part = methods[i].trim ()
            let lines = part.split ("\n")
            let signature = lines[0].trim ()
            signature = signature.replace('function ', '')

            // Typescript types trim from signature
            // will be improved in the future
            // Here we will be removing return type:
            // example: async fetchTickers(): Promise<any> { ---> async fetchTickers() {
            // and remove parameters types
            // example: myFunc (name: string | number = undefined) ---> myFunc(name = undefined)
            signature = this.regexAll(signature, this.getTypescripSignaturetRemovalRegexes())

            let methodSignatureRegex = /(async |)([\S]+)\s\(([^)]*)\)\s*{/ // signature line
            let matches = methodSignatureRegex.exec (signature)

            if (!matches) {
                log.red (methods[i])
                log.yellow.bright ("\nMake sure your methods don't have empty lines!\n")
            }

            // async or not
            let keyword = matches[1]

            // method name
            let method = matches[2]

            methodNames.push (method)

            method = unCamelCase (method)

            // method arguments
            let args = matches[3].trim ()

            // extract argument names and local variables
            args = args.length ? args.split (',').map (x => x.trim ()) : []

            // get names of all method arguments for later substitutions
            let variables = args.map (arg => arg.split ('=').map (x => x.trim ()) [0])

            // add $ to each argument name in PHP method signature
            let phpArgs = args.join (', $').trim ().replace (/undefined/g, 'null').replace (/\{\}/g, 'array ()')
            phpArgs = phpArgs.length ? ('$' + phpArgs) : ''

            // remove excessive spacing from argument defaults in Python method signature
            let pythonArgs = args.map (x => x.replace (' = ', '='))
                .join (', ')
                .replace (/undefined/g, 'None')
                .replace (/false/g, 'False')
                .replace (/true/g, 'True')

            // method body without the signature (first line)
            // and without the closing bracket (last line)
            let js = lines.slice (1, -1).join ("\n")

            // transpile everything
            let { python3Body, python2Body, phpBody, phpAsyncBody } = this.transpileJavaScriptToPythonAndPHP ({ js, className, variables, removeEmptyLines: true })

            // compile the final Python code for the method signature
            let pythonString = 'def ' + method + '(self' + (pythonArgs.length ? ', ' + pythonArgs : '') + '):'

            // compile signature + body for Python sync
            python2.push ('');
            python2.push ('    ' + pythonString);
            python2.push (python2Body);

            // compile signature + body for Python async
            python3.push ('');
            python3.push ('    ' + keyword + pythonString);
            python3.push (python3Body);

            // compile signature + body for PHP
            php.push ('');
            php.push ('    ' + 'public function ' + method + '(' + phpArgs + ') {');
            php.push (phpBody);
            php.push ('    ' + '}')

            phpAsync.push ('');
            phpAsync.push ('    ' + 'public function ' + method + '(' + phpArgs + ') {');
            phpAsync.push (phpAsyncBody);
            phpAsync.push ('    ' + '}')
        }

        return {
            // altogether in PHP, async PHP, Python sync and async
            python2,
            python3,
            php,
            phpAsync,
            methodNames
        }
    }

    // ========================================================================

    transpileBaseMethods () {
        const delimiter = 'METHODS BELOW THIS LINE ARE TRANSPILED FROM JAVASCRIPT TO PYTHON AND PHP'
        const contents = fs.readFileSync (baseExchangeJsFile, 'utf8')
        const [ _, className, baseClass, classBody ] = this.getClassDeclarationMatches (contents)
        const jsDelimiter = '// ' + delimiter
        const parts = classBody.split (jsDelimiter)
        if (parts.length > 1) {
            log.magenta ('Transpiling from', baseExchangeJsFile.yellow)
            const secondPart = parts[1]
            const methods = secondPart.trim ().split (/\n\s*\n/)
            const {
                python2,
                python3,
                php,
                phpAsync,
            } = this.transpileMethodsToAllLanguages (className, methods)
            const pythonDelimiter = '# ' + delimiter + '\n'
            const phpDelimiter = '// ' + delimiter + '\n'
            const restOfFile = '([^\n]*\n)+'
            const python2File = './python/ccxt/base/exchange.py'
            const python3File = './python/ccxt/async_support/base/exchange.py'
            const phpFile = './php/Exchange.php'
            const phpAsyncFile = './php/async/Exchange.php'
            log.magenta ('→', python2File.yellow)
            replaceInFile (python2File,  new RegExp (pythonDelimiter + restOfFile), pythonDelimiter + python2.join ('\n') + '\n')
            log.magenta ('→', python3File.yellow)
            replaceInFile (python3File,  new RegExp (pythonDelimiter + restOfFile), pythonDelimiter + python3.join ('\n') + '\n')
            log.magenta ('→', phpFile.yellow)
            replaceInFile (phpFile,      new RegExp (phpDelimiter + restOfFile),    phpDelimiter + php.join ('\n') + '\n}\n')
            log.magenta ('→', phpAsyncFile.yellow)
            replaceInFile (phpAsyncFile, new RegExp (phpDelimiter + restOfFile),    phpDelimiter + phpAsync.join ('\n') + '\n}\n')
        }
    }

    // ========================================================================

    async getTSClassDeclarationsAllFiles (ids, folder, extension = '.js')  {
        const files = fs.readdirSync (folder).filter (file => ids.includes (basename (file, extension)))
        const promiseReadFile = promisify (fs.readFile);
        const fileArray = await Promise.all (files.map (file => promiseReadFile (folder + file, 'utf8')));
        const classComponents = await Promise.all (fileArray.map (file => this.getClassDeclarationMatches (file)));

        const classes = {}
        classComponents.forEach ( elem => classes[elem[1]] = elem[2] );

        return classes
    }

    // ========================================================================

    exportTypeScriptClassNames (file, classes) {

        log.bright.cyan ('Exporting TypeScript class names →', file.yellow)

        const regex = /\/[\n]{2}(?:    export class [^\s]+ extends [^\s]+ \{\}[\r]?[\n])+/
        const replacement = "/\n\n" + Object.keys (classes).map (className => {
            const baseClass = classes[className].replace (/ccxt\.[a-z0-9_]+/, 'Exchange')
            return '    export class ' + className + ' extends ' + baseClass + " {}"
        }).join ("\n") + "\n"

        replaceInFile (file, regex, replacement)
    }

    exportTypeScriptExchangeIds (file, classes) {

        log.bright.cyan ('Exporting TypeScript exchange ids →', file.yellow)

        const regex = /\/[\n]{2}    export type ExchangeId =\n(?:        \| \'[a-z0-9_]+\'[\r]?[\n])+/
        const replacement = "/\n\n    export type ExchangeId =\n" + Object.keys (classes).map (className => {
            return "        | '" + className + "'"
        }).join ("\n") + "\n"

        replaceInFile (file, regex, replacement)
    }

    // ========================================================================

    transpileErrorHierarchy () {

        const errorHierarchyFilename = './js/src/base/errorHierarchy.js'
        const errorHierarchyPath = __dirname + '/.' + errorHierarchyFilename

        let js = fs.readFileSync (errorHierarchyPath, 'utf8')

        js = this.regexAll (js, [
            // [ /export { [^\;]+\s*\}\n/s, '' ], // new esm
            [ /\s*export default[^\n]+;\n/g, '' ],
            // [ /module\.exports = [^\;]+\;\n/s, '' ], // old commonjs
        ]).trim ()

        const message = 'Transpiling error hierachy →'
        const root = errorHierarchy['BaseError']

        const { python3Body } = this.transpileJavaScriptToPythonAndPHP ({ js })

        // a helper to generate a list of exception class declarations
        // properly derived from corresponding parent classes according
        // to the error hierarchy

        function intellisense (map, parent, generate, classes) {
            function* generator(map, parent, generate, classes) {
                for (const key in map) {
                    yield generate (key, parent, classes)
                    yield* generator (map[key], key, generate, classes)
                }
            }
            return Array.from (generator (map, parent, generate, classes))
        }

        // Python -------------------------------------------------------------

        function pythonDeclareErrorClass (name, parent, classes) {
            classes.push (name)
            return [
                'class ' + name + '(' + parent + '):',
                '    pass',
                '',
                '',
            ].join ('\n');
        }

        const pythonBaseError = [
            'class BaseError(Exception):',
            '    pass',
            '',
            '',
        ].join ('\n');

        const quote = (s) => "'" + s + "'" // helper to add quotes around class names
        const pythonExports = [ 'error_hierarchy', 'BaseError' ]
        const pythonErrors = intellisense (root, 'BaseError', pythonDeclareErrorClass, pythonExports)
        const pythonAll = '__all__ = [\n    ' + pythonExports.map (quote).join (',\n    ') + '\n]'
        const python3BodyIntellisense = python3Body + '\n\n\n' + pythonBaseError + '\n' + pythonErrors.join ('\n') + '\n' + pythonAll + '\n'

        const pythonFilename = './python/ccxt/base/errors.py'
        if (fs.existsSync (pythonFilename)) {
            log.bright.cyan (message, pythonFilename.yellow)
            fs.writeFileSync (pythonFilename, python3BodyIntellisense)
        }

        // PHP ----------------------------------------------------------------

        function phpMakeErrorClassFile (name, parent) {

            const useClause = "\nuse " + parent + ";\n"
            const requireClause = "\nrequire_once PATH_TO_CCXT . '" + parent + ".php';\n"

            const phpBody = [
                '<?php',
                '',
                'namespace ccxt;',
                (parent === 'Exception') ? useClause : requireClause,
                'class ' + name + ' extends ' + parent + ' {};',
                '',
            ].join ("\n")
            const phpFilename = './php/' + name + '.php'
            log.bright.cyan (message, phpFilename.yellow)
            fs.writeFileSync (phpFilename, phpBody)
            return "require_once PATH_TO_CCXT . '" + name + ".php';"
        }

        const phpFilename ='./ccxt.php'

        if (fs.existsSync (phpFilename)) {
            const phpErrors = intellisense (errorHierarchy, 'Exception', phpMakeErrorClassFile)
            const phpBodyIntellisense = phpErrors.join ("\n") + "\n\n"
            log.bright.cyan (message, phpFilename.yellow)
            const phpRegex = /require_once PATH_TO_CCXT \. \'BaseError\.php\'\;\n(?:require_once PATH_TO_CCXT[^\n]+\n)+\n/m
            replaceInFile (phpFilename, phpRegex, phpBodyIntellisense)
        }
    }

    //-----------------------------------------------------------------------------

    transpileDateTimeTests () {
        const jsFile = './ts/src/test/base/functions/test.datetime.ts'
        const pyFile = './python/ccxt/test/test_exchange_datetime_functions.py'
        const phpFile = './php/test/test_exchange_datetime_functions.php'

        log.magenta ('Transpiling from', jsFile.yellow)

        let js = fs.readFileSync (jsFile).toString ()

        js = this.regexAll (js, [
            [ /[^\n]+from[^\n]+\n/g, '' ],
            [ /^export default[^\n]+\n/g, '' ],
            [/^\/\*.*\s+/mg, ''],
            [/^const\s+{.*}\s+=.*$/gm, ''],
        ])

        let { python2Body, phpBody } = this.transpileJavaScriptToPythonAndPHP ({ js, removeEmptyLines: false })

        // phpBody = phpBody.replace (/exchange\./g, 'Exchange::')

        const pythonHeader = [
            "",
            "import ccxt  # noqa: F402",
            "from ccxt.base.decimal_to_precision import ROUND_UP, ROUND_DOWN  # noqa F401",
            "",
            "# ----------------------------------------------------------------------------",
            "",
            "",
        ].join ("\n")

        const python = this.getPythonPreamble () + pythonHeader + python2Body
        const php = this.getPHPPreamble () + phpBody

        log.magenta ('→', pyFile.yellow)
        log.magenta ('→', phpFile.yellow)

        overwriteFile (pyFile, python)
        overwriteFile (phpFile, php)
    }

    //-------------------------------------------------------------------------

    transpilePrecisionTests () {

        const jsFile = './ts/src/test/base/functions/test.number.ts'
        const pyFile = './python/ccxt/test/test_decimal_to_precision.py'
        const phpFile = './php/test/decimal_to_precision.php'

        log.magenta ('Transpiling from', jsFile.yellow)

        let js = fs.readFileSync (jsFile).toString ()

        js = this.regexAll (js, [
            [ /\'use strict\';?\s+/g, '' ],
            [ /[^\n]+from[^\n]+\n/g, '' ],
            [ /^export default[^\n]+\n/g, '' ],
            [/^const\s+{.*}\s+=.*$/gm, ''],
            [ /decimalToPrecision/g, 'decimal_to_precision' ],
            [ /numberToString/g, 'number_to_string' ],
        ])

        let { python3Body, python2Body, phpBody, phpAsyncBody } = this.transpileJavaScriptToPythonAndPHP ({ js, removeEmptyLines: false })

        const pythonHeader = [
            "",
            "from ccxt.base.decimal_to_precision import decimal_to_precision  # noqa F401",
            "from ccxt.base.decimal_to_precision import TRUNCATE              # noqa F401",
            "from ccxt.base.decimal_to_precision import ROUND                 # noqa F401",
            "from ccxt.base.decimal_to_precision import DECIMAL_PLACES        # noqa F401",
            "from ccxt.base.decimal_to_precision import SIGNIFICANT_DIGITS    # noqa F401",
            "from ccxt.base.decimal_to_precision import TICK_SIZE             # noqa F401",
            "from ccxt.base.decimal_to_precision import PAD_WITH_ZERO         # noqa F401",
            "from ccxt.base.decimal_to_precision import NO_PADDING            # noqa F401",
            "from ccxt.base.decimal_to_precision import number_to_string      # noqa F401",
            "from ccxt.base.exchange import Exchange                          # noqa F401",
            "from ccxt.base.precise import Precise                            # noqa F401",
            "",
            "",
        ].join ("\n")

        const phpHeader = [
            "",
            "include_once (__DIR__.'/fail_on_all_errors.php');",
            "",
            "// testDecimalToPrecisionErrorHandling",
            "//",
            "// $this->expectException ('ccxt\\\\BaseError');",
            "// $this->expectExceptionMessageRegExp ('/Negative precision is not yet supported/');",
            "// Exchange::decimalToPrecision ('123456.789', TRUNCATE, -2, DECIMAL_PLACES);",
            "//",
            "// $this->expectException ('ccxt\\\\BaseError');",
            "// $this->expectExceptionMessageRegExp ('/Invalid number/');",
            "// Exchange::decimalToPrecision ('foo');",
            "",
            "// ----------------------------------------------------------------------------",
            "",
            "function decimal_to_precision ($x, $roundingMode = ROUND, $numPrecisionDigits = null, $countingMode = DECIMAL_PLACES, $paddingMode = NO_PADDING) {",
            "    return Exchange::decimal_to_precision ($x, $roundingMode, $numPrecisionDigits, $countingMode, $paddingMode);",
            "}",
            "function number_to_string ($x) {",
            "    return Exchange::number_to_string ($x);",
            "}",
            "",
        ].join ("\n")

        const python = this.getPythonPreamble () + pythonHeader + python2Body
        const php = this.getPHPPreamble () + phpHeader + phpBody

        log.magenta ('→', pyFile.yellow)
        log.magenta ('→', phpFile.yellow)

        overwriteFile (pyFile, python)
        overwriteFile (phpFile, php)
    }

    //-------------------------------------------------------------------------

    transpileCryptoTests () {
        const jsFile = './ts/src/test/base/functions/test.crypto.ts' // using ts version to avoid formatting issues
        const pyFile = './python/ccxt/test/test_crypto.py'
        const phpFile = './php/test/test_crypto.php'

        log.magenta ('Transpiling from', jsFile.yellow)
        let js = fs.readFileSync (jsFile).toString ()

        js = this.regexAll (js, [
            [ /\'use strict\';?\s+/g, '' ],
            [ /[^\n]+from[^\n]+\n/g, '' ],
            [ /^export default[^\n]+\n/g, '' ],
            [/^const\s+{.*}\s+=.*$/gm, ''],
            [ /function equals \([\S\s]+?return true\n}\n/g, '' ],
        ])

        let { python2Body, phpBody } = this.transpileJavaScriptToPythonAndPHP ({ js, removeEmptyLines: false })

        const pythonHeader = [
            "",
            "import ccxt  # noqa: F402",
            "",
            "Exchange = ccxt.Exchange",
            "hash = Exchange.hash",
            "ecdsa = Exchange.ecdsa",
            "jwt = Exchange.jwt",
            "crc32 = Exchange.crc32",
            "rsa = Exchange.rsa",
            "encode = Exchange.encode",
            "",
            "",
            "def equals(a, b):",
            "    return a == b",
            "",
        ].join ("\n")

        const phpHeader = [
            "",
            "function hash(...$args) {",
            "    return Exchange::hash(...$args);",
            "}",
            "",
            "function encode(...$args) {",
            "    return Exchange::encode(...$args);",
            "}",
            "",
            "function ecdsa(...$args) {",
            "    return Exchange::ecdsa(...$args);",
            "}",
            "",
            "function jwt(...$args) {",
            "    return Exchange::jwt(...$args);",
            "}",
            "",
            "function crc32(...$arg) {",
            "    return Exchange::crc32(...$arg);",
            "}",
            "",
            "function rsa(...$arg) {",
            "    return Exchange::rsa(...$arg);",
            "}",
            "",
            "function equals($a, $b) {",
            "    return $a === $b;",
            "}",
        ].join ("\n")

        const python = this.getPythonPreamble () + pythonHeader + python2Body
        const php = this.getPHPPreamble () + phpHeader + phpBody

        log.magenta ('→', pyFile.yellow)
        log.magenta ('→', phpFile.yellow)

        overwriteFile (pyFile, python)
        overwriteFile (phpFile, php)
    }

    // ============================================================================

    transpileExchangeTests () {
        const tests = [
            {
                'tsFile': './ts/src/test/Exchange/test.market.ts',
                'pyFile': './python/ccxt/test/test_market.py',
                'phpFile': './php/test/test_market.php',
            },
            {
                'tsFile': './ts/src/test/Exchange/test.trade.ts',
                'pyFile': './python/ccxt/test/test_trade.py',
                'phpFile': './php/test/test_trade.php',
            },
            {
                'tsFile': './ts/src/test/Exchange/test.order.ts',
                'pyFile': './python/ccxt/test/test_order.py',
                'phpFile': './php/test/test_order.php',
            },
            {
                'tsFile': './ts/src/test/Exchange/test.position.ts',
                'pyFile': './python/ccxt/test/test_position.py',
                'phpFile': './php/test/test_position.php',
            },
            {
                'tsFile': './ts/src/test/Exchange/test.transaction.ts',
                'pyFile': './python/ccxt/test/test_transaction.py',
                'phpFile': './php/test/test_transaction.php',
            },
            {
                'tsFile': './ts/src/test/Exchange/test.ohlcv.ts',
                'pyFile': './python/ccxt/test/test_ohlcv.py',
                'phpFile': './php/test/test_ohlcv.php',
            },
            {
                'tsFile': './ts/src/test/Exchange/test.leverageTier.ts',
                'pyFile': './python/ccxt/test/test_leverage_tier.py',
                'phpFile': './php/test/test_leverage_tier.php',
            },
            {
                'tsFile': './ts/src/test/Exchange/test.account.ts',
                'pyFile': './python/ccxt/test/test_account.py',
                'phpFile': './php/test/test_account.php',
            },
            {
                'tsFile': './ts/src/test/Exchange/test.marginModification.ts',
                'pyFile': './python/ccxt/test/test_margin_modification.py',
                'phpFile': './php/test/test_margin_modification.php',
            },
        ]
        for (const test of tests) {
            this.transpileTest (test)
        }
    }

    // ============================================================================

    transpileTest (test) {
        log.magenta ('Transpiling from', test.tsFile.yellow)
        let js = fs.readFileSync (test.tsFile).toString ()

        js = this.regexAll (js, [
            [ /\'use strict\';?\s+/g, '' ],
            [ /[^\n]+from[^\n]+\n/g, '' ],
            [ /export default\s+[^\n]+;*\n*/g, '' ],
        ])

        let { python3Body, phpBody } = this.transpileJavaScriptToPythonAndPHP ({ js, removeEmptyLines: false })

        let pythonHeader = []

        if (python3Body.indexOf ('numbers.') >= 0) {
            pythonHeader.push ('import numbers  # noqa E402')
        }

        if (pythonHeader.length > 0) {
            pythonHeader.unshift ('')
            pythonHeader.push ('', '')
        }

        pythonHeader = pythonCodingUtf8 + '\n\n' + pythonHeader.join ('\n')

        const python = pythonHeader + python3Body
        const php = this.getPHPPreamble (false) + phpBody

        log.magenta ('→', test.pyFile.yellow)
        log.magenta ('→', test.phpFile.yellow)

        overwriteFile (test.pyFile, python)
        overwriteFile (test.phpFile, php)
    }

    // ============================================================================

    transpileTests () {

        this.transpilePrecisionTests ()
        this.transpileDateTimeTests ()
        this.transpileCryptoTests ()

        this.transpileExchangeTests ()
    }

    // ============================================================================

    transpilePhpBaseClassMethods () {
        const baseMethods = this.getPHPBaseMethods ()
        const indent = 4
        const space = ' '.repeat (indent)
        const result = [
            'public static $camelcase_methods = array(',
        ]
        for (const method of baseMethods) {
            const underscoreCase = unCamelCase (method)
            if (underscoreCase !== method) {
                result.push (space.repeat (2) + '\'' + method + '\' => ' + '\'' + underscoreCase + '\',')
            }
        }
        result.push (space + ');')
        const string = result.join ('\n')

        const phpBaseClass = './php/Exchange.php';
        const phpBody = fs.readFileSync (phpBaseClass, 'utf8')
        const regex = /public static \$camelcase_methods = array\([\s\S]+?\);/g
        const bodyArray = phpBody.split (regex)

        const newBody = bodyArray[0] + string + bodyArray[1]

        log.magenta ('Transpiling from ', phpBaseClass.yellow, '→', phpBaseClass.yellow)
        overwriteFile (phpBaseClass, newBody)
    }

    // ============================================================================

    getAllFilesRecursively(folder, jsFiles) {
        fs.readdirSync(folder).forEach(File => {
            const absolute = join(folder, File);
            if (fs.statSync(absolute).isDirectory()) return this.getAllFilesRecursively(absolute, jsFiles);
            else return jsFiles.push(absolute);
        });
    }

    addGeneratedHeaderToJs (jsFolder, force = false) {

        // add it to every .js file inside the folder
        let jsFiles = [];
        this.getAllFilesRecursively(jsFolder, jsFiles);

        jsFiles.filter(f => !f.includes(".d.ts")).map (jsFilePath => {
            const content = fs.readFileSync (jsFilePath, 'utf8');
            if (content.indexOf (this.getJsPreamble()) === -1) {
                let contents = [
                    this.getJsPreamble(),
                    content
                ].join ("\n")
                overwriteFile (jsFilePath, contents)
            }
        })
        log.bright.yellow ('Added JS preamble to all ', jsFiles.length + ' files.')
    }

    // ============================================================================


    async transpileEverything (force = false, child = false) {

        // default pattern is '.js'
        const exchanges = process.argv.slice (2).filter (x => !x.startsWith ('--'))
            , python2Folder  = './python/ccxt/'
            , python3Folder  = './python/ccxt/async_support/'
            , phpFolder      = './php/'
            , phpAsyncFolder = './php/async/'
            , tsFolder = './ts/src/'
            , jsFolder = './js/src/'
            // , options = { python2Folder, python3Folder, phpFolder, phpAsyncFolder }
            , options = { python2Folder, python3Folder, phpFolder, phpAsyncFolder, exchanges }

        if (!child) {
            createFolderRecursively (python2Folder)
            createFolderRecursively (python3Folder)
            createFolderRecursively (phpFolder)
            createFolderRecursively (phpAsyncFolder)
        }

        // const classes = this.transpileDerivedExchangeFiles (tsFolder, options, pattern, force)
        const classes = this.transpileDerivedExchangeFiles (tsFolder, options, '.ts', force, child || exchanges.length)

        if (classes === null) {
            log.bright.yellow ('0 files transpiled.')
            return;
        }
        if (child) {
            return
        }

        this.transpileBaseMethods ()

        //*/

        this.transpileErrorHierarchy ()

        this.transpileTests ()

        this.transpilePythonAsyncToSync ()

        this.transpilePhpAsyncToSync ()

        this.transpilePhpBaseClassMethods ()

        this.addGeneratedHeaderToJs ('./js/')

        log.bright.green ('Transpiled successfully.')
    }
}

function parallelizeTranspiling (exchanges, processes = undefined) {
    const processesNum = processes || os.cpus ().length
    log.bright.green ('starting ' + processesNum + ' new processes...')
    let isFirst = true
    const increment = Math.ceil (exchanges.length / processesNum)
    for (let i = 0; i < increment; i ++) {
        const toProcess = exchanges.filter ((_, index) => index % increment === i)
        const args = isFirst ? [ '--force' ] : [ '--child', '--force' ]
        isFirst = false
        fork (process.argv[1], toProcess.concat (args))
    }
}

function isMainEntry(metaUrl) {
    // https://exploringjs.com/nodejs-shell-scripting/ch_nodejs-path.html#detecting-if-module-is-main
    if (import.meta.url.startsWith('file:')) {
        const modulePath = url.fileURLToPath(metaUrl);
        if (process.argv[1] === modulePath) {
            return true;
        }
        // when called without .js extension
        if (process.argv[1] === modulePath.replace('.js','')) {
            return true;
        }
    }
    return false;
}

// ============================================================================
if (isMainEntry(import.meta.url)) {
    const transpiler = new Transpiler ()
    const test = process.argv.includes ('--test') || process.argv.includes ('--tests')
    const errors = process.argv.includes ('--error') || process.argv.includes ('--errors')
    const child = process.argv.includes ('--child')
    const force = process.argv.includes ('--force')
    const multiprocess = process.argv.includes ('--multiprocess') || process.argv.includes ('--multi')
    if (!child && !multiprocess) {
        log.bright.green ({ force })
    }
    if (test) {
        transpiler.transpileTests ()
    } else if (errors) {
        transpiler.transpileErrorHierarchy ({ tsFilename })
    } else if (multiprocess) {
        parallelizeTranspiling (exchangeIds)
    } else {
        (async () => {
            await transpiler.transpileEverything (force, child)
        })()
    }

} else { // if required as a module

    // do nothing
}

// ============================================================================

export {
    Transpiler,
    parallelizeTranspiling,
    isMainEntry
}<|MERGE_RESOLUTION|>--- conflicted
+++ resolved
@@ -246,13 +246,8 @@
             [ /\.isPostOnly\s/g, '.is_post_only'],
             [ /\.reduceFeesByCurrency\s/g, '.reduce_fees_by_currency'],
             [ /\.omitZero\s/g, '.omit_zero'],
-<<<<<<< HEAD
             [ /\.currencyStructure\s/g, '.currency_structure'],
-        ]
-=======
-
         ].concat(this.getTypescriptRemovalRegexes())
->>>>>>> c6030235
     }
 
     getPythonRegexes () {
