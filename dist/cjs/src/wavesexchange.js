--- conflicted
+++ resolved
@@ -751,11 +751,7 @@
             const messageHex = this.binaryToBase16(this.encode(message));
             const payload = prefix + messageHex;
             const hexKey = this.binaryToBase16(this.base58ToBinary(this.secret));
-<<<<<<< HEAD
-            const signature = crypto.axolotl(payload, hexKey, ed25519.ed25519);
-=======
             const signature = this.axolotl(payload, hexKey, ed25519.ed25519);
->>>>>>> 47700a47
             const request = {
                 'grant_type': 'password',
                 'scope': 'general',
@@ -1424,11 +1420,7 @@
         if ((serializedOrder[0] === '"') && (serializedOrder[(serializedOrder.length - 1)] === '"')) {
             serializedOrder = serializedOrder.slice(1, serializedOrder.length - 1);
         }
-<<<<<<< HEAD
-        const signature = crypto.axolotl(this.binaryToBase16(this.base58ToBinary(serializedOrder)), this.binaryToBase16(this.base58ToBinary(this.secret)), ed25519.ed25519);
-=======
         const signature = this.axolotl(this.binaryToBase16(this.base58ToBinary(serializedOrder)), this.binaryToBase16(this.base58ToBinary(this.secret)), ed25519.ed25519);
->>>>>>> 47700a47
         body['signature'] = signature;
         //
         //     {
@@ -1543,11 +1535,7 @@
         ];
         const binary = this.binaryConcatArray(byteArray);
         const hexSecret = this.binaryToBase16(this.base58ToBinary(this.secret));
-<<<<<<< HEAD
-        const signature = crypto.axolotl(this.binaryToBase16(binary), hexSecret, ed25519.ed25519);
-=======
         const signature = this.axolotl(this.binaryToBase16(binary), hexSecret, ed25519.ed25519);
->>>>>>> 47700a47
         const request = {
             'Timestamp': timestamp.toString(),
             'Signature': signature,
@@ -1582,11 +1570,7 @@
         ];
         const binary = this.binaryConcatArray(byteArray);
         const hexSecret = this.binaryToBase16(this.base58ToBinary(this.secret));
-<<<<<<< HEAD
-        const signature = crypto.axolotl(this.binaryToBase16(binary), hexSecret, ed25519.ed25519);
-=======
         const signature = this.axolotl(this.binaryToBase16(binary), hexSecret, ed25519.ed25519);
->>>>>>> 47700a47
         const request = {
             'Accept': 'application/json',
             'Timestamp': timestamp.toString(),
@@ -1950,11 +1934,7 @@
         ];
         const binary = this.binaryConcatArray(byteArray);
         const hexSecret = this.binaryToBase16(this.base58ToBinary(this.secret));
-<<<<<<< HEAD
-        const signature = crypto.axolotl(this.binaryToBase16(binary), hexSecret, ed25519.ed25519);
-=======
         const signature = this.axolotl(this.binaryToBase16(binary), hexSecret, ed25519.ed25519);
->>>>>>> 47700a47
         const matcherRequest = {
             'publicKey': this.apiKey,
             'signature': signature,
@@ -2552,11 +2532,7 @@
         ];
         const binary = this.binaryConcatArray(byteArray);
         const hexSecret = this.binaryToBase16(this.base58ToBinary(this.secret));
-<<<<<<< HEAD
-        const signature = crypto.axolotl(this.binaryToBase16(binary), hexSecret, ed25519.ed25519);
-=======
         const signature = this.axolotl(this.binaryToBase16(binary), hexSecret, ed25519.ed25519);
->>>>>>> 47700a47
         const request = {
             'senderPublicKey': this.apiKey,
             'amount': amountInteger,
