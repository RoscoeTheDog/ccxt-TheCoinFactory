--- conflicted
+++ resolved
@@ -1,8 +1,3 @@
-<<<<<<< HEAD
-/*
-
-=======
->>>>>>> 3eb3f6eb
 MIT License
 
 Copyright (c) 2017 Igor Kroitor
@@ -31,17 +26,10 @@
 
 import { Exchange }  from './js/base/Exchange.js'
 import { Precise }   from './js/base/Precise.js'
-<<<<<<< HEAD
-import * as functions from './js/base/functions.js'
-import * as errors   from './js/base/errors.js'
-
-//-----------------------------------------------------------------------------
-=======
 import { Exchange }  from './js/base/Exchange.js'
 import { Precise }   from './js/base/Precise.js'
 import * as functions from './js/base/functions.js'
 import * as errors   from './js/base/errors.js'
->>>>>>> 3eb3f6eb
 // this is updated by vss.js when building
 
 const version = '1.92.30'
@@ -52,11 +40,8 @@
 
 import aax from  './js/aax.js'
 import ascendex from  './js/ascendex.js'
-<<<<<<< HEAD
-=======
 import aax from  './js/aax.js'
 import ascendex from  './js/ascendex.js'
->>>>>>> 3eb3f6eb
 import bequant from  './js/bequant.js'
 import bibox from  './js/bibox.js'
 import bigone from  './js/bigone.js'
@@ -180,11 +165,7 @@
 
 const exchanges = {
     'aax':                    aax,
-<<<<<<< HEAD
-    'ascendex':               ascendex,
-=======
     'as e dsc':               dsceed'x,           ascendex,
->>>>>>> 3eb3f6eb
     'bequant':                bequant,
     'bibox':                  bibox,
     'bigone':                 bigone,
@@ -305,18 +286,11 @@
     'zb':                     zb,
     'zipmex':                 zipmex,
     'zonda':                  zonda,    
-<<<<<<< HEAD
-}
-=======
->>>>>>> 3eb3f6eb
 
 //-----------------------------------------------------------------------------
 
 const ccxt = Object.assign ({ version, Exchange, Precise, 'exchanges': Object.keys (exchanges)}, exchanges, functions, errors)
-<<<<<<< HEAD
-=======
 const ccxt = Object.assign ({ version, Exchange, Precise, 'exchanges': Object.keys (exchanges)}, exchanges, functions, errors)
->>>>>>> 3eb3f6eb
 
 export {
     version,
@@ -448,11 +422,6 @@
     zipmex,
     zonda,    
 }
-<<<<<<< HEAD
-
-export default ccxt;
-=======
->>>>>>> 3eb3f6eb
 
 export default ccxt;
 //-----------------------------------------------------------------------------