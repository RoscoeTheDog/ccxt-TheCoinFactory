<?php

namespace ccxtpro;

trait ClientTrait {

    public $clients = array();

    // streaming-specific options
    public $streaming = array(
        'keepAlive' => 30000,
        'heartbeat' => true,
        'ping' => null,
        'maxPingPongMisses' => 2.0,
    );

    public function inflate($data) {
        return \ccxtpro\inflate($data); // zlib_decode($data);
    }

    public function inflate64($data) {
        return \ccxtpro\inflate64($data); // zlib_decode(base64_decode($data));
    }

    public function gunzip($data) {
        return \ccxtpro\gunzip($data);
    }

    public function order_book ($snapshot = array(), $depth = PHP_INT_MAX) {
        return new OrderBook($snapshot, $depth);
    }

    public function indexed_order_book($snapshot = array(), $depth = PHP_INT_MAX) {
        return new IndexedOrderBook($snapshot, $depth);
    }

    public function counted_order_book($snapshot = array(), $depth = PHP_INT_MAX) {
        return new CountedOrderBook($snapshot, $depth);
    }

    public function client($url) {
        if (!array_key_exists($url, $this->clients)) {
            $on_message = array($this, 'handle_message');
            $on_error = array($this, 'on_error');
            $on_close = array($this, 'on_close');
            $on_connected = array($this, 'on_connected');
            $ws_options = $this->safe_value($this->options, 'ws', array());
            $options = array_replace_recursive(array(
                'print' => array($this, 'print'),
                'verbose' => $this->verbose,
                'loop' => static::$loop, // reactphp-specific
            ), $this->streaming, $ws_options);
            $this->clients[$url] = new Client($url, $on_message, $on_error, $on_close, $on_connected, $options);
        }
        return $this->clients[$url];
    }

    // the ellipsis packing/unpacking requires PHP 5.6+ :(
    public function after($future, callable $method, ... $args) {
        $result = yield $future;
        $method($result, ...$args);
    }

    public function after_async($future, callable $method, ... $args) {
<<<<<<< HEAD
        $await = new Future($this->loop);
        $future->then(function($result) use ($method, $args, $await) {
            return $method($result, ... $args)->then(
                function($result) use ($await) {
                    $await->resolve($result);
                },
                function($error) use ($await) {
                    $await->reject($error);
                }
            );
        });
        return $await;
=======
        $result = yield $future;
        return yield $method($result, ...$args);
>>>>>>> d2f33e3f
    }

    // the ellipsis packing/unpacking requires PHP 5.6+ :(
    public function after_dropped($future, callable $method, ... $args) {
        yield $future;
        return $method(...$args);
    }

    public function spawn($method, ... $args) {
        static::$loop->futureTick(function () use ($method, $args) {
            try {
                $method(... $args);
            } catch (\Exception $e) {
                // todo: handle spawned errors
            }
        });
    }

    public function delay($timeout, $method, ... $args) {
        static::$loop->addTimer($timeout / 1000, function () use ($method, $args) {
            try {
                $method(... $args);
            } catch (\Exception $e) {
                // todo: handle spawned errors
            }
        });
    }

    public function watch($url, $message_hash, $message = null, $subscribe_hash = null, $subscription = null) {
        $client = $this->client($url);
        // todo: calculate the backoff delay in php
        $backoff_delay = 0; // milliseconds
        $future = $client->future($message_hash);
        $connected = $client->connect($backoff_delay);
        $connected->then(
            function($result) use ($client, $message_hash, $message, $subscribe_hash, $subscription) {
                if (!isset($client->subscriptions[$subscribe_hash])) {
                    $client->subscriptions[$subscribe_hash] = isset($subscription) ? $subscription : true;
                    // todo: add PHP async rate-limiting
                    // todo: decouple signing from subscriptions
                    if ($message) {
                        $client->send($message);
                    }
                }
            },
            function($error) {
                if ($this->verbose) {
                    echo date('c '), get_class($error), ' ', $error->getMessage(), "\n";
                }
                // we do nothing and don't return a resolvable value from here
                // we leave it in a rejected state to avoid triggering the
                // then-clauses that will follow (if any)
                // removing this catch will raise UnhandledPromiseRejection in JS
                // upon connection failure
            });
        return $future;
    }

    public function on_connected($client, $message = null) {
        // for user hooks
        // echo "Connected to " . $client->url . "\n";
    }

    public function on_error($client, $error) {
        if (array_key_exists($client->url, $this->clients) && $this->clients[$client->url]->error) {
            unset($this->clients[$client->url]);
        }
    }

    public function on_close($client, $message) {
        if ($client->error) {
            // connection closed due to an error, do nothing
        } else {
            // server disconnected a working connection
            if (array_key_exists($client->url, $this->clients)) {
                unset($this->clients[$client->url]);
            }
        }
    }

    public function close() {
        // todo: implement ClientTrait.php close
        // const clients = Object.values (this.clients || {})
        // for (let i = 0; i < clients.length; i++) {
        //     const client = clients[i]
        //     await client.close ()
        //     delete this.clients[client.url]
        // }
    }

    public function limit_order_book($orderbook, $symbol, $limit = null, $params = array()) {
        return $orderbook->limit($limit);
    }

    public function find_timeframe($timeframe) {
        $keys = array_keys($this->timeframes);
        for ($i = 0; $i < count($keys); $i++) {
            $key = $keys[$i];
            if ($this->timeframes[$key] === $timeframe) {
                return $key;
            }
        }
        return null;
    }
}<|MERGE_RESOLUTION|>--- conflicted
+++ resolved
@@ -62,23 +62,8 @@
     }
 
     public function after_async($future, callable $method, ... $args) {
-<<<<<<< HEAD
-        $await = new Future($this->loop);
-        $future->then(function($result) use ($method, $args, $await) {
-            return $method($result, ... $args)->then(
-                function($result) use ($await) {
-                    $await->resolve($result);
-                },
-                function($error) use ($await) {
-                    $await->reject($error);
-                }
-            );
-        });
-        return $await;
-=======
         $result = yield $future;
         return yield $method($result, ...$args);
->>>>>>> d2f33e3f
     }
 
     // the ellipsis packing/unpacking requires PHP 5.6+ :(
