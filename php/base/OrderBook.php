--- conflicted
+++ resolved
@@ -3,14 +3,11 @@
 namespace ccxtpro;
 
 class OrderBook extends \ArrayObject implements \JsonSerializable {
-<<<<<<< HEAD
+    public $cache;
+    
     public function __construct($snapshot = array(), $depth = PHP_INT_MAX) {
-=======
-    public function __construct($snapshot = array()) {
-
         $this->cache = array();
 
->>>>>>> 595a6671
         $defaults = array(
             'bids' => array(),
             'asks' => array(),
