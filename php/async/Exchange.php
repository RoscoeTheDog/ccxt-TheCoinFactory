<?php


namespace ccxt\async;

use ccxt;

// rounding mode
const TRUNCATE = ccxt\TRUNCATE;
const ROUND = ccxt\ROUND;
const ROUND_UP = ccxt\ROUND_UP;
const ROUND_DOWN = ccxt\ROUND_DOWN;

// digits counting mode
const DECIMAL_PLACES = ccxt\DECIMAL_PLACES;
const SIGNIFICANT_DIGITS = ccxt\SIGNIFICANT_DIGITS;
const TICK_SIZE = ccxt\TICK_SIZE;

// padding mode
const NO_PADDING = ccxt\NO_PADDING;
const PAD_WITH_ZERO = ccxt\PAD_WITH_ZERO;

use ccxt\Precise;
use ccxt\AuthenticationError;
use ccxt\ExchangeError;
use ccxt\NotSupported;
use ccxt\BadSymbol;
use ccxt\ArgumentsRequired;
use ccxt\pro\ClientTrait;
use ccxt\RateLimitExceeded;
use ccxt\NullResponse;
use ccxt\InvalidAddress;
use ccxt\InvalidOrder;
use ccxt\BadResponse;
use ccxt\BadRequest;
use React\Promise;

use React;
use React\Async;
use React\EventLoop\Loop;

use Exception;

<<<<<<< HEAD
$version = '4.1.75';

class Exchange extends \ccxt\Exchange {

    const VERSION = '4.1.75';
=======
$version = '4.1.76';

class Exchange extends \ccxt\Exchange {

    const VERSION = '4.1.76';
>>>>>>> bd55d91b

    public $browser;
    public $marketsLoading = null;
    public $reloadingMarkets = null;
    public $tokenBucket;
    public Throttler $throttler;
    public $default_connector = null;

    public $streaming = array(
        'keepAlive' => 30000,
        'heartbeat' => true,
        'ping' => null,
        'maxPingPongMisses' => 2.0,
    );

    public $proxy_files_dir = __DIR__ . '/../static_dependencies/proxies/';

    use ClientTrait;

    public function __construct($options = array()) {
        parent::__construct($options);
        $this->default_connector = $this->create_connector();
        $this->set_request_browser($this->default_connector);
        $this->throttler = new Throttler($this->tokenBucket);
    }

    public function set_request_browser($connector) {
        $this->browser = (new React\Http\Browser($connector, Loop::get()))->withRejectErrorResponse(false);
    }

    public function create_connector ($connector_options = array()){
        $connector = new React\Socket\Connector(array_merge(array(
            'timeout' => $this->timeout,
        ), $connector_options), Loop::get());
        return $connector;
    }

    private $proxyDictionaries = [];

    public function setProxyAgents($httpProxy, $httpsProxy, $socksProxy) {
        $connection_options_for_proxy = null;
        if ($httpProxy) {
            if (!array_key_exists($httpProxy, $this->proxyDictionaries)) {
                include_once ($this->proxy_files_dir. 'reactphp-http-proxy/src/ProxyConnector.php');
                $instance = new \Clue\React\HttpProxy\ProxyConnector($httpProxy);
                $this->proxyDictionaries[$httpProxy] = ['tcp' => $instance, 'dns' => false];
            }
            $connection_options_for_proxy = $this->proxyDictionaries[$httpProxy];
        }  else if ($httpsProxy) {
            if (!array_key_exists($httpsProxy, $this->proxyDictionaries)) {
                include_once ($this->proxy_files_dir. 'reactphp-http-proxy/src/ProxyConnector.php');
                $instance = new \Clue\React\HttpProxy\ProxyConnector($httpsProxy);
                $this->proxyDictionaries[$httpsProxy] = ['tcp' => $instance, 'dns' => false];
            }
            $connection_options_for_proxy = $this->proxyDictionaries[$httpsProxy];
        } else if ($socksProxy) {
            $className = '\\Clue\\React\\Socks\\Client';
            if (!class_exists($className)) {
                throw new NotSupported($this->id . ' - to use SOCKS proxy with ccxt, at first you need install module "composer require clue/socks-react"');
            }
            if (!array_key_exists($socksProxy, $this->proxyDictionaries)) {
                $instance = new $className($socksProxy);
                $this->proxyDictionaries[$socksProxy] = ['tcp' => $instance, 'dns' => false];
            }
            $connection_options_for_proxy = $this->proxyDictionaries[$socksProxy];
        }
        if ($connection_options_for_proxy) {
            $connector = $this->create_connector($connection_options_for_proxy);
            return $connector;
        }
        return null;
    }

    public function fetch($url, $method = 'GET', $headers = null, $body = null) {
        // wrap this in as a promise so it executes asynchronously
        return React\Async\async(function () use ($url, $method, $headers, $body) {

            $this->last_request_headers = $headers;

            // ##### PROXY & HEADERS #####
            $headers = array_merge($this->headers, $headers ? $headers : array());
            // proxy-url
            $proxyUrl = $this->check_proxy_url_settings($url, $method, $headers, $body);
            if ($proxyUrl !== null) {
                $headers['Origin'] = $this->origin;
                $url = $proxyUrl . $url;
            }
            // proxy agents
            [ $httpProxy, $httpsProxy, $socksProxy ] = $this->check_proxy_settings($url, $method, $headers, $body);
            $this->checkConflictingProxies($httpProxy || $httpsProxy || $socksProxy, $proxyUrl);
            $connector = $this->setProxyAgents($httpProxy, $httpsProxy, $socksProxy);
            if ($connector) {
                $this->set_request_browser($connector);
            } else {
                $this->set_request_browser($this->default_connector);
            }
            // user-agent
            $userAgent = ($this->userAgent !== null) ? $this->userAgent : $this->user_agent;
            if ($userAgent) {
                if (gettype($userAgent) === 'string') {
                    $headers = array_merge(['User-Agent' => $userAgent], $headers);
                } elseif ((gettype($userAgent) === 'array') && array_key_exists('User-Agent', $userAgent)) {
                    $headers = array_merge($userAgent, $headers);
                }
            }
            // set final headers
            $headers = $this->set_headers($headers);
            // log
            if ($this->verbose) {
                print_r(array('fetch Request:', $this->id, $method, $url, 'RequestHeaders:', $headers, 'RequestBody:', $body));
            }
            // end of proxies & headers

            $this->lastRestRequestTimestamp = $this->milliseconds();

            try {
                $body = $body ?? ''; // https://github.com/ccxt/ccxt/pull/16555
                $result = React\Async\await($this->browser->request($method, $url, $headers, $body));
            } catch (Exception $e) {
                $message = $e->getMessage();
                if (strpos($message, 'timed out') !== false) { // no way to determine this easily https://github.com/clue/reactphp-buzz/issues/146
                    throw new ccxt\RequestTimeout(implode(' ', array($url, $method, 28, $message))); // 28 for compatibility with CURL
                } else if (strpos($message, 'DNS query') !== false) {
                    throw new ccxt\NetworkError($message);
                } else {
                    throw new ccxt\NetworkError($message);
                }
            }

            $raw_response_headers = $result->getHeaders();
            $raw_header_keys = array_keys($raw_response_headers);
            $response_headers = array();
            foreach ($raw_header_keys as $header) {
                $response_headers[$header] = $result->getHeaderLine($header);
            }
            $http_status_code = $result->getStatusCode();
            $http_status_text = $result->getReasonPhrase();
            $response_body = strval($result->getBody());

            $response_body = $this->on_rest_response($http_status_code, $http_status_text, $url, $method, $response_headers, $response_body, $headers, $body);

            if ($this->enableLastHttpResponse) {
                $this->last_http_response = $response_body;
            }

            if ($this->enableLastResponseHeaders) {
                $this->last_response_headers = $response_headers;
            }

            if ($this->verbose) {
                print_r(array('fetch Response:', $this->id, $method, $url, $http_status_code, 'ResponseHeaders:', $response_headers, 'ResponseBody:', $response_body));
            }

            $json_response = null;
            $is_json_encoded_response = $this->is_json_encoded_object($response_body);

            if ($is_json_encoded_response) {
                $json_response = $this->parse_json($response_body);
                if ($this->enableLastJsonResponse) {
                    $this->last_json_response = $json_response;
                }
            }

            $this->handle_errors($http_status_code, $http_status_text, $url, $method, $response_headers, $response_body, $json_response, $headers, $body);
            $this->handle_http_status_code($http_status_code, $http_status_text, $url, $method, $response_body);

            return isset($json_response) ? $json_response : $response_body;
        }) ();
    }

    public function fetch_currencies($params = array()) {
        return React\Async\async(function () use ($params) {
            return parent::fetch_currencies($params);
        }) ();
    }

    public function load_markets_helper($reload = false, $params = array()) {
        // copied from js
        return React\Async\async(function () use ($reload, $params) {
            if (!$reload && $this->markets) {
                if (!$this->markets_by_id) {
                    return $this->set_markets ($this->markets);
                }
                return $this->markets;
            }
            $currencies = null;
            if (array_key_exists('fetchCurrencies', $this->has) && $this->has['fetchCurrencies'] === true) {
                $currencies = React\Async\await($this->fetch_currencies());
            }
            $markets = React\Async\await($this->fetch_markets($params));
            return $this->set_markets ($markets, $currencies);
        }) ();
    }

    public function loadMarkets($reload = false, $params = array()) {
        // returns a promise
        return $this->load_markets($reload, $params);
    }

    public function load_markets($reload = false, $params = array()) {
        if (($reload && !$this->reloadingMarkets) || !$this->marketsLoading) {
            $this->reloadingMarkets = true;
            $this->marketsLoading = $this->load_markets_helper($reload, $params)->then(function ($resolved) {
                $this->reloadingMarkets = false;
                return $resolved;
            }, function ($error) {
                $this->reloadingMarkets = false;
                throw $error;
            });
        }
        return $this->marketsLoading;
    }

    public function loadAccounts($reload = false, $params = array()) {
        return $this->load_accounts($reload, $params);
    }

    public function fetch_markets($params = array()) {
        return Async\async(function () use ($params) {
            return parent::fetch_markets($params);
        }) ();
    }

    public function sleep($milliseconds) {
        $time = $milliseconds / 1000;
        return new React\Promise\Promise(function ($resolve) use ($time) {
            React\EventLoop\Loop::addTimer($time, function () use ($resolve) {
                $resolve(null);
            });
        });
    }

    public function throttle($cost = null) {
        // stub so the async throttler gets called instead of the sync throttler
        return call_user_func($this->throttler, $cost);
    }

    // the ellipsis packing/unpacking requires PHP 5.6+ :(
    function spawn($method, ... $args) {
        return Async\async(function () use ($method, $args) {
            return Async\await($method(...$args));
        }) ();
    }

    function delay($timeout, $method, ... $args) {
        Loop::addTimer($timeout / 1000, function () use ($method, $args) {
            $this->spawn($method, ...$args);
        });
    }

    // ########################################################################
    // ########################################################################
    // ########################################################################
    // ########################################################################
    // ########                        ########                        ########
    // ########                        ########                        ########
    // ########                        ########                        ########
    // ########                        ########                        ########
    // ########        ########################        ########################
    // ########        ########################        ########################
    // ########        ########################        ########################
    // ########        ########################        ########################
    // ########                        ########                        ########
    // ########                        ########                        ########
    // ########                        ########                        ########
    // ########                        ########                        ########
    // ########################################################################
    // ########################################################################
    // ########################################################################
    // ########################################################################
    // ########        ########        ########                        ########
    // ########        ########        ########                        ########
    // ########        ########        ########                        ########
    // ########        ########        ########                        ########
    // ################        ########################        ################
    // ################        ########################        ################
    // ################        ########################        ################
    // ################        ########################        ################
    // ########        ########        ################        ################
    // ########        ########        ################        ################
    // ########        ########        ################        ################
    // ########        ########        ################        ################
    // ########################################################################
    // ########################################################################
    // ########################################################################
    // ########################################################################

    // METHODS BELOW THIS LINE ARE TRANSPILED FROM JAVASCRIPT TO PYTHON AND PHP

    public function handle_deltas($orderbook, $deltas) {
        for ($i = 0; $i < count($deltas); $i++) {
            $this->handle_delta($orderbook, $deltas[$i]);
        }
    }

    public function handle_delta($bookside, $delta) {
        throw new NotSupported($this->id . ' handleDelta not supported yet');
    }

    public function get_cache_index($orderbook, $deltas) {
        // return the first index of the cache that can be applied to the $orderbook or -1 if not possible
        return -1;
    }

    public function find_timeframe($timeframe, $timeframes = null) {
        if ($timeframes === null) {
            $timeframes = $this->timeframes;
        }
        $keys = is_array($timeframes) ? array_keys($timeframes) : array();
        for ($i = 0; $i < count($keys); $i++) {
            $key = $keys[$i];
            if ($timeframes[$key] === $timeframe) {
                return $key;
            }
        }
        return null;
    }

    public function check_proxy_url_settings($url = null, $method = null, $headers = null, $body = null) {
        $usedProxies = array();
        $proxyUrl = null;
        if ($this->proxyUrl !== null) {
            $usedProxies[] = 'proxyUrl';
            $proxyUrl = $this->proxyUrl;
        }
        if ($this->proxy_url !== null) {
            $usedProxies[] = 'proxy_url';
            $proxyUrl = $this->proxy_url;
        }
        if ($this->proxyUrlCallback !== null) {
            $usedProxies[] = 'proxyUrlCallback';
            $proxyUrl = $this->proxyUrlCallback ($url, $method, $headers, $body);
        }
        if ($this->proxy_url_callback !== null) {
            $usedProxies[] = 'proxy_url_callback';
            $proxyUrl = $this->proxy_url_callback ($url, $method, $headers, $body);
        }
        // backwards-compatibility
        if ($this->proxy !== null) {
            $usedProxies[] = 'proxy';
            if (is_callable($this->proxy)) {
                $proxyUrl = $this->proxy ($url, $method, $headers, $body);
            } else {
                $proxyUrl = $this->proxy;
            }
        }
        $length = count($usedProxies);
        if ($length > 1) {
            $joinedProxyNames = implode(',', $usedProxies);
            throw new ExchangeError($this->id . ' you have multiple conflicting proxy_url settings (' . $joinedProxyNames . '), please use only one from : $proxyUrl, proxy_url, proxyUrlCallback, proxy_url_callback');
        }
        return $proxyUrl;
    }

    public function check_proxy_settings($url = null, $method = null, $headers = null, $body = null) {
        $usedProxies = array();
        $httpProxy = null;
        $httpsProxy = null;
        $socksProxy = null;
        // $httpProxy
        if ($this->httpProxy !== null) {
            $usedProxies[] = 'httpProxy';
            $httpProxy = $this->httpProxy;
        }
        if ($this->http_proxy !== null) {
            $usedProxies[] = 'http_proxy';
            $httpProxy = $this->http_proxy;
        }
        if ($this->httpProxyCallback !== null) {
            $usedProxies[] = 'httpProxyCallback';
            $httpProxy = $this->httpProxyCallback ($url, $method, $headers, $body);
        }
        if ($this->http_proxy_callback !== null) {
            $usedProxies[] = 'http_proxy_callback';
            $httpProxy = $this->http_proxy_callback ($url, $method, $headers, $body);
        }
        // $httpsProxy
        if ($this->httpsProxy !== null) {
            $usedProxies[] = 'httpsProxy';
            $httpsProxy = $this->httpsProxy;
        }
        if ($this->https_proxy !== null) {
            $usedProxies[] = 'https_proxy';
            $httpsProxy = $this->https_proxy;
        }
        if ($this->httpsProxyCallback !== null) {
            $usedProxies[] = 'httpsProxyCallback';
            $httpsProxy = $this->httpsProxyCallback ($url, $method, $headers, $body);
        }
        if ($this->https_proxy_callback !== null) {
            $usedProxies[] = 'https_proxy_callback';
            $httpsProxy = $this->https_proxy_callback ($url, $method, $headers, $body);
        }
        // $socksProxy
        if ($this->socksProxy !== null) {
            $usedProxies[] = 'socksProxy';
            $socksProxy = $this->socksProxy;
        }
        if ($this->socks_proxy !== null) {
            $usedProxies[] = 'socks_proxy';
            $socksProxy = $this->socks_proxy;
        }
        if ($this->socksProxyCallback !== null) {
            $usedProxies[] = 'socksProxyCallback';
            $socksProxy = $this->socksProxyCallback ($url, $method, $headers, $body);
        }
        if ($this->socks_proxy_callback !== null) {
            $usedProxies[] = 'socks_proxy_callback';
            $socksProxy = $this->socks_proxy_callback ($url, $method, $headers, $body);
        }
        // check
        $length = count($usedProxies);
        if ($length > 1) {
            $joinedProxyNames = implode(',', $usedProxies);
            throw new ExchangeError($this->id . ' you have multiple conflicting settings (' . $joinedProxyNames . '), please use only one from => $httpProxy, $httpsProxy, httpProxyCallback, httpsProxyCallback, $socksProxy, socksProxyCallback');
        }
        return array( $httpProxy, $httpsProxy, $socksProxy );
    }

    public function check_ws_proxy_settings() {
        $usedProxies = array();
        $wsProxy = null;
        $wssProxy = null;
        // $wsProxy
        if ($this->wsProxy !== null) {
            $usedProxies[] = 'wsProxy';
            $wsProxy = $this->wsProxy;
        }
        if ($this->ws_proxy !== null) {
            $usedProxies[] = 'ws_proxy';
            $wsProxy = $this->ws_proxy;
        }
        // $wsProxy
        if ($this->wssProxy !== null) {
            $usedProxies[] = 'wssProxy';
            $wssProxy = $this->wssProxy;
        }
        if ($this->wss_proxy !== null) {
            $usedProxies[] = 'wss_proxy';
            $wssProxy = $this->wss_proxy;
        }
        // check
        $length = count($usedProxies);
        if ($length > 1) {
            $joinedProxyNames = implode(',', $usedProxies);
            throw new ExchangeError($this->id . ' you have multiple conflicting settings (' . $joinedProxyNames . '), please use only one from => $wsProxy, wssProxy');
        }
        return array( $wsProxy, $wssProxy );
    }

    public function check_conflicting_proxies($proxyAgentSet, $proxyUrlSet) {
        if ($proxyAgentSet && $proxyUrlSet) {
            throw new ExchangeError($this->id . ' you have multiple conflicting proxy settings, please use only one from : proxyUrl, httpProxy, httpsProxy, socksProxy');
        }
    }

    public function find_message_hashes($client, string $element) {
        $result = array();
        $messageHashes = is_array($client->futures) ? array_keys($client->futures) : array();
        for ($i = 0; $i < count($messageHashes); $i++) {
            $messageHash = $messageHashes[$i];
            if (mb_strpos($messageHash, $element) !== false) {
                $result[] = $messageHash;
            }
        }
        return $result;
    }

    public function filter_by_limit(mixed $array, ?int $limit = null, int|string $key = 'timestamp') {
        if ($this->valueIsDefined ($limit)) {
            $arrayLength = count($array);
            if ($arrayLength > 0) {
                $ascending = true;
                if ((is_array($array[0]) && array_key_exists($key, $array[0]))) {
                    $first = $array[0][$key];
                    $last = $array[$arrayLength - 1][$key];
                    if ($first !== null && $last !== null) {
                        $ascending = $first <= $last;  // true if $array is sorted in $ascending order based on 'timestamp'
                    }
                }
                $array = $ascending ? $this->arraySlice ($array, -$limit) : $this->arraySlice ($array, 0, $limit);
            }
        }
        return $array;
    }

    public function filter_by_since_limit(mixed $array, ?int $since = null, ?int $limit = null, int|string $key = 'timestamp', $tail = false) {
        $sinceIsDefined = $this->valueIsDefined ($since);
        $parsedArray = $this->to_array($array);
        $result = $parsedArray;
        if ($sinceIsDefined) {
            $result = [ ];
            for ($i = 0; $i < count($parsedArray); $i++) {
                $entry = $parsedArray[$i];
                $value = $this->safe_value($entry, $key);
                if ($value && ($value >= $since)) {
                    $result[] = $entry;
                }
            }
        }
        if ($tail && $limit !== null) {
            return $this->arraySlice ($result, -$limit);
        }
        return $this->filter_by_limit($result, $limit, $key);
    }

    public function filter_by_value_since_limit(mixed $array, int|string $field, $value = null, ?int $since = null, ?int $limit = null, $key = 'timestamp', $tail = false) {
        $valueIsDefined = $this->valueIsDefined ($value);
        $sinceIsDefined = $this->valueIsDefined ($since);
        $parsedArray = $this->to_array($array);
        $result = $parsedArray;
        // single-pass filter for both symbol and $since
        if ($valueIsDefined || $sinceIsDefined) {
            $result = [ ];
            for ($i = 0; $i < count($parsedArray); $i++) {
                $entry = $parsedArray[$i];
                $entryFiledEqualValue = $entry[$field] === $value;
                $firstCondition = $valueIsDefined ? $entryFiledEqualValue : true;
                $entryKeyValue = $this->safe_value($entry, $key);
                $entryKeyGESince = ($entryKeyValue) && $since && ($entryKeyValue >= $since);
                $secondCondition = $sinceIsDefined ? $entryKeyGESince : true;
                if ($firstCondition && $secondCondition) {
                    $result[] = $entry;
                }
            }
        }
        if ($tail && $limit !== null) {
            return $this->arraySlice ($result, -$limit);
        }
        return $this->filter_by_limit($result, $limit, $key);
    }

    public function set_sandbox_mode($enabled) {
        if ($enabled) {
            if (is_array($this->urls) && array_key_exists('test', $this->urls)) {
                if (gettype($this->urls['api']) === 'string') {
                    $this->urls['apiBackup'] = $this->urls['api'];
                    $this->urls['api'] = $this->urls['test'];
                } else {
                    $this->urls['apiBackup'] = $this->clone ($this->urls['api']);
                    $this->urls['api'] = $this->clone ($this->urls['test']);
                }
            } else {
                throw new NotSupported($this->id . ' does not have a sandbox URL');
            }
        } elseif (is_array($this->urls) && array_key_exists('apiBackup', $this->urls)) {
            if (gettype($this->urls['api']) === 'string') {
                $this->urls['api'] = $this->urls['apiBackup'];
            } else {
                $this->urls['api'] = $this->clone ($this->urls['apiBackup']);
            }
            $newUrls = $this->omit ($this->urls, 'apiBackup');
            $this->urls = $newUrls;
        }
    }

    public function sign($path, mixed $api = 'public', $method = 'GET', $params = array (), mixed $headers = null, mixed $body = null) {
        return array();
    }

    public function fetch_accounts($params = array ()) {
        throw new NotSupported($this->id . ' fetchAccounts() is not supported yet');
    }

    public function fetch_trades(string $symbol, ?int $since = null, ?int $limit = null, $params = array ()) {
        throw new NotSupported($this->id . ' fetchTrades() is not supported yet');
    }

    public function fetch_trades_ws(string $symbol, ?int $since = null, ?int $limit = null, $params = array ()) {
        throw new NotSupported($this->id . ' fetchTradesWs() is not supported yet');
    }

    public function watch_trades(string $symbol, ?int $since = null, ?int $limit = null, $params = array ()) {
        throw new NotSupported($this->id . ' watchTrades() is not supported yet');
    }

    public function watch_trades_for_symbols(array $symbols, ?int $since = null, ?int $limit = null, $params = array ()) {
        throw new NotSupported($this->id . ' watchTradesForSymbols() is not supported yet');
    }

    public function watch_my_trades_for_symbols(array $symbols, ?int $since = null, ?int $limit = null, $params = array ()) {
        throw new NotSupported($this->id . ' watchMyTradesForSymbols() is not supported yet');
    }

    public function watch_orders_for_symbols(array $symbols, ?int $since = null, ?int $limit = null, $params = array ()) {
        throw new NotSupported($this->id . ' watchOrdersForSymbols() is not supported yet');
    }

    public function watch_ohlcv_for_symbols(array $symbolsAndTimeframes, ?int $since = null, ?int $limit = null, $params = array ()) {
        throw new NotSupported($this->id . ' watchOHLCVForSymbols() is not supported yet');
    }

    public function watch_order_book_for_symbols(array $symbols, ?int $limit = null, $params = array ()) {
        throw new NotSupported($this->id . ' watchOrderBookForSymbols() is not supported yet');
    }

    public function fetch_deposit_addresses(?array $codes = null, $params = array ()) {
        throw new NotSupported($this->id . ' fetchDepositAddresses() is not supported yet');
    }

    public function fetch_order_book(string $symbol, ?int $limit = null, $params = array ()) {
        throw new NotSupported($this->id . ' fetchOrderBook() is not supported yet');
    }

    public function fetch_margin_mode(?string $symbol = null, $params = array ()) {
        throw new NotSupported($this->id . ' fetchMarginMode() is not supported yet');
    }

    public function fetch_rest_order_book_safe($symbol, $limit = null, $params = array ()) {
        return Async\async(function () use ($symbol, $limit, $params) {
            $fetchSnapshotMaxRetries = $this->handleOption ('watchOrderBook', 'maxRetries', 3);
            for ($i = 0; $i < $fetchSnapshotMaxRetries; $i++) {
                try {
                    $orderBook = Async\await($this->fetch_order_book($symbol, $limit, $params));
                    return $orderBook;
                } catch (Exception $e) {
                    if (($i + 1) === $fetchSnapshotMaxRetries) {
                        throw $e;
                    }
                }
            }
            return null;
        }) ();
    }

    public function watch_order_book(string $symbol, ?int $limit = null, $params = array ()) {
        throw new NotSupported($this->id . ' watchOrderBook() is not supported yet');
    }

    public function fetch_time($params = array ()) {
        throw new NotSupported($this->id . ' fetchTime() is not supported yet');
    }

    public function fetch_trading_limits(?array $symbols = null, $params = array ()) {
        throw new NotSupported($this->id . ' fetchTradingLimits() is not supported yet');
    }

    public function parse_market($market) {
        throw new NotSupported($this->id . ' parseMarket() is not supported yet');
    }

    public function parse_markets($markets) {
        $result = array();
        for ($i = 0; $i < count($markets); $i++) {
            $result[] = $this->parse_market($markets[$i]);
        }
        return $result;
    }

    public function parse_ticker(array $ticker, ?array $market = null) {
        throw new NotSupported($this->id . ' parseTicker() is not supported yet');
    }

    public function parse_deposit_address($depositAddress, ?array $currency = null) {
        throw new NotSupported($this->id . ' parseDepositAddress() is not supported yet');
    }

    public function parse_trade(array $trade, ?array $market = null) {
        throw new NotSupported($this->id . ' parseTrade() is not supported yet');
    }

    public function parse_transaction($transaction, ?array $currency = null) {
        throw new NotSupported($this->id . ' parseTransaction() is not supported yet');
    }

    public function parse_transfer($transfer, ?array $currency = null) {
        throw new NotSupported($this->id . ' parseTransfer() is not supported yet');
    }

    public function parse_account($account) {
        throw new NotSupported($this->id . ' parseAccount() is not supported yet');
    }

    public function parse_ledger_entry($item, ?array $currency = null) {
        throw new NotSupported($this->id . ' parseLedgerEntry() is not supported yet');
    }

    public function parse_order($order, ?array $market = null) {
        throw new NotSupported($this->id . ' parseOrder() is not supported yet');
    }

    public function fetch_cross_borrow_rates($params = array ()) {
        throw new NotSupported($this->id . ' fetchCrossBorrowRates() is not supported yet');
    }

    public function fetch_isolated_borrow_rates($params = array ()) {
        throw new NotSupported($this->id . ' fetchIsolatedBorrowRates() is not supported yet');
    }

    public function parse_market_leverage_tiers($info, ?array $market = null) {
        throw new NotSupported($this->id . ' parseMarketLeverageTiers() is not supported yet');
    }

    public function fetch_leverage_tiers(?array $symbols = null, $params = array ()) {
        throw new NotSupported($this->id . ' fetchLeverageTiers() is not supported yet');
    }

    public function parse_position($position, ?array $market = null) {
        throw new NotSupported($this->id . ' parsePosition() is not supported yet');
    }

    public function parse_funding_rate_history($info, ?array $market = null) {
        throw new NotSupported($this->id . ' parseFundingRateHistory() is not supported yet');
    }

    public function parse_borrow_interest($info, ?array $market = null) {
        throw new NotSupported($this->id . ' parseBorrowInterest() is not supported yet');
    }

    public function parse_ws_trade($trade, ?array $market = null) {
        throw new NotSupported($this->id . ' parseWsTrade() is not supported yet');
    }

    public function parse_ws_order($order, ?array $market = null) {
        throw new NotSupported($this->id . ' parseWsOrder() is not supported yet');
    }

    public function parse_ws_order_trade($trade, ?array $market = null) {
        throw new NotSupported($this->id . ' parseWsOrderTrade() is not supported yet');
    }

    public function parse_ws_ohlcv($ohlcv, ?array $market = null) {
        return $this->parse_ohlcv($ohlcv, $market);
    }

    public function fetch_funding_rates(?array $symbols = null, $params = array ()) {
        throw new NotSupported($this->id . ' fetchFundingRates() is not supported yet');
    }

    public function transfer(string $code, $amount, $fromAccount, $toAccount, $params = array ()) {
        throw new NotSupported($this->id . ' transfer() is not supported yet');
    }

    public function withdraw(string $code, $amount, $address, $tag = null, $params = array ()) {
        throw new NotSupported($this->id . ' withdraw() is not supported yet');
    }

    public function create_deposit_address(string $code, $params = array ()) {
        throw new NotSupported($this->id . ' createDepositAddress() is not supported yet');
    }

    public function set_leverage($leverage, ?string $symbol = null, $params = array ()) {
        throw new NotSupported($this->id . ' setLeverage() is not supported yet');
    }

    public function parse_to_int($number) {
        // Solve Common intvalmisuse ex => intval((since / (string) 1000))
        // using a $number which is not valid in ts
        $stringifiedNumber = (string) $number;
        $convertedNumber = floatval($stringifiedNumber);
        return intval($convertedNumber);
    }

    public function parse_to_numeric($number) {
        $stringVersion = $this->number_to_string($number); // this will convert 1.0 and 1 to "1" and 1.1 to "1.1"
        // keep this in mind:
        // in JS => 1 == 1.0 is true;  1 === 1.0 is true
        // in Python => 1 == 1.0 is true
        // in PHP 1 == 1.0 is true, but 1 === 1.0 is false
        if (mb_strpos($stringVersion, '.') !== false) {
            return floatval($stringVersion);
        }
        return intval($stringVersion);
    }

    public function is_round_number($value) {
        // this method is similar to isInteger, but this is more loyal and does not check for types.
        // i.e. isRoundNumber(1.000) returns true, while isInteger(1.000) returns false
        $res = $this->parse_to_numeric((fmod($value, 1)));
        return $res === 0;
    }

    public function after_construct() {
        $this->create_networks_by_id_object();
    }

    public function create_networks_by_id_object() {
        // automatically generate network-id-to-code mappings
        $networkIdsToCodesGenerated = $this->invert_flat_string_dictionary($this->safe_value($this->options, 'networks', array())); // invert defined networks dictionary
        $this->options['networksById'] = array_merge($networkIdsToCodesGenerated, $this->safe_value($this->options, 'networksById', array())); // support manually overriden "networksById" dictionary too
    }

    public function get_default_options() {
        return array(
            'defaultNetworkCodeReplacements' => array(
                'ETH' => array( 'ERC20' => 'ETH' ),
                'TRX' => array( 'TRC20' => 'TRX' ),
                'CRO' => array( 'CRC20' => 'CRONOS' ),
            ),
        );
    }

    public function safe_ledger_entry(array $entry, ?array $currency = null) {
        $currency = $this->safe_currency(null, $currency);
        $direction = $this->safe_string($entry, 'direction');
        $before = $this->safe_string($entry, 'before');
        $after = $this->safe_string($entry, 'after');
        $amount = $this->safe_string($entry, 'amount');
        if ($amount !== null) {
            if ($before === null && $after !== null) {
                $before = Precise::string_sub($after, $amount);
            } elseif ($before !== null && $after === null) {
                $after = Precise::string_add($before, $amount);
            }
        }
        if ($before !== null && $after !== null) {
            if ($direction === null) {
                if (Precise::string_gt($before, $after)) {
                    $direction = 'out';
                }
                if (Precise::string_gt($after, $before)) {
                    $direction = 'in';
                }
            }
        }
        $fee = $this->safe_value($entry, 'fee');
        if ($fee !== null) {
            $fee['cost'] = $this->safe_number($fee, 'cost');
        }
        $timestamp = $this->safe_integer($entry, 'timestamp');
        return array(
            'id' => $this->safe_string($entry, 'id'),
            'timestamp' => $timestamp,
            'datetime' => $this->iso8601 ($timestamp),
            'direction' => $direction,
            'account' => $this->safe_string($entry, 'account'),
            'referenceId' => $this->safe_string($entry, 'referenceId'),
            'referenceAccount' => $this->safe_string($entry, 'referenceAccount'),
            'type' => $this->safe_string($entry, 'type'),
            'currency' => $currency['code'],
            'amount' => $this->parse_number($amount),
            'before' => $this->parse_number($before),
            'after' => $this->parse_number($after),
            'status' => $this->safe_string($entry, 'status'),
            'fee' => $fee,
            'info' => $entry,
        );
    }

    public function safe_currency_structure(array $currency) {
        return array_merge(array(
            'info' => null,
            'id' => null,
            'numericId' => null,
            'code' => null,
            'precision' => null,
            'type' => null,
            'name' => null,
            'active' => null,
            'deposit' => null,
            'withdraw' => null,
            'fee' => null,
            'fees' => array(),
            'networks' => array(),
            'limits' => array(
                'deposit' => array(
                    'min' => null,
                    'max' => null,
                ),
                'withdraw' => array(
                    'min' => null,
                    'max' => null,
                ),
            ),
        ), $currency);
    }

    public function safe_market_structure($market = null) {
        $cleanStructure = array(
            'id' => null,
            'lowercaseId' => null,
            'symbol' => null,
            'base' => null,
            'quote' => null,
            'settle' => null,
            'baseId' => null,
            'quoteId' => null,
            'settleId' => null,
            'type' => null,
            'spot' => null,
            'margin' => null,
            'swap' => null,
            'future' => null,
            'option' => null,
            'index' => null,
            'active' => null,
            'contract' => null,
            'linear' => null,
            'inverse' => null,
            'subType' => null,
            'taker' => null,
            'maker' => null,
            'contractSize' => null,
            'expiry' => null,
            'expiryDatetime' => null,
            'strike' => null,
            'optionType' => null,
            'precision' => array(
                'amount' => null,
                'price' => null,
                'cost' => null,
                'base' => null,
                'quote' => null,
            ),
            'limits' => array(
                'leverage' => array(
                    'min' => null,
                    'max' => null,
                ),
                'amount' => array(
                    'min' => null,
                    'max' => null,
                ),
                'price' => array(
                    'min' => null,
                    'max' => null,
                ),
                'cost' => array(
                    'min' => null,
                    'max' => null,
                ),
            ),
            'created' => null,
            'info' => null,
        );
        if ($market !== null) {
            $result = array_merge($cleanStructure, $market);
            // set null swap/future/etc
            if ($result['spot']) {
                if ($result['contract'] === null) {
                    $result['contract'] = false;
                }
                if ($result['swap'] === null) {
                    $result['swap'] = false;
                }
                if ($result['future'] === null) {
                    $result['future'] = false;
                }
                if ($result['option'] === null) {
                    $result['option'] = false;
                }
                if ($result['index'] === null) {
                    $result['index'] = false;
                }
            }
            return $result;
        }
        return $cleanStructure;
    }

    public function set_markets($markets, $currencies = null) {
        $values = array();
        $this->markets_by_id = array();
        // handle marketId conflicts
        // we insert spot $markets first
        $marketValues = $this->sort_by($this->to_array($markets), 'spot', true, true);
        for ($i = 0; $i < count($marketValues); $i++) {
            $value = $marketValues[$i];
            if (is_array($this->markets_by_id) && array_key_exists($value['id'], $this->markets_by_id)) {
                ($this->markets_by_id[$value['id']])[] = $value;
            } else {
                $this->markets_by_id[$value['id']] = array( $value );
            }
            $market = $this->deep_extend($this->safe_market_structure(), array(
                'precision' => $this->precision,
                'limits' => $this->limits,
            ), $this->fees['trading'], $value);
            if ($market['linear']) {
                $market['subType'] = 'linear';
            } elseif ($market['inverse']) {
                $market['subType'] = 'inverse';
            } else {
                $market['subType'] = null;
            }
            $values[] = $market;
        }
        $this->markets = $this->index_by($values, 'symbol');
        $marketsSortedBySymbol = $this->keysort ($this->markets);
        $marketsSortedById = $this->keysort ($this->markets_by_id);
        $this->symbols = is_array($marketsSortedBySymbol) ? array_keys($marketsSortedBySymbol) : array();
        $this->ids = is_array($marketsSortedById) ? array_keys($marketsSortedById) : array();
        if ($currencies !== null) {
            // $currencies is always null when called in constructor but not when called from loadMarkets
            $this->currencies = $this->deep_extend($this->currencies, $currencies);
        } else {
            $baseCurrencies = array();
            $quoteCurrencies = array();
            for ($i = 0; $i < count($values); $i++) {
                $market = $values[$i];
                $defaultCurrencyPrecision = ($this->precisionMode === DECIMAL_PLACES) ? 8 : $this->parse_number('1e-8');
                $marketPrecision = $this->safe_value($market, 'precision', array());
                if (is_array($market) && array_key_exists('base', $market)) {
                    $currency = $this->safe_currency_structure(array(
                        'id' => $this->safe_string_2($market, 'baseId', 'base'),
                        'numericId' => $this->safe_integer($market, 'baseNumericId'),
                        'code' => $this->safe_string($market, 'base'),
                        'precision' => $this->safe_value_2($marketPrecision, 'base', 'amount', $defaultCurrencyPrecision),
                    ));
                    $baseCurrencies[] = $currency;
                }
                if (is_array($market) && array_key_exists('quote', $market)) {
                    $currency = $this->safe_currency_structure(array(
                        'id' => $this->safe_string_2($market, 'quoteId', 'quote'),
                        'numericId' => $this->safe_integer($market, 'quoteNumericId'),
                        'code' => $this->safe_string($market, 'quote'),
                        'precision' => $this->safe_value_2($marketPrecision, 'quote', 'price', $defaultCurrencyPrecision),
                    ));
                    $quoteCurrencies[] = $currency;
                }
            }
            $baseCurrencies = $this->sort_by($baseCurrencies, 'code', false, '');
            $quoteCurrencies = $this->sort_by($quoteCurrencies, 'code', false, '');
            $this->baseCurrencies = $this->index_by($baseCurrencies, 'code');
            $this->quoteCurrencies = $this->index_by($quoteCurrencies, 'code');
            $allCurrencies = $this->array_concat($baseCurrencies, $quoteCurrencies);
            $groupedCurrencies = $this->group_by($allCurrencies, 'code');
            $codes = is_array($groupedCurrencies) ? array_keys($groupedCurrencies) : array();
            $resultingCurrencies = array();
            for ($i = 0; $i < count($codes); $i++) {
                $code = $codes[$i];
                $groupedCurrenciesCode = $this->safe_value($groupedCurrencies, $code, array());
                $highestPrecisionCurrency = $this->safe_value($groupedCurrenciesCode, 0);
                for ($j = 1; $j < count($groupedCurrenciesCode); $j++) {
                    $currentCurrency = $groupedCurrenciesCode[$j];
                    if ($this->precisionMode === TICK_SIZE) {
                        $highestPrecisionCurrency = ($currentCurrency['precision'] < $highestPrecisionCurrency['precision']) ? $currentCurrency : $highestPrecisionCurrency;
                    } else {
                        $highestPrecisionCurrency = ($currentCurrency['precision'] > $highestPrecisionCurrency['precision']) ? $currentCurrency : $highestPrecisionCurrency;
                    }
                }
                $resultingCurrencies[] = $highestPrecisionCurrency;
            }
            $sortedCurrencies = $this->sort_by($resultingCurrencies, 'code');
            $this->currencies = $this->deep_extend($this->currencies, $this->index_by($sortedCurrencies, 'code'));
        }
        $this->currencies_by_id = $this->index_by($this->currencies, 'id');
        $currenciesSortedByCode = $this->keysort ($this->currencies);
        $this->codes = is_array($currenciesSortedByCode) ? array_keys($currenciesSortedByCode) : array();
        return $this->markets;
    }

    public function safe_balance(array $balance) {
        $balances = $this->omit ($balance, array( 'info', 'timestamp', 'datetime', 'free', 'used', 'total' ));
        $codes = is_array($balances) ? array_keys($balances) : array();
        $balance['free'] = array();
        $balance['used'] = array();
        $balance['total'] = array();
        $debtBalance = array();
        for ($i = 0; $i < count($codes); $i++) {
            $code = $codes[$i];
            $total = $this->safe_string($balance[$code], 'total');
            $free = $this->safe_string($balance[$code], 'free');
            $used = $this->safe_string($balance[$code], 'used');
            $debt = $this->safe_string($balance[$code], 'debt');
            if (($total === null) && ($free !== null) && ($used !== null)) {
                $total = Precise::string_add($free, $used);
            }
            if (($free === null) && ($total !== null) && ($used !== null)) {
                $free = Precise::string_sub($total, $used);
            }
            if (($used === null) && ($total !== null) && ($free !== null)) {
                $used = Precise::string_sub($total, $free);
            }
            $balance[$code]['free'] = $this->parse_number($free);
            $balance[$code]['used'] = $this->parse_number($used);
            $balance[$code]['total'] = $this->parse_number($total);
            $balance['free'][$code] = $balance[$code]['free'];
            $balance['used'][$code] = $balance[$code]['used'];
            $balance['total'][$code] = $balance[$code]['total'];
            if ($debt !== null) {
                $balance[$code]['debt'] = $this->parse_number($debt);
                $debtBalance[$code] = $balance[$code]['debt'];
            }
        }
        $debtBalanceArray = is_array($debtBalance) ? array_keys($debtBalance) : array();
        $length = count($debtBalanceArray);
        if ($length) {
            $balance['debt'] = $debtBalance;
        }
        return $balance;
    }

    public function safe_order(array $order, ?array $market = null) {
        // parses numbers
        // * it is important pass the $trades $rawTrades
        $amount = $this->omit_zero($this->safe_string($order, 'amount'));
        $remaining = $this->safe_string($order, 'remaining');
        $filled = $this->safe_string($order, 'filled');
        $cost = $this->safe_string($order, 'cost');
        $average = $this->omit_zero($this->safe_string($order, 'average'));
        $price = $this->omit_zero($this->safe_string($order, 'price'));
        $lastTradeTimeTimestamp = $this->safe_integer($order, 'lastTradeTimestamp');
        $symbol = $this->safe_string($order, 'symbol');
        $side = $this->safe_string($order, 'side');
        $status = $this->safe_string($order, 'status');
        $parseFilled = ($filled === null);
        $parseCost = ($cost === null);
        $parseLastTradeTimeTimestamp = ($lastTradeTimeTimestamp === null);
        $fee = $this->safe_value($order, 'fee');
        $parseFee = ($fee === null);
        $parseFees = $this->safe_value($order, 'fees') === null;
        $parseSymbol = $symbol === null;
        $parseSide = $side === null;
        $shouldParseFees = $parseFee || $parseFees;
        $fees = $this->safe_value($order, 'fees', array());
        $trades = array();
        if ($parseFilled || $parseCost || $shouldParseFees) {
            $rawTrades = $this->safe_value($order, 'trades', $trades);
            $oldNumber = $this->number;
            // we parse $trades here!
            $this->number = 'strval';
            $firstTrade = $this->safe_value($rawTrades, 0);
            // parse $trades if they haven't already been parsed
            $tradesAreParsed = (($firstTrade !== null) && (is_array($firstTrade) && array_key_exists('info', $firstTrade)) && (is_array($firstTrade) && array_key_exists('id', $firstTrade)));
            if (!$tradesAreParsed) {
                $trades = $this->parse_trades($rawTrades, $market);
            } else {
                $trades = $rawTrades;
            }
            $this->number = $oldNumber;
            $tradesLength = 0;
            $isArray = gettype($trades) === 'array' && array_keys($trades) === array_keys(array_keys($trades));
            if ($isArray) {
                $tradesLength = count($trades);
            }
            if ($isArray && ($tradesLength > 0)) {
                // move properties that are defined in $trades up into the $order
                if ($order['symbol'] === null) {
                    $order['symbol'] = $trades[0]['symbol'];
                }
                if ($order['side'] === null) {
                    $order['side'] = $trades[0]['side'];
                }
                if ($order['type'] === null) {
                    $order['type'] = $trades[0]['type'];
                }
                if ($order['id'] === null) {
                    $order['id'] = $trades[0]['order'];
                }
                if ($parseFilled) {
                    $filled = '0';
                }
                if ($parseCost) {
                    $cost = '0';
                }
                for ($i = 0; $i < count($trades); $i++) {
                    $trade = $trades[$i];
                    $tradeAmount = $this->safe_string($trade, 'amount');
                    if ($parseFilled && ($tradeAmount !== null)) {
                        $filled = Precise::string_add($filled, $tradeAmount);
                    }
                    $tradeCost = $this->safe_string($trade, 'cost');
                    if ($parseCost && ($tradeCost !== null)) {
                        $cost = Precise::string_add($cost, $tradeCost);
                    }
                    if ($parseSymbol) {
                        $symbol = $this->safe_string($trade, 'symbol');
                    }
                    if ($parseSide) {
                        $side = $this->safe_string($trade, 'side');
                    }
                    $tradeTimestamp = $this->safe_value($trade, 'timestamp');
                    if ($parseLastTradeTimeTimestamp && ($tradeTimestamp !== null)) {
                        if ($lastTradeTimeTimestamp === null) {
                            $lastTradeTimeTimestamp = $tradeTimestamp;
                        } else {
                            $lastTradeTimeTimestamp = max ($lastTradeTimeTimestamp, $tradeTimestamp);
                        }
                    }
                    if ($shouldParseFees) {
                        $tradeFees = $this->safe_value($trade, 'fees');
                        if ($tradeFees !== null) {
                            for ($j = 0; $j < count($tradeFees); $j++) {
                                $tradeFee = $tradeFees[$j];
                                $fees[] = array_merge(array(), $tradeFee);
                            }
                        } else {
                            $tradeFee = $this->safe_value($trade, 'fee');
                            if ($tradeFee !== null) {
                                $fees[] = array_merge(array(), $tradeFee);
                            }
                        }
                    }
                }
            }
        }
        if ($shouldParseFees) {
            $reducedFees = $this->reduceFees ? $this->reduce_fees_by_currency($fees) : $fees;
            $reducedLength = count($reducedFees);
            for ($i = 0; $i < $reducedLength; $i++) {
                $reducedFees[$i]['cost'] = $this->safe_number($reducedFees[$i], 'cost');
                if (is_array($reducedFees[$i]) && array_key_exists('rate', $reducedFees[$i])) {
                    $reducedFees[$i]['rate'] = $this->safe_number($reducedFees[$i], 'rate');
                }
            }
            if (!$parseFee && ($reducedLength === 0)) {
                // copy $fee to avoid modification by reference
                $feeCopy = $this->deep_extend($fee);
                $feeCopy['cost'] = $this->safe_number($feeCopy, 'cost');
                if (is_array($feeCopy) && array_key_exists('rate', $feeCopy)) {
                    $feeCopy['rate'] = $this->safe_number($feeCopy, 'rate');
                }
                $reducedFees[] = $feeCopy;
            }
            $order['fees'] = $reducedFees;
            if ($parseFee && ($reducedLength === 1)) {
                $order['fee'] = $reducedFees[0];
            }
        }
        if ($amount === null) {
            // ensure $amount = $filled . $remaining
            if ($filled !== null && $remaining !== null) {
                $amount = Precise::string_add($filled, $remaining);
            } elseif ($status === 'closed') {
                $amount = $filled;
            }
        }
        if ($filled === null) {
            if ($amount !== null && $remaining !== null) {
                $filled = Precise::string_sub($amount, $remaining);
            } elseif ($status === 'closed' && $amount !== null) {
                $filled = $amount;
            }
        }
        if ($remaining === null) {
            if ($amount !== null && $filled !== null) {
                $remaining = Precise::string_sub($amount, $filled);
            } elseif ($status === 'closed') {
                $remaining = '0';
            }
        }
        // ensure that the $average field is calculated correctly
        $inverse = $this->safe_value($market, 'inverse', false);
        $contractSize = $this->number_to_string($this->safe_value($market, 'contractSize', 1));
        // $inverse
        // $price = $filled * contract size / $cost
        //
        // linear
        // $price = $cost / ($filled * contract size)
        if ($average === null) {
            if (($filled !== null) && ($cost !== null) && Precise::string_gt($filled, '0')) {
                $filledTimesContractSize = Precise::string_mul($filled, $contractSize);
                if ($inverse) {
                    $average = Precise::string_div($filledTimesContractSize, $cost);
                } else {
                    $average = Precise::string_div($cost, $filledTimesContractSize);
                }
            }
        }
        // similarly
        // $inverse
        // $cost = $filled * contract size / $price
        //
        // linear
        // $cost = $filled * contract size * $price
        $costPriceExists = ($average !== null) || ($price !== null);
        if ($parseCost && ($filled !== null) && $costPriceExists) {
            $multiplyPrice = null;
            if ($average === null) {
                $multiplyPrice = $price;
            } else {
                $multiplyPrice = $average;
            }
            // contract trading
            $filledTimesContractSize = Precise::string_mul($filled, $contractSize);
            if ($inverse) {
                $cost = Precise::string_div($filledTimesContractSize, $multiplyPrice);
            } else {
                $cost = Precise::string_mul($filledTimesContractSize, $multiplyPrice);
            }
        }
        // support for $market orders
        $orderType = $this->safe_value($order, 'type');
        $emptyPrice = ($price === null) || Precise::string_equals($price, '0');
        if ($emptyPrice && ($orderType === 'market')) {
            $price = $average;
        }
        // we have $trades with string values at this point so we will mutate them
        for ($i = 0; $i < count($trades); $i++) {
            $entry = $trades[$i];
            $entry['amount'] = $this->safe_number($entry, 'amount');
            $entry['price'] = $this->safe_number($entry, 'price');
            $entry['cost'] = $this->safe_number($entry, 'cost');
            $tradeFee = $this->safe_value($entry, 'fee', array());
            $tradeFee['cost'] = $this->safe_number($tradeFee, 'cost');
            if (is_array($tradeFee) && array_key_exists('rate', $tradeFee)) {
                $tradeFee['rate'] = $this->safe_number($tradeFee, 'rate');
            }
            $entry['fee'] = $tradeFee;
        }
        $timeInForce = $this->safe_string($order, 'timeInForce');
        $postOnly = $this->safe_value($order, 'postOnly');
        // timeInForceHandling
        if ($timeInForce === null) {
            if ($this->safe_string($order, 'type') === 'market') {
                $timeInForce = 'IOC';
            }
            // allow $postOnly override
            if ($postOnly) {
                $timeInForce = 'PO';
            }
        } elseif ($postOnly === null) {
            // $timeInForce is not null here
            $postOnly = $timeInForce === 'PO';
        }
        $timestamp = $this->safe_integer($order, 'timestamp');
        $lastUpdateTimestamp = $this->safe_integer($order, 'lastUpdateTimestamp');
        $datetime = $this->safe_string($order, 'datetime');
        if ($datetime === null) {
            $datetime = $this->iso8601 ($timestamp);
        }
        $triggerPrice = $this->parse_number($this->safe_string_2($order, 'triggerPrice', 'stopPrice'));
        $takeProfitPrice = $this->parse_number($this->safe_string($order, 'takeProfitPrice'));
        $stopLossPrice = $this->parse_number($this->safe_string($order, 'stopLossPrice'));
        return array_merge($order, array(
            'id' => $this->safe_string($order, 'id'),
            'clientOrderId' => $this->safe_string($order, 'clientOrderId'),
            'timestamp' => $timestamp,
            'datetime' => $datetime,
            'symbol' => $symbol,
            'type' => $this->safe_string($order, 'type'),
            'side' => $side,
            'lastTradeTimestamp' => $lastTradeTimeTimestamp,
            'lastUpdateTimestamp' => $lastUpdateTimestamp,
            'price' => $this->parse_number($price),
            'amount' => $this->parse_number($amount),
            'cost' => $this->parse_number($cost),
            'average' => $this->parse_number($average),
            'filled' => $this->parse_number($filled),
            'remaining' => $this->parse_number($remaining),
            'timeInForce' => $timeInForce,
            'postOnly' => $postOnly,
            'trades' => $trades,
            'reduceOnly' => $this->safe_value($order, 'reduceOnly'),
            'stopPrice' => $triggerPrice,  // ! deprecated, use $triggerPrice instead
            'triggerPrice' => $triggerPrice,
            'takeProfitPrice' => $takeProfitPrice,
            'stopLossPrice' => $stopLossPrice,
            'status' => $status,
            'fee' => $this->safe_value($order, 'fee'),
        ));
    }

    public function parse_orders(array $orders, ?array $market = null, ?int $since = null, ?int $limit = null, $params = array ()) {
        //
        // the value of $orders is either a dict or a list
        //
        // dict
        //
        //     {
        //         'id1' => array( ... ),
        //         'id2' => array( ... ),
        //         'id3' => array( ... ),
        //         ...
        //     }
        //
        // list
        //
        //     array(
        //         array( 'id' => 'id1', ... ),
        //         array( 'id' => 'id2', ... ),
        //         array( 'id' => 'id3', ... ),
        //         ...
        //     )
        //
        $results = array();
        if (gettype($orders) === 'array' && array_keys($orders) === array_keys(array_keys($orders))) {
            for ($i = 0; $i < count($orders); $i++) {
                $order = array_merge($this->parse_order($orders[$i], $market), $params);
                $results[] = $order;
            }
        } else {
            $ids = is_array($orders) ? array_keys($orders) : array();
            for ($i = 0; $i < count($ids); $i++) {
                $id = $ids[$i];
                $order = array_merge($this->parse_order(array_merge(array( 'id' => $id ), $orders[$id]), $market), $params);
                $results[] = $order;
            }
        }
        $results = $this->sort_by($results, 'timestamp');
        $symbol = ($market !== null) ? $market['symbol'] : null;
        return $this->filter_by_symbol_since_limit($results, $symbol, $since, $limit);
    }

    public function calculate_fee(string $symbol, string $type, string $side, float $amount, float $price, $takerOrMaker = 'taker', $params = array ()) {
        if ($type === 'market' && $takerOrMaker === 'maker') {
            throw new ArgumentsRequired($this->id . ' calculateFee() - you have provided incompatible arguments - "market" $type order can not be "maker". Change either the "type" or the "takerOrMaker" argument to calculate the fee.');
        }
        $market = $this->markets[$symbol];
        $feeSide = $this->safe_string($market, 'feeSide', 'quote');
        $useQuote = null;
        if ($feeSide === 'get') {
            // the fee is always in the currency you get
            $useQuote = $side === 'sell';
        } elseif ($feeSide === 'give') {
            // the fee is always in the currency you give
            $useQuote = $side === 'buy';
        } else {
            // the fee is always in $feeSide currency
            $useQuote = $feeSide === 'quote';
        }
        $cost = $this->number_to_string($amount);
        $key = null;
        if ($useQuote) {
            $priceString = $this->number_to_string($price);
            $cost = Precise::string_mul($cost, $priceString);
            $key = 'quote';
        } else {
            $key = 'base';
        }
        // for derivatives, the fee is in 'settle' currency
        if (!$market['spot']) {
            $key = 'settle';
        }
        // even if `$takerOrMaker` argument was set to 'maker', for 'market' orders we should forcefully override it to 'taker'
        if ($type === 'market') {
            $takerOrMaker = 'taker';
        }
        $rate = $this->safe_string($market, $takerOrMaker);
        $cost = Precise::string_mul($cost, $rate);
        return array(
            'type' => $takerOrMaker,
            'currency' => $market[$key],
            'rate' => $this->parse_number($rate),
            'cost' => $this->parse_number($cost),
        );
    }

    public function safe_liquidation(array $liquidation, ?array $market = null) {
        $contracts = $this->safe_string($liquidation, 'contracts');
        $contractSize = $this->safe_string($market, 'contractSize');
        $price = $this->safe_string($liquidation, 'price');
        $baseValue = $this->safe_string($liquidation, 'baseValue');
        $quoteValue = $this->safe_string($liquidation, 'quoteValue');
        if (($baseValue === null) && ($contracts !== null) && ($contractSize !== null) && ($price !== null)) {
            $baseValue = Precise::string_mul($contracts, $contractSize);
        }
        if (($quoteValue === null) && ($baseValue !== null) && ($price !== null)) {
            $quoteValue = Precise::string_mul($baseValue, $price);
        }
        $liquidation['contracts'] = $this->parse_number($contracts);
        $liquidation['contractSize'] = $this->parse_number($contractSize);
        $liquidation['price'] = $this->parse_number($price);
        $liquidation['baseValue'] = $this->parse_number($baseValue);
        $liquidation['quoteValue'] = $this->parse_number($quoteValue);
        return $liquidation;
    }

    public function safe_trade(array $trade, ?array $market = null) {
        $amount = $this->safe_string($trade, 'amount');
        $price = $this->safe_string($trade, 'price');
        $cost = $this->safe_string($trade, 'cost');
        if ($cost === null) {
            // contract trading
            $contractSize = $this->safe_string($market, 'contractSize');
            $multiplyPrice = $price;
            if ($contractSize !== null) {
                $inverse = $this->safe_value($market, 'inverse', false);
                if ($inverse) {
                    $multiplyPrice = Precise::string_div('1', $price);
                }
                $multiplyPrice = Precise::string_mul($multiplyPrice, $contractSize);
            }
            $cost = Precise::string_mul($multiplyPrice, $amount);
        }
        $parseFee = $this->safe_value($trade, 'fee') === null;
        $parseFees = $this->safe_value($trade, 'fees') === null;
        $shouldParseFees = $parseFee || $parseFees;
        $fees = array();
        $fee = $this->safe_value($trade, 'fee');
        if ($shouldParseFees) {
            $reducedFees = $this->reduceFees ? $this->reduce_fees_by_currency($fees) : $fees;
            $reducedLength = count($reducedFees);
            for ($i = 0; $i < $reducedLength; $i++) {
                $reducedFees[$i]['cost'] = $this->safe_number($reducedFees[$i], 'cost');
                if (is_array($reducedFees[$i]) && array_key_exists('rate', $reducedFees[$i])) {
                    $reducedFees[$i]['rate'] = $this->safe_number($reducedFees[$i], 'rate');
                }
            }
            if (!$parseFee && ($reducedLength === 0)) {
                // copy $fee to avoid modification by reference
                $feeCopy = $this->deep_extend($fee);
                $feeCopy['cost'] = $this->safe_number($feeCopy, 'cost');
                if (is_array($feeCopy) && array_key_exists('rate', $feeCopy)) {
                    $feeCopy['rate'] = $this->safe_number($feeCopy, 'rate');
                }
                $reducedFees[] = $feeCopy;
            }
            if ($parseFees) {
                $trade['fees'] = $reducedFees;
            }
            if ($parseFee && ($reducedLength === 1)) {
                $trade['fee'] = $reducedFees[0];
            }
            $tradeFee = $this->safe_value($trade, 'fee');
            if ($tradeFee !== null) {
                $tradeFee['cost'] = $this->safe_number($tradeFee, 'cost');
                if (is_array($tradeFee) && array_key_exists('rate', $tradeFee)) {
                    $tradeFee['rate'] = $this->safe_number($tradeFee, 'rate');
                }
                $trade['fee'] = $tradeFee;
            }
        }
        $trade['amount'] = $this->parse_number($amount);
        $trade['price'] = $this->parse_number($price);
        $trade['cost'] = $this->parse_number($cost);
        return $trade;
    }

    public function invert_flat_string_dictionary($dict) {
        $reversed = array();
        $keys = is_array($dict) ? array_keys($dict) : array();
        for ($i = 0; $i < count($keys); $i++) {
            $key = $keys[$i];
            $value = $dict[$key];
            if (gettype($value) === 'string') {
                $reversed[$value] = $key;
            }
        }
        return $reversed;
    }

    public function reduce_fees_by_currency($fees) {
        //
        // this function takes a list of $fee structures having the following format
        //
        //     string = true
        //
        //     array(
        //         array( 'currency' => 'BTC', 'cost' => '0.1' ),
        //         array( 'currency' => 'BTC', 'cost' => '0.2'  ),
        //         array( 'currency' => 'BTC', 'cost' => '0.2', 'rate' => '0.00123' ),
        //         array( 'currency' => 'BTC', 'cost' => '0.4', 'rate' => '0.00123' ),
        //         array( 'currency' => 'BTC', 'cost' => '0.5', 'rate' => '0.00456' ),
        //         array( 'currency' => 'USDT', 'cost' => '12.3456' ),
        //     )
        //
        //     string = false
        //
        //     array(
        //         array( 'currency' => 'BTC', 'cost' => 0.1 ),
        //         array( 'currency' => 'BTC', 'cost' => 0.2 ),
        //         array( 'currency' => 'BTC', 'cost' => 0.2, 'rate' => 0.00123 ),
        //         array( 'currency' => 'BTC', 'cost' => 0.4, 'rate' => 0.00123 ),
        //         array( 'currency' => 'BTC', 'cost' => 0.5, 'rate' => 0.00456 ),
        //         array( 'currency' => 'USDT', 'cost' => 12.3456 ),
        //     )
        //
        // and returns a $reduced $fee list, where $fees are summed per currency and $rate (if any)
        //
        //     string = true
        //
        //     array(
        //         array( 'currency' => 'BTC', 'cost' => '0.4'  ),
        //         array( 'currency' => 'BTC', 'cost' => '0.6', 'rate' => '0.00123' ),
        //         array( 'currency' => 'BTC', 'cost' => '0.5', 'rate' => '0.00456' ),
        //         array( 'currency' => 'USDT', 'cost' => '12.3456' ),
        //     )
        //
        //     string  = false
        //
        //     array(
        //         array( 'currency' => 'BTC', 'cost' => 0.3  ),
        //         array( 'currency' => 'BTC', 'cost' => 0.6, 'rate' => 0.00123 ),
        //         array( 'currency' => 'BTC', 'cost' => 0.5, 'rate' => 0.00456 ),
        //         array( 'currency' => 'USDT', 'cost' => 12.3456 ),
        //     )
        //
        $reduced = array();
        for ($i = 0; $i < count($fees); $i++) {
            $fee = $fees[$i];
            $feeCurrencyCode = $this->safe_string($fee, 'currency');
            if ($feeCurrencyCode !== null) {
                $rate = $this->safe_string($fee, 'rate');
                $cost = $this->safe_value($fee, 'cost');
                if (Precise::string_eq($cost, '0')) {
                    // omit zero $cost $fees
                    continue;
                }
                if (!(is_array($reduced) && array_key_exists($feeCurrencyCode, $reduced))) {
                    $reduced[$feeCurrencyCode] = array();
                }
                $rateKey = ($rate === null) ? '' : $rate;
                if (is_array($reduced[$feeCurrencyCode]) && array_key_exists($rateKey, $reduced[$feeCurrencyCode])) {
                    $reduced[$feeCurrencyCode][$rateKey]['cost'] = Precise::string_add($reduced[$feeCurrencyCode][$rateKey]['cost'], $cost);
                } else {
                    $reduced[$feeCurrencyCode][$rateKey] = array(
                        'currency' => $feeCurrencyCode,
                        'cost' => $cost,
                    );
                    if ($rate !== null) {
                        $reduced[$feeCurrencyCode][$rateKey]['rate'] = $rate;
                    }
                }
            }
        }
        $result = array();
        $feeValues = is_array($reduced) ? array_values($reduced) : array();
        for ($i = 0; $i < count($feeValues); $i++) {
            $reducedFeeValues = is_array($feeValues[$i]) ? array_values($feeValues[$i]) : array();
            $result = $this->array_concat($result, $reducedFeeValues);
        }
        return $result;
    }

    public function safe_ticker(array $ticker, ?array $market = null) {
        $open = $this->omit_zero($this->safe_string($ticker, 'open'));
        $close = $this->omit_zero($this->safe_string($ticker, 'close'));
        $last = $this->omit_zero($this->safe_string($ticker, 'last'));
        $change = $this->omit_zero($this->safe_string($ticker, 'change'));
        $percentage = $this->omit_zero($this->safe_string($ticker, 'percentage'));
        $average = $this->omit_zero($this->safe_string($ticker, 'average'));
        $vwap = $this->omit_zero($this->safe_string($ticker, 'vwap'));
        $baseVolume = $this->safe_string($ticker, 'baseVolume');
        $quoteVolume = $this->safe_string($ticker, 'quoteVolume');
        if ($vwap === null) {
            $vwap = Precise::string_div($this->omit_zero($quoteVolume), $baseVolume);
        }
        if (($last !== null) && ($close === null)) {
            $close = $last;
        } elseif (($last === null) && ($close !== null)) {
            $last = $close;
        }
        if (($last !== null) && ($open !== null)) {
            if ($change === null) {
                $change = Precise::string_sub($last, $open);
            }
            if ($average === null) {
                $average = Precise::string_div(Precise::string_add($last, $open), '2');
            }
        }
        if (($percentage === null) && ($change !== null) && ($open !== null) && Precise::string_gt($open, '0')) {
            $percentage = Precise::string_mul(Precise::string_div($change, $open), '100');
        }
        if (($change === null) && ($percentage !== null) && ($open !== null)) {
            $change = Precise::string_div(Precise::string_mul($percentage, $open), '100');
        }
        if (($open === null) && ($last !== null) && ($change !== null)) {
            $open = Precise::string_sub($last, $change);
        }
        // timestamp and symbol operations don't belong in safeTicker
        // they should be done in the derived classes
        return array_merge($ticker, array(
            'bid' => $this->parse_number($this->omit_zero($this->safe_number($ticker, 'bid'))),
            'bidVolume' => $this->safe_number($ticker, 'bidVolume'),
            'ask' => $this->parse_number($this->omit_zero($this->safe_number($ticker, 'ask'))),
            'askVolume' => $this->safe_number($ticker, 'askVolume'),
            'high' => $this->parse_number($this->omit_zero($this->safe_string($ticker, 'high'))),
            'low' => $this->parse_number($this->omit_zero($this->safe_number($ticker, 'low'))),
            'open' => $this->parse_number($this->omit_zero($this->parse_number($open))),
            'close' => $this->parse_number($this->omit_zero($this->parse_number($close))),
            'last' => $this->parse_number($this->omit_zero($this->parse_number($last))),
            'change' => $this->parse_number($change),
            'percentage' => $this->parse_number($percentage),
            'average' => $this->parse_number($average),
            'vwap' => $this->parse_number($vwap),
            'baseVolume' => $this->parse_number($baseVolume),
            'quoteVolume' => $this->parse_number($quoteVolume),
            'previousClose' => $this->safe_number($ticker, 'previousClose'),
        ));
    }

    public function fetch_borrow_rate(string $code, $amount, $params = array ()) {
        throw new NotSupported($this->id . ' fetchBorrowRate is deprecated, please use fetchCrossBorrowRate or fetchIsolatedBorrowRate instead');
    }

    public function repay_cross_margin(string $code, $amount, $params = array ()) {
        throw new NotSupported($this->id . ' repayCrossMargin is not support yet');
    }

    public function repay_isolated_margin(string $symbol, string $code, $amount, $params = array ()) {
        throw new NotSupported($this->id . ' repayIsolatedMargin is not support yet');
    }

    public function borrow_cross_margin(string $code, $amount, $params = array ()) {
        throw new NotSupported($this->id . ' borrowCrossMargin is not support yet');
    }

    public function borrow_isolated_margin(string $symbol, string $code, $amount, $params = array ()) {
        throw new NotSupported($this->id . ' borrowIsolatedMargin is not support yet');
    }

    public function borrow_margin(string $code, $amount, ?string $symbol = null, $params = array ()) {
        throw new NotSupported($this->id . ' borrowMargin is deprecated, please use borrowCrossMargin or borrowIsolatedMargin instead');
    }

    public function repay_margin(string $code, $amount, ?string $symbol = null, $params = array ()) {
        throw new NotSupported($this->id . ' repayMargin is deprecated, please use repayCrossMargin or repayIsolatedMargin instead');
    }

    public function fetch_ohlcv(string $symbol, $timeframe = '1m', ?int $since = null, ?int $limit = null, $params = array ()) {
        $message = '';
        if ($this->has['fetchTrades']) {
            $message = '. If you want to build OHLCV candles from trade executions data, visit https://github.com/ccxt/ccxt/tree/master/examples/ and see "build-ohlcv-bars" file';
        }
        throw new NotSupported($this->id . ' fetchOHLCV() is not supported yet' . $message);
    }

    public function watch_ohlcv(string $symbol, $timeframe = '1m', ?int $since = null, ?int $limit = null, $params = array ()) {
        throw new NotSupported($this->id . ' watchOHLCV() is not supported yet');
    }

    public function convert_trading_view_to_ohlcv($ohlcvs, $timestamp = 't', $open = 'o', $high = 'h', $low = 'l', $close = 'c', $volume = 'v', $ms = false) {
        $result = array();
        $timestamps = $this->safe_value($ohlcvs, $timestamp, array());
        $opens = $this->safe_value($ohlcvs, $open, array());
        $highs = $this->safe_value($ohlcvs, $high, array());
        $lows = $this->safe_value($ohlcvs, $low, array());
        $closes = $this->safe_value($ohlcvs, $close, array());
        $volumes = $this->safe_value($ohlcvs, $volume, array());
        for ($i = 0; $i < count($timestamps); $i++) {
            $result[] = array(
                $ms ? $this->safe_integer($timestamps, $i) : $this->safe_timestamp($timestamps, $i),
                $this->safe_value($opens, $i),
                $this->safe_value($highs, $i),
                $this->safe_value($lows, $i),
                $this->safe_value($closes, $i),
                $this->safe_value($volumes, $i),
            );
        }
        return $result;
    }

    public function convert_ohlcv_to_trading_view($ohlcvs, $timestamp = 't', $open = 'o', $high = 'h', $low = 'l', $close = 'c', $volume = 'v', $ms = false) {
        $result = array();
        $result[$timestamp] = array();
        $result[$open] = array();
        $result[$high] = array();
        $result[$low] = array();
        $result[$close] = array();
        $result[$volume] = array();
        for ($i = 0; $i < count($ohlcvs); $i++) {
            $ts = $ms ? $ohlcvs[$i][0] : $this->parseToInt ($ohlcvs[$i][0] / 1000);
            $result[$timestamp][] = $ts;
            $result[$open][] = $ohlcvs[$i][1];
            $result[$high][] = $ohlcvs[$i][2];
            $result[$low][] = $ohlcvs[$i][3];
            $result[$close][] = $ohlcvs[$i][4];
            $result[$volume][] = $ohlcvs[$i][5];
        }
        return $result;
    }

    public function fetch_web_endpoint($method, $endpointMethod, $returnAsJson, $startRegex = null, $endRegex = null) {
        return Async\async(function () use ($method, $endpointMethod, $returnAsJson, $startRegex, $endRegex) {
            $errorMessage = '';
            $options = $this->safe_value($this->options, $method, array());
            $muteOnFailure = $this->safe_value($options, 'webApiMuteFailure', true);
            try {
                // if it was not explicitly disabled, then don't fetch
                if ($this->safe_value($options, 'webApiEnable', true) !== true) {
                    return null;
                }
                $maxRetries = $this->safe_value($options, 'webApiRetries', 10);
                $response = null;
                $retry = 0;
                while ($retry < $maxRetries) {
                    try {
                        $response = Async\await($this->$endpointMethod (array()));
                        break;
                    } catch (Exception $e) {
                        $retry = $retry + 1;
                        if ($retry === $maxRetries) {
                            throw $e;
                        }
                    }
                }
                $content = $response;
                if ($startRegex !== null) {
                    $splitted_by_start = explode($startRegex, $content);
                    $content = $splitted_by_start[1]; // we need second part after start
                }
                if ($endRegex !== null) {
                    $splitted_by_end = explode($endRegex, $content);
                    $content = $splitted_by_end[0]; // we need first part after start
                }
                if ($returnAsJson && (gettype($content) === 'string')) {
                    $jsoned = $this->parse_json(trim($content)); // $content should be trimmed before json parsing
                    if ($jsoned) {
                        return $jsoned; // if parsing was not successfull, exception should be thrown
                    } else {
                        throw new BadResponse('could not parse the $response into json');
                    }
                } else {
                    return $content;
                }
            } catch (Exception $e) {
                $errorMessage = $this->id . ' ' . $method . '() failed to fetch correct data from website. Probably webpage markup has been changed, breaking the page custom parser.';
            }
            if ($muteOnFailure) {
                return null;
            } else {
                throw new BadResponse($errorMessage);
            }
        }) ();
    }

    public function market_ids($symbols) {
        if ($symbols === null) {
            return $symbols;
        }
        $result = array();
        for ($i = 0; $i < count($symbols); $i++) {
            $result[] = $this->market_id($symbols[$i]);
        }
        return $result;
    }

    public function market_symbols($symbols, ?string $type = null, $allowEmpty = true, $sameTypeOnly = false, $sameSubTypeOnly = false) {
        if ($symbols === null) {
            if (!$allowEmpty) {
                throw new ArgumentsRequired($this->id . ' empty list of $symbols is not supported');
            }
            return $symbols;
        }
        $symbolsLength = count($symbols);
        if ($symbolsLength === 0) {
            if (!$allowEmpty) {
                throw new ArgumentsRequired($this->id . ' empty list of $symbols is not supported');
            }
            return $symbols;
        }
        $result = array();
        $marketType = null;
        $isLinearSubType = null;
        for ($i = 0; $i < count($symbols); $i++) {
            $market = $this->market ($symbols[$i]);
            if ($sameTypeOnly && ($marketType !== null)) {
                if ($market['type'] !== $marketType) {
                    throw new BadRequest($this->id . ' $symbols must be of the same $type, either ' . $marketType . ' or ' . $market['type'] . '.');
                }
            }
            if ($sameSubTypeOnly && ($isLinearSubType !== null)) {
                if ($market['linear'] !== $isLinearSubType) {
                    throw new BadRequest($this->id . ' $symbols must be of the same subType, either linear or inverse.');
                }
            }
            if ($type !== null && $market['type'] !== $type) {
                throw new BadRequest($this->id . ' $symbols must be of the same $type ' . $type . '. If the $type is incorrect you can change it in options or the params of the request');
            }
            $marketType = $market['type'];
            if (!$market['spot']) {
                $isLinearSubType = $market['linear'];
            }
            $symbol = $this->safe_string($market, 'symbol', $symbols[$i]);
            $result[] = $symbol;
        }
        return $result;
    }

    public function market_codes($codes) {
        if ($codes === null) {
            return $codes;
        }
        $result = array();
        for ($i = 0; $i < count($codes); $i++) {
            $result[] = $this->common_currency_code($codes[$i]);
        }
        return $result;
    }

    public function parse_bids_asks($bidasks, int|string $priceKey = 0, int|string $amountKey = 1) {
        $bidasks = $this->to_array($bidasks);
        $result = array();
        for ($i = 0; $i < count($bidasks); $i++) {
            $result[] = $this->parse_bid_ask($bidasks[$i], $priceKey, $amountKey);
        }
        return $result;
    }

    public function fetch_l2_order_book(string $symbol, ?int $limit = null, $params = array ()) {
        return Async\async(function () use ($symbol, $limit, $params) {
            $orderbook = Async\await($this->fetch_order_book($symbol, $limit, $params));
            return array_merge($orderbook, array(
                'asks' => $this->sort_by($this->aggregate ($orderbook['asks']), 0),
                'bids' => $this->sort_by($this->aggregate ($orderbook['bids']), 0, true),
            ));
        }) ();
    }

    public function filter_by_symbol($objects, ?string $symbol = null) {
        if ($symbol === null) {
            return $objects;
        }
        $result = array();
        for ($i = 0; $i < count($objects); $i++) {
            $objectSymbol = $this->safe_string($objects[$i], 'symbol');
            if ($objectSymbol === $symbol) {
                $result[] = $objects[$i];
            }
        }
        return $result;
    }

    public function parse_ohlcv($ohlcv, ?array $market = null): array {
        if (gettype($ohlcv) === 'array' && array_keys($ohlcv) === array_keys(array_keys($ohlcv))) {
            return array(
                $this->safe_integer($ohlcv, 0), // timestamp
                $this->safe_number($ohlcv, 1), // open
                $this->safe_number($ohlcv, 2), // high
                $this->safe_number($ohlcv, 3), // low
                $this->safe_number($ohlcv, 4), // close
                $this->safe_number($ohlcv, 5), // volume
            );
        }
        return $ohlcv;
    }

    public function network_code_to_id($networkCode, $currencyCode = null) {
        /**
         * @ignore
         * tries to convert the provided $networkCode (which is expected to be an unified network code) to a network id. In order to achieve this, derived class needs to have 'options->networks' defined.
         * @param {string} $networkCode unified network code
         * @param {string} $currencyCode unified currency code, but this argument is not required by default, unless there is an exchange (like huobi) that needs an override of the method to be able to pass $currencyCode argument additionally
         * @return {string|null} exchange-specific network id
         */
        $networkIdsByCodes = $this->safe_value($this->options, 'networks', array());
        $networkId = $this->safe_string($networkIdsByCodes, $networkCode);
        // for example, if 'ETH' is passed for $networkCode, but 'ETH' $key not defined in `options->networks` object
        if ($networkId === null) {
            if ($currencyCode === null) {
                // if $currencyCode was not provided, then we just set passed $value to $networkId
                $networkId = $networkCode;
            } else {
                // if $currencyCode was provided, then we try to find if that $currencyCode has a replacement ($i->e. ERC20 for ETH)
                $defaultNetworkCodeReplacements = $this->safe_value($this->options, 'defaultNetworkCodeReplacements', array());
                if (is_array($defaultNetworkCodeReplacements) && array_key_exists($currencyCode, $defaultNetworkCodeReplacements)) {
                    // if there is a replacement for the passed $networkCode, then we use it to find network-id in `options->networks` object
                    $replacementObject = $defaultNetworkCodeReplacements[$currencyCode]; // $i->e. array( 'ERC20' => 'ETH' )
                    $keys = is_array($replacementObject) ? array_keys($replacementObject) : array();
                    for ($i = 0; $i < count($keys); $i++) {
                        $key = $keys[$i];
                        $value = $replacementObject[$key];
                        // if $value matches to provided unified $networkCode, then we use it's $key to find network-id in `options->networks` object
                        if ($value === $networkCode) {
                            $networkId = $this->safe_string($networkIdsByCodes, $key);
                            break;
                        }
                    }
                }
                // if it wasn't found, we just set the provided $value to network-id
                if ($networkId === null) {
                    $networkId = $networkCode;
                }
            }
        }
        return $networkId;
    }

    public function network_id_to_code($networkId, $currencyCode = null) {
        /**
         * @ignore
         * tries to convert the provided exchange-specific $networkId to an unified network Code. In order to achieve this, derived class needs to have "options['networksById']" defined.
         * @param {string} $networkId exchange specific network id/title, like => TRON, Trc-20, usdt-erc20, etc
         * @param {string|null} $currencyCode unified currency code, but this argument is not required by default, unless there is an exchange (like huobi) that needs an override of the method to be able to pass $currencyCode argument additionally
         * @return {string|null} unified network code
         */
        $networkCodesByIds = $this->safe_value($this->options, 'networksById', array());
        $networkCode = $this->safe_string($networkCodesByIds, $networkId, $networkId);
        // replace mainnet network-codes (i.e. ERC20->ETH)
        if ($currencyCode !== null) {
            $defaultNetworkCodeReplacements = $this->safe_value($this->options, 'defaultNetworkCodeReplacements', array());
            if (is_array($defaultNetworkCodeReplacements) && array_key_exists($currencyCode, $defaultNetworkCodeReplacements)) {
                $replacementObject = $this->safe_value($defaultNetworkCodeReplacements, $currencyCode, array());
                $networkCode = $this->safe_string($replacementObject, $networkCode, $networkCode);
            }
        }
        return $networkCode;
    }

    public function handle_network_code_and_params($params) {
        $networkCodeInParams = $this->safe_string_2($params, 'networkCode', 'network');
        if ($networkCodeInParams !== null) {
            $params = $this->omit ($params, array( 'networkCode', 'network' ));
        }
        // if it was not defined by user, we should not set it from 'defaultNetworks', because handleNetworkCodeAndParams is for only request-side and thus we do not fill it with anything. We can only use 'defaultNetworks' after parsing response-side
        return array( $networkCodeInParams, $params );
    }

    public function default_network_code($currencyCode) {
        $defaultNetworkCode = null;
        $defaultNetworks = $this->safe_value($this->options, 'defaultNetworks', array());
        if (is_array($defaultNetworks) && array_key_exists($currencyCode, $defaultNetworks)) {
            // if currency had set its network in "defaultNetworks", use it
            $defaultNetworkCode = $defaultNetworks[$currencyCode];
        } else {
            // otherwise, try to use the global-scope 'defaultNetwork' value (even if that network is not supported by currency, it doesn't make any problem, this will be just used "at first" if currency supports this network at all)
            $defaultNetwork = $this->safe_value($this->options, 'defaultNetwork');
            if ($defaultNetwork !== null) {
                $defaultNetworkCode = $defaultNetwork;
            }
        }
        return $defaultNetworkCode;
    }

    public function select_network_code_from_unified_networks($currencyCode, $networkCode, $indexedNetworkEntries) {
        return $this->select_network_key_from_networks($currencyCode, $networkCode, $indexedNetworkEntries, true);
    }

    public function select_network_id_from_raw_networks($currencyCode, $networkCode, $indexedNetworkEntries) {
        return $this->select_network_key_from_networks($currencyCode, $networkCode, $indexedNetworkEntries, false);
    }

    public function select_network_key_from_networks($currencyCode, $networkCode, $indexedNetworkEntries, $isIndexedByUnifiedNetworkCode = false) {
        // this method is used against raw & unparse network entries, which are just indexed by network id
        $chosenNetworkId = null;
        $availableNetworkIds = is_array($indexedNetworkEntries) ? array_keys($indexedNetworkEntries) : array();
        $responseNetworksLength = count($availableNetworkIds);
        if ($networkCode !== null) {
            if ($responseNetworksLength === 0) {
                throw new NotSupported($this->id . ' - ' . $networkCode . ' network did not return any result for ' . $currencyCode);
            } else {
                // if $networkCode was provided by user, we should check it after response, referenced exchange doesn't support network-code during request
                $networkId = $isIndexedByUnifiedNetworkCode ? $networkCode : $this->network_code_to_id($networkCode, $currencyCode);
                if (is_array($indexedNetworkEntries) && array_key_exists($networkId, $indexedNetworkEntries)) {
                    $chosenNetworkId = $networkId;
                } else {
                    throw new NotSupported($this->id . ' - ' . $networkId . ' network was not found for ' . $currencyCode . ', use one of ' . implode(', ', $availableNetworkIds));
                }
            }
        } else {
            if ($responseNetworksLength === 0) {
                throw new NotSupported($this->id . ' - no networks were returned for ' . $currencyCode);
            } else {
                // if $networkCode was not provided by user, then we try to use the default network (if it was defined in "defaultNetworks"), otherwise, we just return the first network entry
                $defaultNetworkCode = $this->default_network_code($currencyCode);
                $defaultNetworkId = $isIndexedByUnifiedNetworkCode ? $defaultNetworkCode : $this->network_code_to_id($defaultNetworkCode, $currencyCode);
                $chosenNetworkId = (is_array($indexedNetworkEntries) && array_key_exists($defaultNetworkId, $indexedNetworkEntries)) ? $defaultNetworkId : $availableNetworkIds[0];
            }
        }
        return $chosenNetworkId;
    }

    public function safe_number_2($dictionary, $key1, $key2, $d = null) {
        $value = $this->safe_string_2($dictionary, $key1, $key2);
        return $this->parse_number($value, $d);
    }

    public function parse_order_book(array $orderbook, string $symbol, ?int $timestamp = null, $bidsKey = 'bids', $asksKey = 'asks', int|string $priceKey = 0, int|string $amountKey = 1) {
        $bids = $this->parse_bids_asks($this->safe_value($orderbook, $bidsKey, array()), $priceKey, $amountKey);
        $asks = $this->parse_bids_asks($this->safe_value($orderbook, $asksKey, array()), $priceKey, $amountKey);
        return array(
            'symbol' => $symbol,
            'bids' => $this->sort_by($bids, 0, true),
            'asks' => $this->sort_by($asks, 0),
            'timestamp' => $timestamp,
            'datetime' => $this->iso8601 ($timestamp),
            'nonce' => null,
        );
    }

    public function parse_ohlcvs(mixed $ohlcvs, mixed $market = null, string $timeframe = '1m', ?int $since = null, ?int $limit = null) {
        $results = array();
        for ($i = 0; $i < count($ohlcvs); $i++) {
            $results[] = $this->parse_ohlcv($ohlcvs[$i], $market);
        }
        $sorted = $this->sort_by($results, 0);
        return $this->filter_by_since_limit($sorted, $since, $limit, 0);
    }

    public function parse_leverage_tiers($response, ?array $symbols = null, $marketIdKey = null) {
        // $marketIdKey should only be null when $response is a dictionary
        $symbols = $this->market_symbols($symbols);
        $tiers = array();
        for ($i = 0; $i < count($response); $i++) {
            $item = $response[$i];
            $id = $this->safe_string($item, $marketIdKey);
            $market = $this->safe_market($id, null, null, $this->safe_string($this->options, 'defaultType'));
            $symbol = $market['symbol'];
            $contract = $this->safe_value($market, 'contract', false);
            if ($contract && (($symbols === null) || $this->in_array($symbol, $symbols))) {
                $tiers[$symbol] = $this->parse_market_leverage_tiers($item, $market);
            }
        }
        return $tiers;
    }

    public function load_trading_limits(?array $symbols = null, $reload = false, $params = array ()) {
        return Async\async(function () use ($symbols, $reload, $params) {
            if ($this->has['fetchTradingLimits']) {
                if ($reload || !(is_array($this->options) && array_key_exists('limitsLoaded', $this->options))) {
                    $response = Async\await($this->fetch_trading_limits($symbols));
                    for ($i = 0; $i < count($symbols); $i++) {
                        $symbol = $symbols[$i];
                        $this->markets[$symbol] = $this->deep_extend($this->markets[$symbol], $response[$symbol]);
                    }
                    $this->options['limitsLoaded'] = $this->milliseconds ();
                }
            }
            return $this->markets;
        }) ();
    }

    public function safe_position($position) {
        // simplified version of => /pull/12765/
        $unrealizedPnlString = $this->safe_string($position, 'unrealisedPnl');
        $initialMarginString = $this->safe_string($position, 'initialMargin');
        //
        // PERCENTAGE
        //
        $percentage = $this->safe_value($position, 'percentage');
        if (($percentage === null) && ($unrealizedPnlString !== null) && ($initialMarginString !== null)) {
            // was done in all implementations ( aax, btcex, bybit, deribit, ftx, gate, kucoinfutures, phemex )
            $percentageString = Precise::string_mul(Precise::string_div($unrealizedPnlString, $initialMarginString, 4), '100');
            $position['percentage'] = $this->parse_number($percentageString);
        }
        // if $contractSize is null get from $market
        $contractSize = $this->safe_number($position, 'contractSize');
        $symbol = $this->safe_string($position, 'symbol');
        $market = null;
        if ($symbol !== null) {
            $market = $this->safe_value($this->markets, $symbol);
        }
        if ($contractSize === null && $market !== null) {
            $contractSize = $this->safe_number($market, 'contractSize');
            $position['contractSize'] = $contractSize;
        }
        return $position;
    }

    public function parse_positions($positions, ?array $symbols = null, $params = array ()) {
        $symbols = $this->market_symbols($symbols);
        $positions = $this->to_array($positions);
        $result = array();
        for ($i = 0; $i < count($positions); $i++) {
            $position = array_merge($this->parse_position($positions[$i], null), $params);
            $result[] = $position;
        }
        return $this->filter_by_array_positions($result, 'symbol', $symbols, false);
    }

    public function parse_accounts($accounts, $params = array ()) {
        $accounts = $this->to_array($accounts);
        $result = array();
        for ($i = 0; $i < count($accounts); $i++) {
            $account = array_merge($this->parse_account($accounts[$i]), $params);
            $result[] = $account;
        }
        return $result;
    }

    public function parse_trades($trades, ?array $market = null, ?int $since = null, ?int $limit = null, $params = array ()) {
        $trades = $this->to_array($trades);
        $result = array();
        for ($i = 0; $i < count($trades); $i++) {
            $trade = array_merge($this->parse_trade($trades[$i], $market), $params);
            $result[] = $trade;
        }
        $result = $this->sort_by_2($result, 'timestamp', 'id');
        $symbol = ($market !== null) ? $market['symbol'] : null;
        return $this->filter_by_symbol_since_limit($result, $symbol, $since, $limit);
    }

    public function parse_transactions($transactions, ?array $currency = null, ?int $since = null, ?int $limit = null, $params = array ()) {
        $transactions = $this->to_array($transactions);
        $result = array();
        for ($i = 0; $i < count($transactions); $i++) {
            $transaction = array_merge($this->parse_transaction($transactions[$i], $currency), $params);
            $result[] = $transaction;
        }
        $result = $this->sort_by($result, 'timestamp');
        $code = ($currency !== null) ? $currency['code'] : null;
        return $this->filter_by_currency_since_limit($result, $code, $since, $limit);
    }

    public function parse_transfers($transfers, ?array $currency = null, ?int $since = null, ?int $limit = null, $params = array ()) {
        $transfers = $this->to_array($transfers);
        $result = array();
        for ($i = 0; $i < count($transfers); $i++) {
            $transfer = array_merge($this->parse_transfer($transfers[$i], $currency), $params);
            $result[] = $transfer;
        }
        $result = $this->sort_by($result, 'timestamp');
        $code = ($currency !== null) ? $currency['code'] : null;
        return $this->filter_by_currency_since_limit($result, $code, $since, $limit);
    }

    public function parse_ledger($data, ?array $currency = null, ?int $since = null, ?int $limit = null, $params = array ()) {
        $result = array();
        $arrayData = $this->to_array($data);
        for ($i = 0; $i < count($arrayData); $i++) {
            $itemOrItems = $this->parse_ledger_entry($arrayData[$i], $currency);
            if (gettype($itemOrItems) === 'array' && array_keys($itemOrItems) === array_keys(array_keys($itemOrItems))) {
                for ($j = 0; $j < count($itemOrItems); $j++) {
                    $result[] = array_merge($itemOrItems[$j], $params);
                }
            } else {
                $result[] = array_merge($itemOrItems, $params);
            }
        }
        $result = $this->sort_by($result, 'timestamp');
        $code = ($currency !== null) ? $currency['code'] : null;
        return $this->filter_by_currency_since_limit($result, $code, $since, $limit);
    }

    public function nonce() {
        return $this->seconds ();
    }

    public function set_headers($headers) {
        return $headers;
    }

    public function market_id(string $symbol) {
        $market = $this->market ($symbol);
        if ($market !== null) {
            return $market['id'];
        }
        return $symbol;
    }

    public function symbol(string $symbol) {
        $market = $this->market ($symbol);
        return $this->safe_string($market, 'symbol', $symbol);
    }

    public function resolve_path($path, $params) {
        return array(
            $this->implode_params($path, $params),
            $this->omit ($params, $this->extract_params($path)),
        );
    }

    public function filter_by_array($objects, int|string $key, $values = null, $indexed = true) {
        $objects = $this->to_array($objects);
        // return all of them if no $values were passed
        if ($values === null || !$values) {
            return $indexed ? $this->index_by($objects, $key) : $objects;
        }
        $results = array();
        for ($i = 0; $i < count($objects); $i++) {
            if ($this->in_array($objects[$i][$key], $values)) {
                $results[] = $objects[$i];
            }
        }
        return $indexed ? $this->index_by($results, $key) : $results;
    }

    public function fetch2($path, mixed $api = 'public', $method = 'GET', $params = array (), mixed $headers = null, mixed $body = null, $config = array ()) {
        return Async\async(function () use ($path, $api, $method, $params, $headers, $body, $config) {
            if ($this->enableRateLimit) {
                $cost = $this->calculate_rate_limiter_cost($api, $method, $path, $params, $config);
                Async\await($this->throttle ($cost));
            }
            $this->lastRestRequestTimestamp = $this->milliseconds ();
            $request = $this->sign ($path, $api, $method, $params, $headers, $body);
            $this->last_request_headers = $request['headers'];
            $this->last_request_body = $request['body'];
            $this->last_request_url = $request['url'];
            return Async\await($this->fetch ($request['url'], $request['method'], $request['headers'], $request['body']));
        }) ();
    }

    public function request($path, mixed $api = 'public', $method = 'GET', $params = array (), mixed $headers = null, mixed $body = null, $config = array ()) {
        return Async\async(function () use ($path, $api, $method, $params, $headers, $body, $config) {
            return Async\await($this->fetch2 ($path, $api, $method, $params, $headers, $body, $config));
        }) ();
    }

    public function load_accounts($reload = false, $params = array ()) {
        return Async\async(function () use ($reload, $params) {
            if ($reload) {
                $this->accounts = Async\await($this->fetch_accounts($params));
            } else {
                if ($this->accounts) {
                    return $this->accounts;
                } else {
                    $this->accounts = Async\await($this->fetch_accounts($params));
                }
            }
            $this->accountsById = $this->index_by($this->accounts, 'id');
            return $this->accounts;
        }) ();
    }

    public function build_ohlcvc(array $trades, string $timeframe = '1m', float $since = 0, float $limit = 2147483647) {
        // given a sorted arrays of $trades (recent last) and a $timeframe builds an array of OHLCV candles
        // note, default $limit value (2147483647) is max int32 value
        $ms = $this->parse_timeframe($timeframe) * 1000;
        $ohlcvs = array();
        $i_timestamp = 0;
        // $open = 1;
        $i_high = 2;
        $i_low = 3;
        $i_close = 4;
        $i_volume = 5;
        $i_count = 6;
        $tradesLength = count($trades);
        $oldest = min ($tradesLength, $limit);
        for ($i = 0; $i < $oldest; $i++) {
            $trade = $trades[$i];
            $ts = $trade['timestamp'];
            if ($ts < $since) {
                continue;
            }
            $openingTime = (int) floor($ts / $ms) * $ms; // shift to the edge of m/h/d (but not M)
            if ($openingTime < $since) { // we don't need bars, that have opening time earlier than requested
                continue;
            }
            $ohlcv_length = count($ohlcvs);
            $candle = $ohlcv_length - 1;
            if (($candle === -1) || ($openingTime >= $this->sum ($ohlcvs[$candle][$i_timestamp], $ms))) {
                // moved to a new $timeframe -> create a new $candle from opening $trade
                $ohlcvs[] = [
                    $openingTime, // timestamp
                    $trade['price'], // O
                    $trade['price'], // H
                    $trade['price'], // L
                    $trade['price'], // C
                    $trade['amount'], // V
                    1, // count
                ];
            } else {
                // still processing the same $timeframe -> update opening $trade
                $ohlcvs[$candle][$i_high] = max ($ohlcvs[$candle][$i_high], $trade['price']);
                $ohlcvs[$candle][$i_low] = min ($ohlcvs[$candle][$i_low], $trade['price']);
                $ohlcvs[$candle][$i_close] = $trade['price'];
                $ohlcvs[$candle][$i_volume] = $this->sum ($ohlcvs[$candle][$i_volume], $trade['amount']);
                $ohlcvs[$candle][$i_count] = $this->sum ($ohlcvs[$candle][$i_count], 1);
            }
        }
        return $ohlcvs;
    }

    public function parse_trading_view_ohlcv($ohlcvs, $market = null, $timeframe = '1m', ?int $since = null, ?int $limit = null) {
        $result = $this->convert_trading_view_to_ohlcv($ohlcvs);
        return $this->parse_ohlcvs($result, $market, $timeframe, $since, $limit);
    }

    public function edit_limit_buy_order($id, $symbol, $amount, $price = null, $params = array ()) {
        return Async\async(function () use ($id, $symbol, $amount, $price, $params) {
            return Async\await($this->edit_limit_order($id, $symbol, 'buy', $amount, $price, $params));
        }) ();
    }

    public function edit_limit_sell_order($id, $symbol, $amount, $price = null, $params = array ()) {
        return Async\async(function () use ($id, $symbol, $amount, $price, $params) {
            return Async\await($this->edit_limit_order($id, $symbol, 'sell', $amount, $price, $params));
        }) ();
    }

    public function edit_limit_order($id, $symbol, $side, $amount, $price = null, $params = array ()) {
        return Async\async(function () use ($id, $symbol, $side, $amount, $price, $params) {
            return Async\await($this->edit_order($id, $symbol, 'limit', $side, $amount, $price, $params));
        }) ();
    }

    public function edit_order(string $id, $symbol, $type, $side, $amount = null, $price = null, $params = array ()) {
        return Async\async(function () use ($id, $symbol, $type, $side, $amount, $price, $params) {
            Async\await($this->cancelOrder ($id, $symbol));
            return Async\await($this->create_order($symbol, $type, $side, $amount, $price, $params));
        }) ();
    }

    public function edit_order_ws(string $id, string $symbol, string $type, string $side, float $amount, ?float $price = null, $params = array ()) {
        return Async\async(function () use ($id, $symbol, $type, $side, $amount, $price, $params) {
            Async\await($this->cancelOrderWs ($id, $symbol));
            return Async\await($this->createOrderWs ($symbol, $type, $side, $amount, $price, $params));
        }) ();
    }

    public function fetch_permissions($params = array ()) {
        throw new NotSupported($this->id . ' fetchPermissions() is not supported yet');
    }

    public function fetch_position(string $symbol, $params = array ()) {
        throw new NotSupported($this->id . ' fetchPosition() is not supported yet');
    }

    public function watch_position(?string $symbol = null, $params = array ()) {
        throw new NotSupported($this->id . ' watchPosition() is not supported yet');
    }

    public function watch_positions(?array $symbols = null, ?int $since = null, ?int $limit = null, $params = array ()) {
        throw new NotSupported($this->id . ' watchPositions() is not supported yet');
    }

    public function watch_position_for_symbols(?array $symbols = null, ?int $since = null, ?int $limit = null, $params = array ()) {
        return Async\async(function () use ($symbols, $since, $limit, $params) {
            return Async\await($this->watchPositions ($symbols, $since, $limit, $params));
        }) ();
    }

    public function fetch_positions_for_symbol(string $symbol, $params = array ()) {
        /**
         * fetches all open positions for specific $symbol, unlike fetchPositions (which is designed to work with multiple symbols) so this method might be preffered for one-market position, because of less rate-limit consumption and speed
         * @param {string} $symbol unified market $symbol
         * @param {array} $params extra parameters specific to the endpoint
         * @return {array[]} a list of ~@link https://docs.ccxt.com/#/?id=position-structure position structure~ with maximum 3 items - possible one position for "one-way" mode, and possible two positions (long & short) for "two-way" (a.k.a. hedge) mode
         */
        throw new NotSupported($this->id . ' fetchPositionsForSymbol() is not supported yet');
    }

    public function fetch_positions(?array $symbols = null, $params = array ()) {
        throw new NotSupported($this->id . ' fetchPositions() is not supported yet');
    }

    public function fetch_positions_risk(?array $symbols = null, $params = array ()) {
        throw new NotSupported($this->id . ' fetchPositionsRisk() is not supported yet');
    }

    public function fetch_bids_asks(?array $symbols = null, $params = array ()) {
        throw new NotSupported($this->id . ' fetchBidsAsks() is not supported yet');
    }

    public function parse_bid_ask($bidask, int|string $priceKey = 0, int|string $amountKey = 1) {
        $price = $this->safe_number($bidask, $priceKey);
        $amount = $this->safe_number($bidask, $amountKey);
        return array( $price, $amount );
    }

    public function safe_currency(?string $currencyId, ?array $currency = null) {
        if (($currencyId === null) && ($currency !== null)) {
            return $currency;
        }
        if (($this->currencies_by_id !== null) && (is_array($this->currencies_by_id) && array_key_exists($currencyId, $this->currencies_by_id)) && ($this->currencies_by_id[$currencyId] !== null)) {
            return $this->currencies_by_id[$currencyId];
        }
        $code = $currencyId;
        if ($currencyId !== null) {
            $code = $this->common_currency_code(strtoupper($currencyId));
        }
        return array(
            'id' => $currencyId,
            'code' => $code,
            'precision' => null,
        );
    }

    public function safe_market(?string $marketId, ?array $market = null, ?string $delimiter = null, ?string $marketType = null) {
        $result = $this->safe_market_structure(array(
            'symbol' => $marketId,
            'marketId' => $marketId,
        ));
        if ($marketId !== null) {
            if (($this->markets_by_id !== null) && (is_array($this->markets_by_id) && array_key_exists($marketId, $this->markets_by_id))) {
                $markets = $this->markets_by_id[$marketId];
                $numMarkets = count($markets);
                if ($numMarkets === 1) {
                    return $markets[0];
                } else {
                    if ($marketType === null) {
                        if ($market === null) {
                            throw new ArgumentsRequired($this->id . ' safeMarket() requires a fourth argument for ' . $marketId . ' to disambiguate between different $markets with the same $market id');
                        } else {
                            $marketType = $market['type'];
                        }
                    }
                    for ($i = 0; $i < count($markets); $i++) {
                        $currentMarket = $markets[$i];
                        if ($currentMarket[$marketType]) {
                            return $currentMarket;
                        }
                    }
                }
            } elseif ($delimiter !== null) {
                $parts = explode($delimiter, $marketId);
                $partsLength = count($parts);
                if ($partsLength === 2) {
                    $result['baseId'] = $this->safe_string($parts, 0);
                    $result['quoteId'] = $this->safe_string($parts, 1);
                    $result['base'] = $this->safe_currency_code($result['baseId']);
                    $result['quote'] = $this->safe_currency_code($result['quoteId']);
                    $result['symbol'] = $result['base'] . '/' . $result['quote'];
                    return $result;
                } else {
                    return $result;
                }
            }
        }
        if ($market !== null) {
            return $market;
        }
        return $result;
    }

    public function check_required_credentials($error = true) {
        $keys = is_array($this->requiredCredentials) ? array_keys($this->requiredCredentials) : array();
        for ($i = 0; $i < count($keys); $i++) {
            $key = $keys[$i];
            if ($this->requiredCredentials[$key] && !$this->$key) {
                if ($error) {
                    throw new AuthenticationError($this->id . ' requires "' . $key . '" credential');
                } else {
                    return false;
                }
            }
        }
        return true;
    }

    public function oath() {
        if ($this->twofa !== null) {
            return $this->totp($this->twofa);
        } else {
            throw new ExchangeError($this->id . ' exchange.twofa has not been set for 2FA Two-Factor Authentication');
        }
    }

    public function fetch_balance($params = array ()) {
        throw new NotSupported($this->id . ' fetchBalance() is not supported yet');
    }

    public function fetch_balance_ws($params = array ()) {
        throw new NotSupported($this->id . ' fetchBalanceWs() is not supported yet');
    }

    public function parse_balance($response) {
        throw new NotSupported($this->id . ' parseBalance() is not supported yet');
    }

    public function watch_balance($params = array ()) {
        throw new NotSupported($this->id . ' watchBalance() is not supported yet');
    }

    public function fetch_partial_balance($part, $params = array ()) {
        return Async\async(function () use ($part, $params) {
            $balance = Async\await($this->fetch_balance($params));
            return $balance[$part];
        }) ();
    }

    public function fetch_free_balance($params = array ()) {
        return Async\async(function () use ($params) {
            return Async\await($this->fetch_partial_balance('free', $params));
        }) ();
    }

    public function fetch_used_balance($params = array ()) {
        return Async\async(function () use ($params) {
            return Async\await($this->fetch_partial_balance('used', $params));
        }) ();
    }

    public function fetch_total_balance($params = array ()) {
        return Async\async(function () use ($params) {
            return Async\await($this->fetch_partial_balance('total', $params));
        }) ();
    }

    public function fetch_status($params = array ()) {
        throw new NotSupported($this->id . ' fetchStatus() is not supported yet');
    }

    public function fetch_funding_fee(string $code, $params = array ()) {
        return Async\async(function () use ($code, $params) {
            $warnOnFetchFundingFee = $this->safe_value($this->options, 'warnOnFetchFundingFee', true);
            if ($warnOnFetchFundingFee) {
                throw new NotSupported($this->id . ' fetchFundingFee() method is deprecated, it will be removed in July 2022, please, use fetchTransactionFee() or set exchange.options["warnOnFetchFundingFee"] = false to suppress this warning');
            }
            return Async\await($this->fetch_transaction_fee($code, $params));
        }) ();
    }

    public function fetch_funding_fees(?array $codes = null, $params = array ()) {
        return Async\async(function () use ($codes, $params) {
            $warnOnFetchFundingFees = $this->safe_value($this->options, 'warnOnFetchFundingFees', true);
            if ($warnOnFetchFundingFees) {
                throw new NotSupported($this->id . ' fetchFundingFees() method is deprecated, it will be removed in July 2022. Please, use fetchTransactionFees() or set exchange.options["warnOnFetchFundingFees"] = false to suppress this warning');
            }
            return Async\await($this->fetch_transaction_fees($codes, $params));
        }) ();
    }

    public function fetch_transaction_fee(string $code, $params = array ()) {
        return Async\async(function () use ($code, $params) {
            if (!$this->has['fetchTransactionFees']) {
                throw new NotSupported($this->id . ' fetchTransactionFee() is not supported yet');
            }
            return Async\await($this->fetch_transaction_fees(array( $code ), $params));
        }) ();
    }

    public function fetch_transaction_fees(?array $codes = null, $params = array ()) {
        throw new NotSupported($this->id . ' fetchTransactionFees() is not supported yet');
    }

    public function fetch_deposit_withdraw_fees(?array $codes = null, $params = array ()) {
        throw new NotSupported($this->id . ' fetchDepositWithdrawFees() is not supported yet');
    }

    public function fetch_deposit_withdraw_fee(string $code, $params = array ()) {
        return Async\async(function () use ($code, $params) {
            if (!$this->has['fetchDepositWithdrawFees']) {
                throw new NotSupported($this->id . ' fetchDepositWithdrawFee() is not supported yet');
            }
            $fees = Async\await($this->fetchDepositWithdrawFees (array( $code ), $params));
            return $this->safe_value($fees, $code);
        }) ();
    }

    public function get_supported_mapping($key, $mapping = array ()) {
        if (is_array($mapping) && array_key_exists($key, $mapping)) {
            return $mapping[$key];
        } else {
            throw new NotSupported($this->id . ' ' . $key . ' does not have a value in mapping');
        }
    }

    public function fetch_cross_borrow_rate(string $code, $params = array ()) {
        return Async\async(function () use ($code, $params) {
            Async\await($this->load_markets());
            if (!$this->has['fetchBorrowRates']) {
                throw new NotSupported($this->id . ' fetchCrossBorrowRate() is not supported yet');
            }
            $borrowRates = Async\await($this->fetchCrossBorrowRates ($params));
            $rate = $this->safe_value($borrowRates, $code);
            if ($rate === null) {
                throw new ExchangeError($this->id . ' fetchCrossBorrowRate() could not find the borrow $rate for currency $code ' . $code);
            }
            return $rate;
        }) ();
    }

    public function fetch_isolated_borrow_rate(string $symbol, $params = array ()) {
        return Async\async(function () use ($symbol, $params) {
            Async\await($this->load_markets());
            if (!$this->has['fetchBorrowRates']) {
                throw new NotSupported($this->id . ' fetchIsolatedBorrowRate() is not supported yet');
            }
            $borrowRates = Async\await($this->fetchIsolatedBorrowRates ($params));
            $rate = $this->safe_value($borrowRates, $symbol);
            if ($rate === null) {
                throw new ExchangeError($this->id . ' fetchIsolatedBorrowRate() could not find the borrow $rate for market $symbol ' . $symbol);
            }
            return $rate;
        }) ();
    }

    public function handle_option_and_params($params, $methodName, $optionName, $defaultValue = null) {
        // This method can be used to obtain method specific properties, i.e => $this->handle_option_and_params($params, 'fetchPosition', 'marginMode', 'isolated')
        $defaultOptionName = 'default' . $this->capitalize ($optionName); // we also need to check the 'defaultXyzWhatever'
        // check if $params contain the key
        $value = $this->safe_value_2($params, $optionName, $defaultOptionName);
        if ($value !== null) {
            $params = $this->omit ($params, array( $optionName, $defaultOptionName ));
        } else {
            // check if exchange has properties for this method
            $exchangeWideMethodOptions = $this->safe_value($this->options, $methodName);
            if ($exchangeWideMethodOptions !== null) {
                // check if the option is defined inside this method's props
                $value = $this->safe_value_2($exchangeWideMethodOptions, $optionName, $defaultOptionName);
            }
            if ($value === null) {
                // if it's still null, check if global exchange-wide option exists
                $value = $this->safe_value_2($this->options, $optionName, $defaultOptionName);
            }
            // if it's still null, use the default $value
            $value = ($value !== null) ? $value : $defaultValue;
        }
        return array( $value, $params );
    }

    public function handle_option($methodName, $optionName, $defaultValue = null) {
        // eslint-disable-next-line no-unused-vars
        list($result, $empty) = $this->handle_option_and_params(array(), $methodName, $optionName, $defaultValue);
        return $result;
    }

    public function handle_market_type_and_params(string $methodName, ?array $market = null, $params = array ()) {
        $defaultType = $this->safe_string_2($this->options, 'defaultType', 'type', 'spot');
        $methodOptions = $this->safe_value($this->options, $methodName);
        $methodType = $defaultType;
        if ($methodOptions !== null) {
            if (gettype($methodOptions) === 'string') {
                $methodType = $methodOptions;
            } else {
                $methodType = $this->safe_string_2($methodOptions, 'defaultType', 'type', $methodType);
            }
        }
        $marketType = ($market === null) ? $methodType : $market['type'];
        $type = $this->safe_string_2($params, 'defaultType', 'type', $marketType);
        $params = $this->omit ($params, array( 'defaultType', 'type' ));
        return array( $type, $params );
    }

    public function handle_sub_type_and_params($methodName, $market = null, $params = array (), $defaultValue = null) {
        $subType = null;
        // if set in $params, it takes precedence
        $subTypeInParams = $this->safe_string_2($params, 'subType', 'defaultSubType');
        // avoid omitting if it's not present
        if ($subTypeInParams !== null) {
            $subType = $subTypeInParams;
            $params = $this->omit ($params, array( 'subType', 'defaultSubType' ));
        } else {
            // at first, check from $market object
            if ($market !== null) {
                if ($market['linear']) {
                    $subType = 'linear';
                } elseif ($market['inverse']) {
                    $subType = 'inverse';
                }
            }
            // if it was not defined in $market object
            if ($subType === null) {
                $values = $this->handle_option_and_params(null, $methodName, 'subType', $defaultValue); // no need to re-test $params here
                $subType = $values[0];
            }
        }
        return array( $subType, $params );
    }

    public function handle_margin_mode_and_params($methodName, $params = array (), $defaultValue = null) {
        /**
         * @ignore
         * @param {array} [$params] extra parameters specific to the exchange API endpoint
         * @return {Array} the marginMode in lowercase by $params["marginMode"], $params["defaultMarginMode"] $this->options["marginMode"] or $this->options["defaultMarginMode"]
         */
        return $this->handle_option_and_params($params, $methodName, 'marginMode', $defaultValue);
    }

    public function throw_exactly_matched_exception($exact, $string, $message) {
        if (is_array($exact) && array_key_exists($string, $exact)) {
            throw new $exact[$string]($message);
        }
    }

    public function throw_broadly_matched_exception($broad, $string, $message) {
        $broadKey = $this->find_broadly_matched_key($broad, $string);
        if ($broadKey !== null) {
            throw new $broad[$broadKey]($message);
        }
    }

    public function find_broadly_matched_key($broad, $string) {
        // a helper for matching error strings exactly vs broadly
        $keys = is_array($broad) ? array_keys($broad) : array();
        for ($i = 0; $i < count($keys); $i++) {
            $key = $keys[$i];
            if ($string !== null) { // #issues/12698
                if (mb_strpos($string, $key) !== false) {
                    return $key;
                }
            }
        }
        return null;
    }

    public function handle_errors($statusCode, $statusText, $url, $method, $responseHeaders, $responseBody, $response, $requestHeaders, $requestBody) {
        // it is a stub $method that must be overrided in the derived exchange classes
        // throw new NotSupported($this->id . ' handleErrors() not implemented yet');
        return null;
    }

    public function calculate_rate_limiter_cost($api, $method, $path, $params, $config = array ()) {
        return $this->safe_value($config, 'cost', 1);
    }

    public function fetch_ticker(string $symbol, $params = array ()) {
        return Async\async(function () use ($symbol, $params) {
            if ($this->has['fetchTickers']) {
                Async\await($this->load_markets());
                $market = $this->market ($symbol);
                $symbol = $market['symbol'];
                $tickers = Async\await($this->fetch_tickers(array( $symbol ), $params));
                $ticker = $this->safe_value($tickers, $symbol);
                if ($ticker === null) {
                    throw new NullResponse($this->id . ' fetchTickers() could not find a $ticker for ' . $symbol);
                } else {
                    return $ticker;
                }
            } else {
                throw new NotSupported($this->id . ' fetchTicker() is not supported yet');
            }
        }) ();
    }

    public function watch_ticker(string $symbol, $params = array ()) {
        throw new NotSupported($this->id . ' watchTicker() is not supported yet');
    }

    public function fetch_tickers(?array $symbols = null, $params = array ()) {
        throw new NotSupported($this->id . ' fetchTickers() is not supported yet');
    }

    public function fetch_order_books(?array $symbols = null, ?int $limit = null, $params = array ()) {
        throw new NotSupported($this->id . ' fetchOrderBooks() is not supported yet');
    }

    public function watch_tickers(?array $symbols = null, $params = array ()) {
        throw new NotSupported($this->id . ' watchTickers() is not supported yet');
    }

    public function fetch_order(string $id, ?string $symbol = null, $params = array ()) {
        throw new NotSupported($this->id . ' fetchOrder() is not supported yet');
    }

    public function fetch_order_ws(string $id, ?string $symbol = null, $params = array ()) {
        throw new NotSupported($this->id . ' fetchOrderWs() is not supported yet');
    }

    public function fetch_order_status(string $id, ?string $symbol = null, $params = array ()) {
        return Async\async(function () use ($id, $symbol, $params) {
            // TODO => TypeScript => change method signature by replacing
            // Promise<string> with Promise<Order['status']>.
            $order = Async\await($this->fetch_order($id, $symbol, $params));
            return $order['status'];
        }) ();
    }

    public function fetch_unified_order($order, $params = array ()) {
        return Async\async(function () use ($order, $params) {
            return Async\await($this->fetch_order($this->safe_value($order, 'id'), $this->safe_value($order, 'symbol'), $params));
        }) ();
    }

    public function create_order(string $symbol, string $type, string $side, $amount, $price = null, $params = array ()) {
        throw new NotSupported($this->id . ' createOrder() is not supported yet');
    }

    public function create_market_order_with_cost(string $symbol, string $side, $cost, $params = array ()) {
        return Async\async(function () use ($symbol, $side, $cost, $params) {
            /**
             * create a market order by providing the $symbol, $side and $cost
             * @param {string} $symbol unified $symbol of the market to create an order in
             * @param {string} $side 'buy' or 'sell'
             * @param {float} $cost how much you want to trade in units of the quote currency
             * @param {array} [$params] extra parameters specific to the exchange API endpoint
             * @return {array} an ~@link https://docs.ccxt.com/#/?id=order-structure order structure~
             */
            if ($this->options['createMarketOrderWithCost'] || ($this->options['createMarketBuyOrderWithCost'] && $this->options['createMarketSellOrderWithCost'])) {
                return Async\await($this->create_order($symbol, 'market', $side, $cost, 1, $params));
            }
            throw new NotSupported($this->id . ' createMarketOrderWithCost() is not supported yet');
        }) ();
    }

    public function create_market_buy_order_with_cost(string $symbol, $cost, $params = array ()) {
        return Async\async(function () use ($symbol, $cost, $params) {
            /**
             * create a market buy order by providing the $symbol and $cost
             * @param {string} $symbol unified $symbol of the market to create an order in
             * @param {float} $cost how much you want to trade in units of the quote currency
             * @param {array} [$params] extra parameters specific to the exchange API endpoint
             * @return {array} an ~@link https://docs.ccxt.com/#/?id=order-structure order structure~
             */
            if ($this->options['createMarketBuyOrderRequiresPrice'] || $this->options['createMarketBuyOrderWithCost']) {
                return Async\await($this->create_order($symbol, 'market', 'buy', $cost, 1, $params));
            }
            throw new NotSupported($this->id . ' createMarketBuyOrderWithCost() is not supported yet');
        }) ();
    }

    public function create_market_sell_order_with_cost(string $symbol, $cost, $params = array ()) {
        return Async\async(function () use ($symbol, $cost, $params) {
            /**
             * create a market sell order by providing the $symbol and $cost
             * @param {string} $symbol unified $symbol of the market to create an order in
             * @param {float} $cost how much you want to trade in units of the quote currency
             * @param {array} [$params] extra parameters specific to the exchange API endpoint
             * @return {array} an ~@link https://docs.ccxt.com/#/?id=order-structure order structure~
             */
            if ($this->options['createMarketSellOrderRequiresPrice'] || $this->options['createMarketSellOrderWithCost']) {
                return Async\await($this->create_order($symbol, 'market', 'sell', $cost, 1, $params));
            }
            throw new NotSupported($this->id . ' createMarketSellOrderWithCost() is not supported yet');
        }) ();
    }

    public function create_orders(array $orders, $params = array ()) {
        throw new NotSupported($this->id . ' createOrders() is not supported yet');
    }

    public function create_order_ws(string $symbol, string $type, string $side, float $amount, ?float $price = null, $params = array ()) {
        throw new NotSupported($this->id . ' createOrderWs() is not supported yet');
    }

    public function cancel_order(string $id, ?string $symbol = null, $params = array ()) {
        throw new NotSupported($this->id . ' cancelOrder() is not supported yet');
    }

    public function cancel_order_ws(string $id, ?string $symbol = null, $params = array ()) {
        throw new NotSupported($this->id . ' cancelOrderWs() is not supported yet');
    }

    public function cancel_orders_ws(array $ids, ?string $symbol = null, $params = array ()) {
        throw new NotSupported($this->id . ' cancelOrdersWs() is not supported yet');
    }

    public function cancel_all_orders(?string $symbol = null, $params = array ()) {
        throw new NotSupported($this->id . ' cancelAllOrders() is not supported yet');
    }

    public function cancel_all_orders_ws(?string $symbol = null, $params = array ()) {
        throw new NotSupported($this->id . ' cancelAllOrdersWs() is not supported yet');
    }

    public function cancel_unified_order($order, $params = array ()) {
        return $this->cancelOrder ($this->safe_value($order, 'id'), $this->safe_value($order, 'symbol'), $params);
    }

    public function fetch_orders(?string $symbol = null, ?int $since = null, ?int $limit = null, $params = array ()) {
        throw new NotSupported($this->id . ' fetchOrders() is not supported yet');
    }

    public function fetch_order_trades(string $id, ?string $symbol = null, ?int $since = null, ?int $limit = null, $params = array ()) {
        throw new NotSupported($this->id . ' fetchOrderTrades() is not supported yet');
    }

    public function watch_orders(?string $symbol = null, ?int $since = null, ?int $limit = null, $params = array ()) {
        throw new NotSupported($this->id . ' watchOrders() is not supported yet');
    }

    public function fetch_open_orders(?string $symbol = null, ?int $since = null, ?int $limit = null, $params = array ()) {
        throw new NotSupported($this->id . ' fetchOpenOrders() is not supported yet');
    }

    public function fetch_open_orders_ws(?string $symbol = null, ?int $since = null, ?int $limit = null, $params = array ()) {
        throw new NotSupported($this->id . ' fetchOpenOrdersWs() is not supported yet');
    }

    public function fetch_closed_orders(?string $symbol = null, ?int $since = null, ?int $limit = null, $params = array ()) {
        throw new NotSupported($this->id . ' fetchClosedOrders() is not supported yet');
    }

    public function fetch_my_trades(?string $symbol = null, ?int $since = null, ?int $limit = null, $params = array ()) {
        throw new NotSupported($this->id . ' fetchMyTrades() is not supported yet');
    }

    public function fetch_my_liquidations(?string $symbol = null, ?int $since = null, ?int $limit = null, $params = array ()) {
        throw new NotSupported($this->id . ' fetchMyLiquidations() is not supported yet');
    }

    public function fetch_liquidations(string $symbol, ?int $since = null, ?int $limit = null, $params = array ()) {
        throw new NotSupported($this->id . ' fetchLiquidations() is not supported yet');
    }

    public function fetch_my_trades_ws(?string $symbol = null, ?int $since = null, ?int $limit = null, $params = array ()) {
        throw new NotSupported($this->id . ' fetchMyTradesWs() is not supported yet');
    }

    public function watch_my_trades(?string $symbol = null, ?int $since = null, ?int $limit = null, $params = array ()) {
        throw new NotSupported($this->id . ' watchMyTrades() is not supported yet');
    }

    public function fetch_ohlcv_ws(string $symbol, string $timeframe = '1m', ?int $since = null, ?int $limit = null, $params = array ()) {
        throw new NotSupported($this->id . ' fetchOHLCVWs() is not supported yet');
    }

    public function fetch_greeks(string $symbol, $params = array ()) {
        throw new NotSupported($this->id . ' fetchGreeks() is not supported yet');
    }

    public function fetch_deposits_withdrawals(?string $code = null, ?int $since = null, ?int $limit = null, $params = array ()) {
        /**
         * fetch history of deposits and withdrawals
         * @param {string} [$code] unified currency $code for the currency of the deposit/withdrawals, default is null
         * @param {int} [$since] timestamp in ms of the earliest deposit/withdrawal, default is null
         * @param {int} [$limit] max number of deposit/withdrawals to return, default is null
         * @param {array} [$params] extra parameters specific to the exchange API endpoint
         * @return {array} a list of ~@link https://docs.ccxt.com/#/?id=transaction-structure transaction structures~
         */
        throw new NotSupported($this->id . ' fetchDepositsWithdrawals() is not supported yet');
    }

    public function fetch_deposits(?string $code = null, ?int $since = null, ?int $limit = null, $params = array ()) {
        throw new NotSupported($this->id . ' fetchDeposits() is not supported yet');
    }

    public function fetch_withdrawals(?string $code = null, ?int $since = null, ?int $limit = null, $params = array ()) {
        throw new NotSupported($this->id . ' fetchWithdrawals() is not supported yet');
    }

    public function fetch_open_interest(string $symbol, $params = array ()) {
        throw new NotSupported($this->id . ' fetchOpenInterest() is not supported yet');
    }

    public function fetch_funding_rate_history(?string $symbol = null, ?int $since = null, ?int $limit = null, $params = array ()) {
        throw new NotSupported($this->id . ' fetchFundingRateHistory() is not supported yet');
    }

    public function fetch_funding_history(?string $symbol = null, ?int $since = null, ?int $limit = null, $params = array ()) {
        throw new NotSupported($this->id . ' fetchFundingHistory() is not supported yet');
    }

    public function close_position(string $symbol, ?string $side = null, ?string $marginMode = null, $params = array ()) {
        throw new NotSupported($this->id . ' closePositions() is not supported yet');
    }

    public function close_all_positions($params = array ()) {
        throw new NotSupported($this->id . ' closeAllPositions() is not supported yet');
    }

    public function parse_last_price($price, ?array $market = null) {
        throw new NotSupported($this->id . ' parseLastPrice() is not supported yet');
    }

    public function fetch_deposit_address(string $code, $params = array ()) {
        return Async\async(function () use ($code, $params) {
            if ($this->has['fetchDepositAddresses']) {
                $depositAddresses = Async\await($this->fetchDepositAddresses (array( $code ), $params));
                $depositAddress = $this->safe_value($depositAddresses, $code);
                if ($depositAddress === null) {
                    throw new InvalidAddress($this->id . ' fetchDepositAddress() could not find a deposit address for ' . $code . ', make sure you have created a corresponding deposit address in your wallet on the exchange website');
                } else {
                    return $depositAddress;
                }
            } else {
                throw new NotSupported($this->id . ' fetchDepositAddress() is not supported yet');
            }
        }) ();
    }

    public function account(): array {
        return array(
            'free' => null,
            'used' => null,
            'total' => null,
        );
    }

    public function common_currency_code(string $currency) {
        if (!$this->substituteCommonCurrencyCodes) {
            return $currency;
        }
        return $this->safe_string($this->commonCurrencies, $currency, $currency);
    }

    public function currency($code) {
        if ($this->currencies === null) {
            throw new ExchangeError($this->id . ' currencies not loaded');
        }
        if (gettype($code) === 'string') {
            if (is_array($this->currencies) && array_key_exists($code, $this->currencies)) {
                return $this->currencies[$code];
            } elseif (is_array($this->currencies_by_id) && array_key_exists($code, $this->currencies_by_id)) {
                return $this->currencies_by_id[$code];
            }
        }
        throw new ExchangeError($this->id . ' does not have currency $code ' . $code);
    }

    public function market(string $symbol) {
        if ($this->markets === null) {
            throw new ExchangeError($this->id . ' $markets not loaded');
        }
        if (is_array($this->markets) && array_key_exists($symbol, $this->markets)) {
            return $this->markets[$symbol];
        } elseif (is_array($this->markets_by_id) && array_key_exists($symbol, $this->markets_by_id)) {
            $markets = $this->markets_by_id[$symbol];
            $defaultType = $this->safe_string_2($this->options, 'defaultType', 'defaultSubType', 'spot');
            for ($i = 0; $i < count($markets); $i++) {
                $market = $markets[$i];
                if ($market[$defaultType]) {
                    return $market;
                }
            }
            return $markets[0];
        }
        throw new BadSymbol($this->id . ' does not have $market $symbol ' . $symbol);
    }

    public function handle_withdraw_tag_and_params($tag, $params) {
        if (gettype($tag) === 'array') {
            $params = array_merge($tag, $params);
            $tag = null;
        }
        if ($tag === null) {
            $tag = $this->safe_string($params, 'tag');
            if ($tag !== null) {
                $params = $this->omit ($params, 'tag');
            }
        }
        return array( $tag, $params );
    }

    public function create_limit_order(string $symbol, string $side, $amount, $price, $params = array ()) {
        return Async\async(function () use ($symbol, $side, $amount, $price, $params) {
            return Async\await($this->create_order($symbol, 'limit', $side, $amount, $price, $params));
        }) ();
    }

    public function create_market_order(string $symbol, string $side, $amount, $price = null, $params = array ()) {
        return Async\async(function () use ($symbol, $side, $amount, $price, $params) {
            return Async\await($this->create_order($symbol, 'market', $side, $amount, $price, $params));
        }) ();
    }

    public function create_limit_buy_order(string $symbol, $amount, $price, $params = array ()) {
        return Async\async(function () use ($symbol, $amount, $price, $params) {
            return Async\await($this->create_order($symbol, 'limit', 'buy', $amount, $price, $params));
        }) ();
    }

    public function create_limit_sell_order(string $symbol, $amount, $price, $params = array ()) {
        return Async\async(function () use ($symbol, $amount, $price, $params) {
            return Async\await($this->create_order($symbol, 'limit', 'sell', $amount, $price, $params));
        }) ();
    }

    public function create_market_buy_order(string $symbol, $amount, $params = array ()) {
        return Async\async(function () use ($symbol, $amount, $params) {
            return Async\await($this->create_order($symbol, 'market', 'buy', $amount, null, $params));
        }) ();
    }

    public function create_market_sell_order(string $symbol, $amount, $params = array ()) {
        return Async\async(function () use ($symbol, $amount, $params) {
            return Async\await($this->create_order($symbol, 'market', 'sell', $amount, null, $params));
        }) ();
    }

    public function cost_to_precision(string $symbol, $cost) {
        $market = $this->market ($symbol);
        return $this->decimal_to_precision($cost, TRUNCATE, $market['precision']['price'], $this->precisionMode, $this->paddingMode);
    }

    public function price_to_precision(string $symbol, $price) {
        $market = $this->market ($symbol);
        $result = $this->decimal_to_precision($price, ROUND, $market['precision']['price'], $this->precisionMode, $this->paddingMode);
        if ($result === '0') {
            throw new InvalidOrder($this->id . ' $price of ' . $market['symbol'] . ' must be greater than minimum $price precision of ' . $this->number_to_string($market['precision']['price']));
        }
        return $result;
    }

    public function amount_to_precision(string $symbol, $amount) {
        $market = $this->market ($symbol);
        $result = $this->decimal_to_precision($amount, TRUNCATE, $market['precision']['amount'], $this->precisionMode, $this->paddingMode);
        if ($result === '0') {
            throw new InvalidOrder($this->id . ' $amount of ' . $market['symbol'] . ' must be greater than minimum $amount precision of ' . $this->number_to_string($market['precision']['amount']));
        }
        return $result;
    }

    public function fee_to_precision(string $symbol, $fee) {
        $market = $this->market ($symbol);
        return $this->decimal_to_precision($fee, ROUND, $market['precision']['price'], $this->precisionMode, $this->paddingMode);
    }

    public function currency_to_precision(string $code, $fee, $networkCode = null) {
        $currency = $this->currencies[$code];
        $precision = $this->safe_value($currency, 'precision');
        if ($networkCode !== null) {
            $networks = $this->safe_value($currency, 'networks', array());
            $networkItem = $this->safe_value($networks, $networkCode, array());
            $precision = $this->safe_value($networkItem, 'precision', $precision);
        }
        if ($precision === null) {
            return $this->forceString ($fee);
        } else {
            return $this->decimal_to_precision($fee, ROUND, $precision, $this->precisionMode, $this->paddingMode);
        }
    }

    public function force_string($value) {
        if (gettype($value) !== 'string') {
            return $this->number_to_string($value);
        }
        return $value;
    }

    public function is_tick_precision() {
        return $this->precisionMode === TICK_SIZE;
    }

    public function is_decimal_precision() {
        return $this->precisionMode === DECIMAL_PLACES;
    }

    public function is_significant_precision() {
        return $this->precisionMode === SIGNIFICANT_DIGITS;
    }

    public function safe_number(array $obj, int|string $key, ?float $defaultNumber = null) {
        $value = $this->safe_string($obj, $key);
        return $this->parse_number($value, $defaultNumber);
    }

    public function safe_number_n(array $obj, array $arr, ?float $defaultNumber = null) {
        $value = $this->safe_string_n($obj, $arr);
        return $this->parse_number($value, $defaultNumber);
    }

    public function parse_precision(?string $precision) {
        /**
         * @ignore
         * @param {string} $precision The number of digits to the right of the decimal
         * @return {string} a string number equal to 1e-$precision
         */
        if ($precision === null) {
            return null;
        }
        $precisionNumber = intval($precision);
        if ($precisionNumber === 0) {
            return '1';
        }
        $parsedPrecision = '0.';
        for ($i = 0; $i < $precisionNumber - 1; $i++) {
            $parsedPrecision = $parsedPrecision . '0';
        }
        return $parsedPrecision . '1';
    }

    public function load_time_difference($params = array ()) {
        return Async\async(function () use ($params) {
            $serverTime = Async\await($this->fetch_time($params));
            $after = $this->milliseconds ();
            $this->options['timeDifference'] = $after - $serverTime;
            return $this->options['timeDifference'];
        }) ();
    }

    public function implode_hostname(string $url) {
        return $this->implode_params($url, array( 'hostname' => $this->hostname ));
    }

    public function fetch_market_leverage_tiers(string $symbol, $params = array ()) {
        return Async\async(function () use ($symbol, $params) {
            if ($this->has['fetchLeverageTiers']) {
                $market = $this->market ($symbol);
                if (!$market['contract']) {
                    throw new BadSymbol($this->id . ' fetchMarketLeverageTiers() supports contract markets only');
                }
                $tiers = Async\await($this->fetch_leverage_tiers(array( $symbol )));
                return $this->safe_value($tiers, $symbol);
            } else {
                throw new NotSupported($this->id . ' fetchMarketLeverageTiers() is not supported yet');
            }
        }) ();
    }

    public function create_post_only_order(string $symbol, string $type, string $side, $amount, $price, $params = array ()) {
        return Async\async(function () use ($symbol, $type, $side, $amount, $price, $params) {
            if (!$this->has['createPostOnlyOrder']) {
                throw new NotSupported($this->id . 'createPostOnlyOrder() is not supported yet');
            }
            $query = array_merge($params, array( 'postOnly' => true ));
            return Async\await($this->create_order($symbol, $type, $side, $amount, $price, $query));
        }) ();
    }

    public function create_reduce_only_order(string $symbol, string $type, string $side, $amount, $price, $params = array ()) {
        return Async\async(function () use ($symbol, $type, $side, $amount, $price, $params) {
            if (!$this->has['createReduceOnlyOrder']) {
                throw new NotSupported($this->id . 'createReduceOnlyOrder() is not supported yet');
            }
            $query = array_merge($params, array( 'reduceOnly' => true ));
            return Async\await($this->create_order($symbol, $type, $side, $amount, $price, $query));
        }) ();
    }

    public function create_stop_order(string $symbol, string $type, string $side, $amount, $price = null, $stopPrice = null, $params = array ()) {
        return Async\async(function () use ($symbol, $type, $side, $amount, $price, $stopPrice, $params) {
            if (!$this->has['createStopOrder']) {
                throw new NotSupported($this->id . ' createStopOrder() is not supported yet');
            }
            if ($stopPrice === null) {
                throw new ArgumentsRequired($this->id . ' create_stop_order() requires a $stopPrice argument');
            }
            $query = array_merge($params, array( 'stopPrice' => $stopPrice ));
            return Async\await($this->create_order($symbol, $type, $side, $amount, $price, $query));
        }) ();
    }

    public function create_stop_limit_order(string $symbol, string $side, $amount, $price, $stopPrice, $params = array ()) {
        return Async\async(function () use ($symbol, $side, $amount, $price, $stopPrice, $params) {
            if (!$this->has['createStopLimitOrder']) {
                throw new NotSupported($this->id . ' createStopLimitOrder() is not supported yet');
            }
            $query = array_merge($params, array( 'stopPrice' => $stopPrice ));
            return Async\await($this->create_order($symbol, 'limit', $side, $amount, $price, $query));
        }) ();
    }

    public function create_stop_market_order(string $symbol, string $side, $amount, $stopPrice, $params = array ()) {
        return Async\async(function () use ($symbol, $side, $amount, $stopPrice, $params) {
            if (!$this->has['createStopMarketOrder']) {
                throw new NotSupported($this->id . ' createStopMarketOrder() is not supported yet');
            }
            $query = array_merge($params, array( 'stopPrice' => $stopPrice ));
            return Async\await($this->create_order($symbol, 'market', $side, $amount, null, $query));
        }) ();
    }

    public function safe_currency_code(?string $currencyId, ?array $currency = null) {
        $currency = $this->safe_currency($currencyId, $currency);
        return $currency['code'];
    }

    public function filter_by_symbol_since_limit($array, ?string $symbol = null, ?int $since = null, ?int $limit = null, $tail = false) {
        return $this->filter_by_value_since_limit($array, 'symbol', $symbol, $since, $limit, 'timestamp', $tail);
    }

    public function filter_by_currency_since_limit($array, $code = null, ?int $since = null, ?int $limit = null, $tail = false) {
        return $this->filter_by_value_since_limit($array, 'currency', $code, $since, $limit, 'timestamp', $tail);
    }

    public function filter_by_symbols_since_limit($array, ?array $symbols = null, ?int $since = null, ?int $limit = null, $tail = false) {
        $result = $this->filter_by_array($array, 'symbol', $symbols, false);
        return $this->filter_by_since_limit($result, $since, $limit, 'timestamp', $tail);
    }

    public function parse_last_prices($pricesData, ?array $symbols = null, $params = array ()) {
        //
        // the value of tickers is either a dict or a list
        //
        // dict
        //
        //     {
        //         'marketId1' => array( ... ),
        //         'marketId2' => array( ... ),
        //         ...
        //     }
        //
        // list
        //
        //     array(
        //         array( 'market' => 'marketId1', ... ),
        //         array( 'market' => 'marketId2', ... ),
        //         ...
        //     )
        //
        $results = array();
        if (gettype($pricesData) === 'array' && array_keys($pricesData) === array_keys(array_keys($pricesData))) {
            for ($i = 0; $i < count($pricesData); $i++) {
                $priceData = array_merge($this->parseLastPrice ($pricesData[$i]), $params);
                $results[] = $priceData;
            }
        } else {
            $marketIds = is_array($pricesData) ? array_keys($pricesData) : array();
            for ($i = 0; $i < count($marketIds); $i++) {
                $marketId = $marketIds[$i];
                $market = $this->safe_market($marketId);
                $priceData = array_merge($this->parseLastPrice ($pricesData[$marketId], $market), $params);
                $results[] = $priceData;
            }
        }
        $symbols = $this->market_symbols($symbols);
        return $this->filter_by_array($results, 'symbol', $symbols);
    }

    public function parse_tickers($tickers, ?array $symbols = null, $params = array ()) {
        //
        // the value of $tickers is either a dict or a list
        //
        // dict
        //
        //     {
        //         'marketId1' => array( ... ),
        //         'marketId2' => array( ... ),
        //         'marketId3' => array( ... ),
        //         ...
        //     }
        //
        // list
        //
        //     array(
        //         array( 'market' => 'marketId1', ... ),
        //         array( 'market' => 'marketId2', ... ),
        //         array( 'market' => 'marketId3', ... ),
        //         ...
        //     )
        //
        $results = array();
        if (gettype($tickers) === 'array' && array_keys($tickers) === array_keys(array_keys($tickers))) {
            for ($i = 0; $i < count($tickers); $i++) {
                $ticker = array_merge($this->parse_ticker($tickers[$i]), $params);
                $results[] = $ticker;
            }
        } else {
            $marketIds = is_array($tickers) ? array_keys($tickers) : array();
            for ($i = 0; $i < count($marketIds); $i++) {
                $marketId = $marketIds[$i];
                $market = $this->safe_market($marketId);
                $ticker = array_merge($this->parse_ticker($tickers[$marketId], $market), $params);
                $results[] = $ticker;
            }
        }
        $symbols = $this->market_symbols($symbols);
        return $this->filter_by_array($results, 'symbol', $symbols);
    }

    public function parse_deposit_addresses($addresses, ?array $codes = null, $indexed = true, $params = array ()) {
        $result = array();
        for ($i = 0; $i < count($addresses); $i++) {
            $address = array_merge($this->parse_deposit_address($addresses[$i]), $params);
            $result[] = $address;
        }
        if ($codes !== null) {
            $result = $this->filter_by_array($result, 'currency', $codes, false);
        }
        if ($indexed) {
            return $this->index_by($result, 'currency');
        }
        return $result;
    }

    public function parse_borrow_interests($response, ?array $market = null) {
        $interests = array();
        for ($i = 0; $i < count($response); $i++) {
            $row = $response[$i];
            $interests[] = $this->parse_borrow_interest($row, $market);
        }
        return $interests;
    }

    public function parse_funding_rate_histories($response, $market = null, ?int $since = null, ?int $limit = null) {
        $rates = array();
        for ($i = 0; $i < count($response); $i++) {
            $entry = $response[$i];
            $rates[] = $this->parse_funding_rate_history($entry, $market);
        }
        $sorted = $this->sort_by($rates, 'timestamp');
        $symbol = ($market === null) ? null : $market['symbol'];
        return $this->filter_by_symbol_since_limit($sorted, $symbol, $since, $limit);
    }

    public function safe_symbol(?string $marketId, ?array $market = null, ?string $delimiter = null, ?string $marketType = null) {
        $market = $this->safe_market($marketId, $market, $delimiter, $marketType);
        return $market['symbol'];
    }

    public function parse_funding_rate(string $contract, ?array $market = null) {
        throw new NotSupported($this->id . ' parseFundingRate() is not supported yet');
    }

    public function parse_funding_rates($response, ?array $market = null) {
        $result = array();
        for ($i = 0; $i < count($response); $i++) {
            $parsed = $this->parse_funding_rate($response[$i], $market);
            $result[$parsed['symbol']] = $parsed;
        }
        return $result;
    }

    public function is_trigger_order($params) {
        $isTrigger = $this->safe_value_2($params, 'trigger', 'stop');
        if ($isTrigger) {
            $params = $this->omit ($params, array( 'trigger', 'stop' ));
        }
        return array( $isTrigger, $params );
    }

    public function is_post_only(bool $isMarketOrder, $exchangeSpecificParam, $params = array ()) {
        /**
         * @ignore
         * @param {string} type Order type
         * @param {boolean} $exchangeSpecificParam exchange specific $postOnly
         * @param {array} [$params] exchange specific $params
         * @return {boolean} true if a post only order, false otherwise
         */
        $timeInForce = $this->safe_string_upper($params, 'timeInForce');
        $postOnly = $this->safe_value_2($params, 'postOnly', 'post_only', false);
        // we assume $timeInForce is uppercase from safeStringUpper ($params, 'timeInForce')
        $ioc = $timeInForce === 'IOC';
        $fok = $timeInForce === 'FOK';
        $timeInForcePostOnly = $timeInForce === 'PO';
        $postOnly = $postOnly || $timeInForcePostOnly || $exchangeSpecificParam;
        if ($postOnly) {
            if ($ioc || $fok) {
                throw new InvalidOrder($this->id . ' $postOnly orders cannot have $timeInForce equal to ' . $timeInForce);
            } elseif ($isMarketOrder) {
                throw new InvalidOrder($this->id . ' market orders cannot be postOnly');
            } else {
                return true;
            }
        } else {
            return false;
        }
    }

    public function handle_post_only(bool $isMarketOrder, bool $exchangeSpecificPostOnlyOption, mixed $params = array ()) {
        /**
         * @ignore
         * @param {string} type Order type
         * @param {boolean} exchangeSpecificBoolean exchange specific $postOnly
         * @param {array} [$params] exchange specific $params
         * @return {Array}
         */
        $timeInForce = $this->safe_string_upper($params, 'timeInForce');
        $postOnly = $this->safe_value($params, 'postOnly', false);
        $ioc = $timeInForce === 'IOC';
        $fok = $timeInForce === 'FOK';
        $po = $timeInForce === 'PO';
        $postOnly = $postOnly || $po || $exchangeSpecificPostOnlyOption;
        if ($postOnly) {
            if ($ioc || $fok) {
                throw new InvalidOrder($this->id . ' $postOnly orders cannot have $timeInForce equal to ' . $timeInForce);
            } elseif ($isMarketOrder) {
                throw new InvalidOrder($this->id . ' market orders cannot be postOnly');
            } else {
                if ($po) {
                    $params = $this->omit ($params, 'timeInForce');
                }
                $params = $this->omit ($params, 'postOnly');
                return array( true, $params );
            }
        }
        return array( false, $params );
    }

    public function fetch_last_prices(?array $symbols = null, $params = array ()) {
        throw new NotSupported($this->id . ' fetchLastPrices() is not supported yet');
    }

    public function fetch_trading_fees($params = array ()) {
        throw new NotSupported($this->id . ' fetchTradingFees() is not supported yet');
    }

    public function fetch_trading_fee(string $symbol, $params = array ()) {
        return Async\async(function () use ($symbol, $params) {
            if (!$this->has['fetchTradingFees']) {
                throw new NotSupported($this->id . ' fetchTradingFee() is not supported yet');
            }
            return Async\await($this->fetch_trading_fees($params));
        }) ();
    }

    public function parse_open_interest($interest, ?array $market = null) {
        throw new NotSupported($this->id . ' parseOpenInterest () is not supported yet');
    }

    public function parse_open_interests($response, $market = null, ?int $since = null, ?int $limit = null) {
        $interests = array();
        for ($i = 0; $i < count($response); $i++) {
            $entry = $response[$i];
            $interest = $this->parse_open_interest($entry, $market);
            $interests[] = $interest;
        }
        $sorted = $this->sort_by($interests, 'timestamp');
        $symbol = $this->safe_string($market, 'symbol');
        return $this->filter_by_symbol_since_limit($sorted, $symbol, $since, $limit);
    }

    public function fetch_funding_rate(string $symbol, $params = array ()) {
        return Async\async(function () use ($symbol, $params) {
            if ($this->has['fetchFundingRates']) {
                Async\await($this->load_markets());
                $market = $this->market ($symbol);
                $symbol = $market['symbol'];
                if (!$market['contract']) {
                    throw new BadSymbol($this->id . ' fetchFundingRate() supports contract markets only');
                }
                $rates = Async\await($this->fetchFundingRates (array( $symbol ), $params));
                $rate = $this->safe_value($rates, $symbol);
                if ($rate === null) {
                    throw new NullResponse($this->id . ' fetchFundingRate () returned no data for ' . $symbol);
                } else {
                    return $rate;
                }
            } else {
                throw new NotSupported($this->id . ' fetchFundingRate () is not supported yet');
            }
        }) ();
    }

    public function fetch_mark_ohlcv($symbol, $timeframe = '1m', ?int $since = null, ?int $limit = null, $params = array ()) {
        return Async\async(function () use ($symbol, $timeframe, $since, $limit, $params) {
            /**
             * fetches historical mark price candlestick data containing the open, high, low, and close price of a market
             * @param {string} $symbol unified $symbol of the market to fetch OHLCV data for
             * @param {string} $timeframe the length of time each candle represents
             * @param {int} [$since] timestamp in ms of the earliest candle to fetch
             * @param {int} [$limit] the maximum amount of candles to fetch
             * @param {array} [$params] extra parameters specific to the exchange API endpoint
             * @return {float[][]} A list of candles ordered, open, high, low, close, null
             */
            if ($this->has['fetchMarkOHLCV']) {
                $request = array(
                    'price' => 'mark',
                );
                return Async\await($this->fetch_ohlcv($symbol, $timeframe, $since, $limit, array_merge($request, $params)));
            } else {
                throw new NotSupported($this->id . ' fetchMarkOHLCV () is not supported yet');
            }
        }) ();
    }

    public function fetch_index_ohlcv(string $symbol, $timeframe = '1m', ?int $since = null, ?int $limit = null, $params = array ()) {
        return Async\async(function () use ($symbol, $timeframe, $since, $limit, $params) {
            /**
             * fetches historical index price candlestick data containing the open, high, low, and close price of a market
             * @param {string} $symbol unified $symbol of the market to fetch OHLCV data for
             * @param {string} $timeframe the length of time each candle represents
             * @param {int} [$since] timestamp in ms of the earliest candle to fetch
             * @param {int} [$limit] the maximum amount of candles to fetch
             * @param {array} [$params] extra parameters specific to the exchange API endpoint
             * @return array() A list of candles ordered, open, high, low, close, null
             */
            if ($this->has['fetchIndexOHLCV']) {
                $request = array(
                    'price' => 'index',
                );
                return Async\await($this->fetch_ohlcv($symbol, $timeframe, $since, $limit, array_merge($request, $params)));
            } else {
                throw new NotSupported($this->id . ' fetchIndexOHLCV () is not supported yet');
            }
        }) ();
    }

    public function fetch_premium_index_ohlcv(string $symbol, $timeframe = '1m', ?int $since = null, ?int $limit = null, $params = array ()) {
        return Async\async(function () use ($symbol, $timeframe, $since, $limit, $params) {
            /**
             * fetches historical premium index price candlestick data containing the open, high, low, and close price of a market
             * @param {string} $symbol unified $symbol of the market to fetch OHLCV data for
             * @param {string} $timeframe the length of time each candle represents
             * @param {int} [$since] timestamp in ms of the earliest candle to fetch
             * @param {int} [$limit] the maximum amount of candles to fetch
             * @param {array} [$params] extra parameters specific to the exchange API endpoint
             * @return {float[][]} A list of candles ordered, open, high, low, close, null
             */
            if ($this->has['fetchPremiumIndexOHLCV']) {
                $request = array(
                    'price' => 'premiumIndex',
                );
                return Async\await($this->fetch_ohlcv($symbol, $timeframe, $since, $limit, array_merge($request, $params)));
            } else {
                throw new NotSupported($this->id . ' fetchPremiumIndexOHLCV () is not supported yet');
            }
        }) ();
    }

    public function handle_time_in_force($params = array ()) {
        /**
         * @ignore
         * * Must add $timeInForce to $this->options to use this method
         * @return {string} returns the exchange specific value for $timeInForce
         */
        $timeInForce = $this->safe_string_upper($params, 'timeInForce'); // supported values GTC, IOC, PO
        if ($timeInForce !== null) {
            $exchangeValue = $this->safe_string($this->options['timeInForce'], $timeInForce);
            if ($exchangeValue === null) {
                throw new ExchangeError($this->id . ' does not support $timeInForce "' . $timeInForce . '"');
            }
            return $exchangeValue;
        }
        return null;
    }

    public function convert_type_to_account($account) {
        /**
         * @ignore
         * * Must add $accountsByType to $this->options to use this method
         * @param {string} $account key for $account name in $this->options['accountsByType']
         * @return the exchange specific $account name or the isolated margin id for transfers
         */
        $accountsByType = $this->safe_value($this->options, 'accountsByType', array());
        $lowercaseAccount = strtolower($account);
        if (is_array($accountsByType) && array_key_exists($lowercaseAccount, $accountsByType)) {
            return $accountsByType[$lowercaseAccount];
        } elseif ((is_array($this->markets) && array_key_exists($account, $this->markets)) || (is_array($this->markets_by_id) && array_key_exists($account, $this->markets_by_id))) {
            $market = $this->market ($account);
            return $market['id'];
        } else {
            return $account;
        }
    }

    public function check_required_argument($methodName, $argument, $argumentName, $options = []) {
        /**
         * @ignore
         * @param {string} $methodName the name of the method that the $argument is being checked for
         * @param {string} $argument the argument's actual value provided
         * @param {string} $argumentName the name of the $argument being checked (for logging purposes)
         * @param {string[]} $options a list of $options that the $argument can be
         * @return {null}
         */
        $optionsLength = count($options);
        if (($argument === null) || (($optionsLength > 0) && (!($this->in_array($argument, $options))))) {
            $messageOptions = implode(', ', $options);
            $message = $this->id . ' ' . $methodName . '() requires a ' . $argumentName . ' argument';
            if ($messageOptions !== '') {
                $message .= ', one of ' . '(' . $messageOptions . ')';
            }
            throw new ArgumentsRequired($message);
        }
    }

    public function check_required_margin_argument(string $methodName, ?string $symbol, string $marginMode) {
        /**
         * @ignore
         * @param {string} $symbol unified $symbol of the market
         * @param {string} $methodName name of the method that requires a $symbol
         * @param {string} $marginMode is either 'isolated' or 'cross'
         */
        if (($marginMode === 'isolated') && ($symbol === null)) {
            throw new ArgumentsRequired($this->id . ' ' . $methodName . '() requires a $symbol argument for isolated margin');
        } elseif (($marginMode === 'cross') && ($symbol !== null)) {
            throw new ArgumentsRequired($this->id . ' ' . $methodName . '() cannot have a $symbol argument for cross margin');
        }
    }

    public function parse_deposit_withdraw_fees($response, ?array $codes = null, $currencyIdKey = null) {
        /**
         * @ignore
         * @param {object[]|array} $response unparsed $response from the exchange
         * @param {string[]|null} $codes the unified $currency $codes to fetch transactions fees for, returns all currencies when null
         * @param {str} $currencyIdKey *should only be null when $response is a $dictionary* the object key that corresponds to the $currency id
         * @return {array} objects with withdraw and deposit fees, indexed by $currency $codes
         */
        $depositWithdrawFees = array();
        $codes = $this->marketCodes ($codes);
        $isArray = gettype($response) === 'array' && array_keys($response) === array_keys(array_keys($response));
        $responseKeys = $response;
        if (!$isArray) {
            $responseKeys = is_array($response) ? array_keys($response) : array();
        }
        for ($i = 0; $i < count($responseKeys); $i++) {
            $entry = $responseKeys[$i];
            $dictionary = $isArray ? $entry : $response[$entry];
            $currencyId = $isArray ? $this->safe_string($dictionary, $currencyIdKey) : $entry;
            $currency = $this->safe_value($this->currencies_by_id, $currencyId);
            $code = $this->safe_string($currency, 'code', $currencyId);
            if (($codes === null) || ($this->in_array($code, $codes))) {
                $depositWithdrawFees[$code] = $this->parseDepositWithdrawFee ($dictionary, $currency);
            }
        }
        return $depositWithdrawFees;
    }

    public function parse_deposit_withdraw_fee($fee, ?array $currency = null) {
        throw new NotSupported($this->id . ' parseDepositWithdrawFee() is not supported yet');
    }

    public function deposit_withdraw_fee($info) {
        return array(
            'info' => $info,
            'withdraw' => array(
                'fee' => null,
                'percentage' => null,
            ),
            'deposit' => array(
                'fee' => null,
                'percentage' => null,
            ),
            'networks' => array(),
        );
    }

    public function assign_default_deposit_withdraw_fees($fee, $currency = null) {
        /**
         * @ignore
         * Takes a depositWithdrawFee structure and assigns the default values for withdraw and deposit
         * @param {array} $fee A deposit withdraw $fee structure
         * @param {array} $currency A $currency structure, the response from $this->currency ()
         * @return {array} A deposit withdraw $fee structure
         */
        $networkKeys = is_array($fee['networks']) ? array_keys($fee['networks']) : array();
        $numNetworks = count($networkKeys);
        if ($numNetworks === 1) {
            $fee['withdraw'] = $fee['networks'][$networkKeys[0]]['withdraw'];
            $fee['deposit'] = $fee['networks'][$networkKeys[0]]['deposit'];
            return $fee;
        }
        $currencyCode = $this->safe_string($currency, 'code');
        for ($i = 0; $i < $numNetworks; $i++) {
            $network = $networkKeys[$i];
            if ($network === $currencyCode) {
                $fee['withdraw'] = $fee['networks'][$networkKeys[$i]]['withdraw'];
                $fee['deposit'] = $fee['networks'][$networkKeys[$i]]['deposit'];
            }
        }
        return $fee;
    }

    public function parse_income($info, ?array $market = null) {
        throw new NotSupported($this->id . ' parseIncome () is not supported yet');
    }

    public function parse_incomes($incomes, $market = null, ?int $since = null, ?int $limit = null) {
        /**
         * @ignore
         * parses funding fee info from exchange response
         * @param {array[]} $incomes each item describes once instance of currency being received or paid
         * @param {array} $market ccxt $market
         * @param {int} [$since] when defined, the response items are filtered to only include items after this timestamp
         * @param {int} [$limit] limits the number of items in the response
         * @return {array[]} an array of ~@link https://docs.ccxt.com/#/?id=funding-history-structure funding history structures~
         */
        $result = array();
        for ($i = 0; $i < count($incomes); $i++) {
            $entry = $incomes[$i];
            $parsed = $this->parse_income($entry, $market);
            $result[] = $parsed;
        }
        $sorted = $this->sort_by($result, 'timestamp');
        return $this->filter_by_since_limit($sorted, $since, $limit);
    }

    public function get_market_from_symbols(?array $symbols = null) {
        if ($symbols === null) {
            return null;
        }
        $firstMarket = $this->safe_string($symbols, 0);
        $market = $this->market ($firstMarket);
        return $market;
    }

    public function parse_ws_ohlcvs(mixed $ohlcvs, mixed $market = null, string $timeframe = '1m', ?int $since = null, ?int $limit = null) {
        $results = array();
        for ($i = 0; $i < count($ohlcvs); $i++) {
            $results[] = $this->parse_ws_ohlcv($ohlcvs[$i], $market);
        }
        return $results;
    }

    public function fetch_transactions(?string $code = null, ?int $since = null, ?int $limit = null, $params = array ()) {
        return Async\async(function () use ($code, $since, $limit, $params) {
            /**
             * @deprecated
             * *DEPRECATED* use fetchDepositsWithdrawals instead
             * @param {string} $code unified currency $code for the currency of the deposit/withdrawals, default is null
             * @param {int} [$since] timestamp in ms of the earliest deposit/withdrawal, default is null
             * @param {int} [$limit] max number of deposit/withdrawals to return, default is null
             * @param {array} [$params] extra parameters specific to the exchange API endpoint
             * @return {array} a list of ~@link https://docs.ccxt.com/#/?id=transaction-structure transaction structures~
             */
            if ($this->has['fetchDepositsWithdrawals']) {
                return Async\await($this->fetchDepositsWithdrawals ($code, $since, $limit, $params));
            } else {
                throw new NotSupported($this->id . ' fetchTransactions () is not supported yet');
            }
        }) ();
    }

    public function filter_by_array_positions($objects, int|string $key, $values = null, $indexed = true) {
        /**
         * @ignore
         * Typed wrapper for filterByArray that returns a list of positions
         */
        return $this->filter_by_array($objects, $key, $values, $indexed);
    }

    public function filter_by_array_tickers($objects, int|string $key, $values = null, $indexed = true) {
        /**
         * @ignore
         * Typed wrapper for filterByArray that returns a dictionary of tickers
         */
        return $this->filter_by_array($objects, $key, $values, $indexed);
    }

    public function resolve_promise_if_messagehash_matches($client, string $prefix, string $symbol, $data) {
        $messageHashes = $this->findMessageHashes ($client, $prefix);
        for ($i = 0; $i < count($messageHashes); $i++) {
            $messageHash = $messageHashes[$i];
            $parts = explode('::', $messageHash);
            $symbolsString = $parts[1];
            $symbols = explode(',', $symbolsString);
            if ($this->in_array($symbol, $symbols)) {
                $client->resolve ($data, $messageHash);
            }
        }
    }

    public function resolve_multiple_ohlcv($client, string $prefix, string $symbol, string $timeframe, $data) {
        $messageHashes = $this->findMessageHashes ($client, 'multipleOHLCV::');
        for ($i = 0; $i < count($messageHashes); $i++) {
            $messageHash = $messageHashes[$i];
            $parts = explode('::', $messageHash);
            $symbolsAndTimeframes = $parts[1];
            $splitted = explode(',', $symbolsAndTimeframes);
            $id = $symbol . '#' . $timeframe;
            if ($this->in_array($id, $splitted)) {
                $client->resolve (array( $symbol, $timeframe, $data ), $messageHash);
            }
        }
    }

    public function create_ohlcv_object(string $symbol, string $timeframe, $data) {
        $res = array();
        $res[$symbol] = array();
        $res[$symbol][$timeframe] = $data;
        return $res;
    }

    public function handle_max_entries_per_request_and_params(string $method, ?int $maxEntriesPerRequest = null, $params = array ()) {
        $newMaxEntriesPerRequest = null;
        list($newMaxEntriesPerRequest, $params) = $this->handle_option_and_params($params, $method, 'maxEntriesPerRequest');
        if (($newMaxEntriesPerRequest !== null) && ($newMaxEntriesPerRequest !== $maxEntriesPerRequest)) {
            $maxEntriesPerRequest = $newMaxEntriesPerRequest;
        }
        if ($maxEntriesPerRequest === null) {
            $maxEntriesPerRequest = 1000; // default to 1000
        }
        return array( $maxEntriesPerRequest, $params );
    }

    public function fetch_paginated_call_dynamic(string $method, ?string $symbol = null, ?int $since = null, ?int $limit = null, $params = array (), ?int $maxEntriesPerRequest = null) {
        return Async\async(function () use ($method, $symbol, $since, $limit, $params, $maxEntriesPerRequest) {
            $maxCalls = null;
            list($maxCalls, $params) = $this->handle_option_and_params($params, $method, 'paginationCalls', 10);
            $maxRetries = null;
            list($maxRetries, $params) = $this->handle_option_and_params($params, $method, 'maxRetries', 3);
            $paginationDirection = null;
            list($paginationDirection, $params) = $this->handle_option_and_params($params, $method, 'paginationDirection', 'backward');
            $paginationTimestamp = null;
            $calls = 0;
            $result = array();
            $errors = 0;
            $until = $this->safe_integer_2($params, 'untill', 'till'); // do not omit it from $params here
            list($maxEntriesPerRequest, $params) = $this->handle_max_entries_per_request_and_params($method, $maxEntriesPerRequest, $params);
            if (($paginationDirection === 'forward')) {
                if ($since === null) {
                    throw new ArgumentsRequired($this->id . ' pagination requires a $since argument when $paginationDirection set to forward');
                }
                $paginationTimestamp = $since;
            }
            while (($calls < $maxCalls)) {
                $calls += 1;
                try {
                    if ($paginationDirection === 'backward') {
                        // do it backwards, starting from the $last
                        // UNTIL filtering is required in order to work
                        if ($paginationTimestamp !== null) {
                            $params['until'] = $paginationTimestamp - 1;
                        }
                        $response = Async\await($this->$method ($symbol, null, $maxEntriesPerRequest, $params));
                        $responseLength = count($response);
                        if ($this->verbose) {
                            $this->log ('Dynamic pagination call', $calls, 'method', $method, 'response length', $responseLength, 'timestamp', $paginationTimestamp);
                        }
                        if ($responseLength === 0) {
                            break;
                        }
                        $errors = 0;
                        $result = $this->array_concat($result, $response);
                        $firstElement = $this->safe_value($response, 0);
                        $paginationTimestamp = $this->safe_integer_2($firstElement, 'timestamp', 0);
                        if (($since !== null) && ($paginationTimestamp <= $since)) {
                            break;
                        }
                    } else {
                        // do it forwards, starting from the $since
                        $response = Async\await($this->$method ($symbol, $paginationTimestamp, $maxEntriesPerRequest, $params));
                        $responseLength = count($response);
                        if ($this->verbose) {
                            $this->log ('Dynamic pagination call', $calls, 'method', $method, 'response length', $responseLength, 'timestamp', $paginationTimestamp);
                        }
                        if ($responseLength === 0) {
                            break;
                        }
                        $errors = 0;
                        $result = $this->array_concat($result, $response);
                        $last = $this->safe_value($response, $responseLength - 1);
                        $paginationTimestamp = $this->safe_integer($last, 'timestamp') - 1;
                        if (($until !== null) && ($paginationTimestamp >= $until)) {
                            break;
                        }
                    }
                } catch (Exception $e) {
                    $errors += 1;
                    if ($errors > $maxRetries) {
                        throw $e;
                    }
                }
            }
            $uniqueResults = $this->remove_repeated_elements_from_array($result);
            $key = ($method === 'fetchOHLCV') ? 0 : 'timestamp';
            return $this->filter_by_since_limit($uniqueResults, $since, $limit, $key);
        }) ();
    }

    public function safe_deterministic_call(string $method, ?string $symbol = null, ?int $since = null, ?int $limit = null, ?string $timeframe = null, $params = array ()) {
        return Async\async(function () use ($method, $symbol, $since, $limit, $timeframe, $params) {
            $maxRetries = null;
            list($maxRetries, $params) = $this->handle_option_and_params($params, $method, 'maxRetries', 3);
            $errors = 0;
            try {
                if ($timeframe && $method !== 'fetchFundingRateHistory') {
                    return Async\await($this->$method ($symbol, $timeframe, $since, $limit, $params));
                } else {
                    return Async\await($this->$method ($symbol, $since, $limit, $params));
                }
            } catch (Exception $e) {
                if ($e instanceof RateLimitExceeded) {
                    throw $e; // if we are rate limited, we should not retry and fail fast
                }
                $errors += 1;
                if ($errors > $maxRetries) {
                    throw $e;
                }
            }
        }) ();
    }

    public function fetch_paginated_call_deterministic(string $method, ?string $symbol = null, ?int $since = null, ?int $limit = null, ?string $timeframe = null, $params = array (), $maxEntriesPerRequest = null) {
        return Async\async(function () use ($method, $symbol, $since, $limit, $timeframe, $params, $maxEntriesPerRequest) {
            $maxCalls = null;
            list($maxCalls, $params) = $this->handle_option_and_params($params, $method, 'paginationCalls', 10);
            list($maxEntriesPerRequest, $params) = $this->handle_max_entries_per_request_and_params($method, $maxEntriesPerRequest, $params);
            $current = $this->milliseconds ();
            $tasks = array();
            $time = $this->parse_timeframe($timeframe) * 1000;
            $step = $time * $maxEntriesPerRequest;
            $currentSince = $current - ($maxCalls * $step) - 1;
            if ($since !== null) {
                $currentSince = max ($currentSince, $since);
            }
            $until = $this->safe_integer_2($params, 'until', 'till'); // do not omit it here
            if ($until !== null) {
                $requiredCalls = (int) ceil(($until - $since) / $step);
                if ($requiredCalls > $maxCalls) {
                    throw new BadRequest($this->id . ' the number of required calls is greater than the max number of calls allowed, either increase the paginationCalls or decrease the $since-$until gap. Current paginationCalls $limit is ' . (string) $maxCalls . ' required calls is ' . (string) $requiredCalls);
                }
            }
            for ($i = 0; $i < $maxCalls; $i++) {
                if (($until !== null) && ($currentSince >= $until)) {
                    break;
                }
                $tasks[] = $this->safe_deterministic_call($method, $symbol, $currentSince, $maxEntriesPerRequest, $timeframe, $params);
                $currentSince = $this->sum ($currentSince, $step) - 1;
            }
            $results = Async\await(Promise\all($tasks));
            $result = array();
            for ($i = 0; $i < count($results); $i++) {
                $result = $this->array_concat($result, $results[$i]);
            }
            $uniqueResults = $this->remove_repeated_elements_from_array($result);
            $key = ($method === 'fetchOHLCV') ? 0 : 'timestamp';
            return $this->filter_by_since_limit($uniqueResults, $since, $limit, $key);
        }) ();
    }

    public function fetch_paginated_call_cursor(string $method, ?string $symbol = null, $since = null, $limit = null, $params = array (), $cursorReceived = null, $cursorSent = null, $cursorIncrement = null, $maxEntriesPerRequest = null) {
        return Async\async(function () use ($method, $symbol, $since, $limit, $params, $cursorReceived, $cursorSent, $cursorIncrement, $maxEntriesPerRequest) {
            $maxCalls = null;
            list($maxCalls, $params) = $this->handle_option_and_params($params, $method, 'paginationCalls', 10);
            $maxRetries = null;
            list($maxRetries, $params) = $this->handle_option_and_params($params, $method, 'maxRetries', 3);
            list($maxEntriesPerRequest, $params) = $this->handle_max_entries_per_request_and_params($method, $maxEntriesPerRequest, $params);
            $cursorValue = null;
            $i = 0;
            $errors = 0;
            $result = array();
            while ($i < $maxCalls) {
                try {
                    if ($cursorValue !== null) {
                        if ($cursorIncrement !== null) {
                            $cursorValue = $this->parseToInt ($cursorValue) . $cursorIncrement;
                        }
                        $params[$cursorSent] = $cursorValue;
                    }
                    $response = null;
                    if ($method === 'fetchAccounts') {
                        $response = Async\await($this->$method ($params));
                    } else {
                        $response = Async\await($this->$method ($symbol, $since, $maxEntriesPerRequest, $params));
                    }
                    $errors = 0;
                    $responseLength = count($response);
                    if ($this->verbose) {
                        $this->log ('Cursor pagination call', $i + 1, 'method', $method, 'response length', $responseLength, 'cursor', $cursorValue);
                    }
                    if ($responseLength === 0) {
                        break;
                    }
                    $result = $this->array_concat($result, $response);
                    $last = $this->safe_value($response, $responseLength - 1);
                    $cursorValue = $this->safe_value($last['info'], $cursorReceived);
                    if ($cursorValue === null) {
                        break;
                    }
                    $lastTimestamp = $this->safe_integer($last, 'timestamp');
                    if ($lastTimestamp !== null && $lastTimestamp < $since) {
                        break;
                    }
                } catch (Exception $e) {
                    $errors += 1;
                    if ($errors > $maxRetries) {
                        throw $e;
                    }
                }
                $i += 1;
            }
            $sorted = $this->sortCursorPaginatedResult ($result);
            $key = ($method === 'fetchOHLCV') ? 0 : 'timestamp';
            return $this->filter_by_since_limit($sorted, $since, $limit, $key);
        }) ();
    }

    public function fetch_paginated_call_incremental(string $method, ?string $symbol = null, $since = null, $limit = null, $params = array (), $pageKey = null, $maxEntriesPerRequest = null) {
        return Async\async(function () use ($method, $symbol, $since, $limit, $params, $pageKey, $maxEntriesPerRequest) {
            $maxCalls = null;
            list($maxCalls, $params) = $this->handle_option_and_params($params, $method, 'paginationCalls', 10);
            $maxRetries = null;
            list($maxRetries, $params) = $this->handle_option_and_params($params, $method, 'maxRetries', 3);
            list($maxEntriesPerRequest, $params) = $this->handle_max_entries_per_request_and_params($method, $maxEntriesPerRequest, $params);
            $i = 0;
            $errors = 0;
            $result = array();
            while ($i < $maxCalls) {
                try {
                    $params[$pageKey] = $i + 1;
                    $response = Async\await($this->$method ($symbol, $since, $maxEntriesPerRequest, $params));
                    $errors = 0;
                    $responseLength = count($response);
                    if ($this->verbose) {
                        $this->log ('Incremental pagination call', $i + 1, 'method', $method, 'response length', $responseLength);
                    }
                    if ($responseLength === 0) {
                        break;
                    }
                    $result = $this->array_concat($result, $response);
                } catch (Exception $e) {
                    $errors += 1;
                    if ($errors > $maxRetries) {
                        throw $e;
                    }
                }
                $i += 1;
            }
            $sorted = $this->sortCursorPaginatedResult ($result);
            $key = ($method === 'fetchOHLCV') ? 0 : 'timestamp';
            return $this->filter_by_since_limit($sorted, $since, $limit, $key);
        }) ();
    }

    public function sort_cursor_paginated_result($result) {
        $first = $this->safe_value($result, 0);
        if ($first !== null) {
            if (is_array($first) && array_key_exists('timestamp', $first)) {
                return $this->sort_by($result, 'timestamp', true);
            }
            if (is_array($first) && array_key_exists('id', $first)) {
                return $this->sort_by($result, 'id', true);
            }
        }
        return $result;
    }

    public function remove_repeated_elements_from_array($input) {
        $uniqueResult = array();
        for ($i = 0; $i < count($input); $i++) {
            $entry = $input[$i];
            $id = $this->safe_string($entry, 'id');
            if ($id !== null) {
                if ($this->safe_string($uniqueResult, $id) === null) {
                    $uniqueResult[$id] = $entry;
                }
            } else {
                $timestamp = $this->safe_integer_2($entry, 'timestamp', 0);
                if ($timestamp !== null) {
                    if ($this->safe_string($uniqueResult, $timestamp) === null) {
                        $uniqueResult[$timestamp] = $entry;
                    }
                }
            }
        }
        $values = is_array($uniqueResult) ? array_values($uniqueResult) : array();
        $valuesLength = count($values);
        if ($valuesLength > 0) {
            return $values;
        }
        return $input;
    }

    public function handle_until_option($key, $request, $params, $multiplier = 1) {
        $until = $this->safe_value_2($params, 'until', 'till');
        if ($until !== null) {
            $request[$key] = $this->parseToInt ($until * $multiplier);
            $params = $this->omit ($params, array( 'until', 'till' ));
        }
        return array( $request, $params );
    }

    public function safe_open_interest($interest, ?array $market = null) {
        return array_merge($interest, array(
            'symbol' => $this->safe_string($market, 'symbol'),
            'baseVolume' => $this->safe_number($interest, 'baseVolume'), // deprecated
            'quoteVolume' => $this->safe_number($interest, 'quoteVolume'), // deprecated
            'openInterestAmount' => $this->safe_number($interest, 'openInterestAmount'),
            'openInterestValue' => $this->safe_number($interest, 'openInterestValue'),
            'timestamp' => $this->safe_integer($interest, 'timestamp'),
            'datetime' => $this->safe_string($interest, 'datetime'),
            'info' => $this->safe_value($interest, 'info'),
        ));
    }

    public function parse_liquidation($liquidation, ?array $market = null) {
        throw new NotSupported($this->id . ' parseLiquidation () is not supported yet');
    }

    public function parse_liquidations($liquidations, $market = null, ?int $since = null, ?int $limit = null) {
        /**
         * @ignore
         * parses liquidation info from the exchange response
         * @param {array[]} $liquidations each item describes an instance of a liquidation event
         * @param {array} $market ccxt $market
         * @param {int} [$since] when defined, the response items are filtered to only include items after this timestamp
         * @param {int} [$limit] limits the number of items in the response
         * @return {array[]} an array of ~@link https://docs.ccxt.com/#/?id=liquidation-structure liquidation structures~
         */
        $result = array();
        for ($i = 0; $i < count($liquidations); $i++) {
            $entry = $liquidations[$i];
            $parsed = $this->parseLiquidation ($entry, $market);
            $result[] = $parsed;
        }
        $sorted = $this->sort_by($result, 'timestamp');
        $symbol = $this->safe_string($market, 'symbol');
        return $this->filter_by_symbol_since_limit($sorted, $symbol, $since, $limit);
    }

    public function parse_greeks($greeks, ?array $market = null) {
        throw new NotSupported($this->id . ' parseGreeks () is not supported yet');
    }
}<|MERGE_RESOLUTION|>--- conflicted
+++ resolved
@@ -41,19 +41,11 @@
 
 use Exception;
 
-<<<<<<< HEAD
-$version = '4.1.75';
+$version = '4.1.76';
 
 class Exchange extends \ccxt\Exchange {
 
-    const VERSION = '4.1.75';
-=======
-$version = '4.1.76';
-
-class Exchange extends \ccxt\Exchange {
-
     const VERSION = '4.1.76';
->>>>>>> bd55d91b
 
     public $browser;
     public $marketsLoading = null;
