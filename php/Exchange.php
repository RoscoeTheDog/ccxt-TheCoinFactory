<?php

/*

MIT License

Copyright (c) 2017 Igor Kroitor

Permission is hereby granted, free of charge, to any person obtaining a copy
of this software and associated documentation files (the "Software"), to deal
in the Software without restriction, including without limitation the rights
to use, copy, modify, merge, publish, distribute, sublicense, and/or sell
copies of the Software, and to permit persons to whom the Software is
furnished to do so, subject to the following conditions:

The above copyright notice and this permission notice shall be included in all
copies or substantial portions of the Software.

THE SOFTWARE IS PROVIDED "AS IS", WITHOUT WARRANTY OF ANY KIND, EXPRESS OR
IMPLIED, INCLUDING BUT NOT LIMITED TO THE WARRANTIES OF MERCHANTABILITY,
FITNESS FOR A PARTICULAR PURPOSE AND NONINFRINGEMENT. IN NO EVENT SHALL THE
AUTHORS OR COPYRIGHT HOLDERS BE LIABLE FOR ANY CLAIM, DAMAGES OR OTHER
LIABILITY, WHETHER IN AN ACTION OF CONTRACT, TORT OR OTHERWISE, ARISING FROM,
OUT OF OR IN CONNECTION WITH THE SOFTWARE OR THE USE OR OTHER DEALINGS IN THE
SOFTWARE.

*/

//-----------------------------------------------------------------------------

namespace ccxt;

use kornrunner\Keccak;
use kornrunner\Solidity;
use Elliptic\EC;

$version = '1.18.1294';

// rounding mode
const TRUNCATE = 0;
const ROUND = 1;
const ROUND_UP = 2;
const ROUND_DOWN = 3;

// digits counting mode
const DECIMAL_PLACES = 0;
const SIGNIFICANT_DIGITS = 1;
const TICK_SIZE = 2;

// padding mode
const NO_PADDING = 0;
const PAD_WITH_ZERO = 1;

class Exchange {

    const VERSION = '1.18.1294';

    public static $eth_units = array (
        'wei'        => '1',
        'kwei'       => '1000',
        'babbage'    => '1000',
        'femtoether' => '1000',
        'mwei'       => '1000000',
        'lovelace'   => '1000000',
        'picoether'  => '1000000',
        'gwei'       => '1000000000',
        'nano'       => '1000000000',
        'shannon'    => '1000000000',
        'nanoether'  => '1000000000',
        'szabo'      => '1000000000000',
        'micro'      => '1000000000000',
        'microether' => '1000000000000',
        'finney'     => '1000000000000000',
        'milli'      => '1000000000000000',
        'milliether' => '1000000000000000',
        'ether'      => '1000000000000000000',
        'kether'     => '1000000000000000000000',
        'einstein'   => '1000000000000000000000',
        'grand'      => '1000000000000000000000',
        'mether'     => '1000000000000000000000000',
        'gether'     => '1000000000000000000000000000',
        'tether'     => '1000000000000000000000000000000',
    );

    public static $exchanges = array(
        '_1btcxe',
        'acx',
        'adara',
        'allcoin',
        'anxpro',
        'bcex',
        'bequant',
        'bibox',
        'bigone',
        'binance',
        'binanceje',
        'binanceus',
        'bit2c',
        'bitbank',
        'bitbay',
        'bitfinex',
        'bitfinex2',
        'bitflyer',
        'bitforex',
        'bithumb',
        'bitkk',
        'bitlish',
        'bitmart',
        'bitmax',
        'bitmex',
        'bitso',
        'bitstamp',
        'bitstamp1',
        'bittrex',
        'bitz',
        'bl3p',
        'bleutrade',
        'braziliex',
        'btcalpha',
        'btcbox',
        'btcchina',
        'btcmarkets',
        'btctradeim',
        'btctradeua',
        'btcturk',
        'buda',
        'cex',
        'chilebit',
        'cobinhood',
        'coinbase',
        'coinbaseprime',
        'coinbasepro',
        'coincheck',
        'coinegg',
        'coinex',
        'coinexchange',
        'coinfalcon',
        'coinfloor',
        'coingi',
        'coinmarketcap',
        'coinmate',
        'coinone',
        'coinspot',
        'cointiger',
        'coolcoin',
        'coss',
        'crex24',
        'deribit',
        'digifinex',
        'dsx',
        'dx',
        'exmo',
        'exx',
        'fcoin',
        'fcoinjp',
        'flowbtc',
        'foxbit',
        'fybse',
        'gateio',
        'gemini',
        'hitbtc',
        'hitbtc2',
        'huobipro',
        'huobiru',
        'ice3x',
        'idex',
        'independentreserve',
        'indodax',
        'itbit',
        'kkex',
        'kraken',
        'kucoin',
        'kucoin2',
        'kuna',
        'lakebtc',
        'latoken',
        'lbank',
        'liquid',
        'livecoin',
        'luno',
        'lykke',
        'mandala',
        'mercado',
        'mixcoins',
        'negociecoins',
        'oceanex',
        'okcoincny',
        'okcoinusd',
        'okex',
        'okex3',
        'paymium',
        'poloniex',
        'rightbtc',
        'southxchange',
        'stronghold',
        'surbitcoin',
        'theocean',
        'therock',
        'tidebit',
        'tidex',
        'upbit',
        'vaultoro',
        'vbtc',
        'virwox',
        'whitebit',
        'xbtce',
        'yobit',
        'zaif',
        'zb',
    );

    public static function split($string, $delimiters = array(' ')) {
        return explode($delimiters[0], str_replace($delimiters, $delimiters[0], $string));
    }

    public static function strip($string) {
        return trim($string);
    }

    public static function decimal($number) {
        return '' + $number;
    }

    public static function safe_float($object, $key, $default_value = null) {
        return (isset($object[$key]) && is_numeric($object[$key])) ? floatval($object[$key]) : $default_value;
    }

    public static function safe_string($object, $key, $default_value = null) {
        return (isset($object[$key]) && is_scalar($object[$key])) ? strval($object[$key]) : $default_value;
    }

    public static function safe_string_lower($object, $key, $default_value = null) {
        return (isset($object[$key]) && is_scalar($object[$key])) ? strtolower(strval($object[$key])) : $default_value;
    }

    public static function safe_string_upper($object, $key, $default_value = null) {
        return (isset($object[$key]) && is_scalar($object[$key])) ? strtoupper(strval($object[$key])) : $default_value;
    }

    public static function safe_integer($object, $key, $default_value = null) {
        return (isset($object[$key]) && is_numeric($object[$key])) ? intval($object[$key]) : $default_value;
    }

    public static function safe_integer_product($object, $key, $factor, $default_value = null) {
        return (isset($object[$key]) && is_numeric($object[$key])) ? (intval($object[$key] * $factor)) : $default_value;
    }

    public static function safe_timestamp($object, $key, $default_value = null) {
        return static::safe_integer_product($object, $key, 1000, $default_value);
    }

    public static function safe_value($object, $key, $default_value = null) {
        return (is_array($object) && array_key_exists($key, $object)) ? $object[$key] : $default_value;
    }

    // we're not using safe_floats with a list argument as we're trying to save some cycles here
    // we're not using safe_float_3 either because those cases are too rare to deserve their own optimization

    public static function safe_float_2($object, $key1, $key2, $default_value = null) {
        $value = static::safe_float($object, $key1);
        return isset($value) ? $value : static::safe_float($object, $key2, $default_value);
    }

    public static function safe_string_2($object, $key1, $key2, $default_value = null) {
        $value = static::safe_string($object, $key1);
        return isset($value) ? $value : static::safe_string($object, $key2, $default_value);
    }

    public static function safe_string_lower_2($object, $key1, $key2, $default_value = null) {
        $value = static::safe_string_lower($object, $key1);
        return isset($value) ? $value : static::safe_string_lower($object, $key2, $default_value);
    }

    public static function safe_string_upper_2($object, $key1, $key2, $default_value = null) {
        $value = static::safe_string_upper($object, $key1);
        return isset($value) ? $value : static::safe_string_upper($object, $key2, $default_value);
    }

    public static function safe_integer_2($object, $key1, $key2, $default_value = null) {
        $value = static::safe_integer($object, $key1);
        return isset($value) ? $value : static::safe_integer($object, $key2, $default_value);
    }

    public static function safe_integer_product_2($object, $key1, $key2, $factor, $default_value = null) {
        $value = static::safe_integer_product($object, $key1, $factor);
        return isset($value) ? $value : static::safe_integer_product($object, $key2, $factor, $default_value);
    }

    public static function safe_timestamp_2($object, $key1, $key2, $default_value = null) {
        return static::safe_integer_product_2($object, $key1, $key2, 1000, $default_value);
    }

    public static function safe_value_2($object, $key1, $key2, $default_value = null) {
        $value = static::safe_value($object, $key1);
        return isset($value) ? $value : static::safe_value($object, $key2, $default_value);
    }

    public static function truncate($number, $precision = 0) {
        $decimal_precision = pow(10, $precision);
        return floor(floatval($number * $decimal_precision)) / $decimal_precision;
    }

    public static function truncate_to_string($number, $precision = 0) {
        if ($precision > 0) {
            $string = sprintf('%.' . ($precision + 1) . 'F', floatval($number));
            list($integer, $decimal) = explode('.', $string);
            $decimal = trim('.' . substr($decimal, 0, $precision), '0');
            if (strlen($decimal) < 2) {
                $decimal = '.0';
            }
            return $integer . $decimal;
        }
        return sprintf('%d', floatval($number));
    }

    public static function uuid() {
        return sprintf('%04x%04x-%04x-%04x-%04x-%04x%04x%04x',
            // 32 bits for "time_low"
            mt_rand(0, 0xffff), mt_rand(0, 0xffff),

            // 16 bits for "time_mid"
            mt_rand(0, 0xffff),

            // 16 bits for "time_hi_and_version",
            // four most significant bits holds version number 4
            mt_rand(0, 0x0fff) | 0x4000,

            // 16 bits, 8 bits for "clk_seq_hi_res",
            // 8 bits for "clk_seq_low",
            // two most significant bits holds zero and one for variant DCE1.1
            mt_rand(0, 0x3fff) | 0x8000,

            // 48 bits for "node"
            mt_rand(0, 0xffff), mt_rand(0, 0xffff), mt_rand(0, 0xffff)
        );
    }

    public static function parse_timeframe($timeframe) {
        $amount = substr($timeframe, 0, -1);
        $unit = substr($timeframe, -1);
        $scale = 1;
        if ($unit === 'y') {
            $scale = 60 * 60 * 24 * 365;
        } elseif ($unit === 'M') {
            $scale = 60 * 60 * 24 * 30;
        } elseif ($unit === 'w') {
            $scale = 60 * 60 * 24 * 7;
        } elseif ($unit === 'd') {
            $scale = 60 * 60 * 24;
        } elseif ($unit === 'h') {
            $scale = 60 * 60;
        } elseif ($unit === 'm') {
            $scale = 60;
<<<<<<< HEAD
        } elseif ($unit === 's') {
            $scale = 1;
=======
>>>>>>> 76da515c
        } else {
            throw new NotSupported('timeframe unit ' . $unit . ' is not supported');
        }
        return $amount * $scale;
    }

    public static function round_timeframe($timeframe, $timestamp, $direction=ROUND_DOWN) {
        $ms = static::parse_timeframe($timeframe) * 1000;
        // Get offset based on timeframe in milliseconds
        $offset = $timestamp % $ms;
        return $timestamp - $offset + (($direction === ROUND_UP) ? $ms : 0);
    }

    // given a sorted arrays of trades (recent first) and a timeframe builds an array of OHLCV candles
    public static function build_ohlcv($trades, $timeframe = '1m', $since = PHP_INT_MIN, $limits = PHP_INT_MAX) {
        if (empty($trades) || !is_array($trades)) {
            return array();
        }
        if (!is_numeric($since)) {
            $since = PHP_INT_MIN;
        }
        if (!is_numeric($limits)) {
            $limits = PHP_INT_MAX;
        }
        $ms = static::parse_timeframe($timeframe) * 1000;
        $ohlcvs = array();
        list(/* $timestamp */, /* $open */, $high, $low, $close, $volume) = array(0, 1, 2, 3, 4, 5);
        for ($i = 0; $i < min(count($trades), $limits); $i++) {
            $trade = $trades[$i];
            if ($trade['timestamp'] < $since) {
                continue;
            }
            $openingTime = floor($trade['timestamp'] / $ms) * $ms; // shift to the edge of m/h/d (but not M)
            $j = count($ohlcvs);

            if (($j == 0) || ($openingTime >= $ohlcvs[$j - 1][0] + $ms)) {
                // moved to a new timeframe -> create a new candle from opening trade
                $ohlcvs[] = array(
                    $openingTime,
                    $trade['price'],
                    $trade['price'],
                    $trade['price'],
                    $trade['price'],
                    $trade['amount'],
                );
            } else {
                // still processing the same timeframe -> update opening trade
                $ohlcvs[$j - 1][$high] = max($ohlcvs[$j - 1][$high], $trade['price']);
                $ohlcvs[$j - 1][$low] = min($ohlcvs[$j - 1][$low], $trade['price']);
                $ohlcvs[$j - 1][$close] = $trade['price'];
                $ohlcvs[$j - 1][$volume] += $trade['amount'];
            }
        }
        return $ohlcvs;
    }

    public static function capitalize($string) {
        return mb_strtoupper(mb_substr($string, 0, 1)) . mb_substr($string, 1);
    }

    public static function is_associative($array) {
        return count(array_filter(array_keys($array), 'is_string')) > 0;
    }

    public static function omit($array, $keys) {
        if (static::is_associative($array)) {
            $result = $array;
            if (is_array($keys)) {
                foreach ($keys as $key) {
                    unset($result[$key]);
                }
            } else {
                unset($result[$keys]);
            }
            return $result;
        }
        return $array;
    }

    public static function unique($array) {
        return array_unique($array);
    }

    public static function pluck($array, $key) {
        $result = array();
        foreach ($array as $element) {
            if (isset($key, $element)) {
                $result[] = $element[$key];
            }
        }
        return $result;
    }

    public function filter_by($array, $key, $value = null) {
        $grouped = static::group_by($array, $key);
        if (is_array($grouped) && array_key_exists($value, $grouped)) {
            return $grouped[$value];
        }
        return array();
    }

    public static function group_by($array, $key) {
        $result = array();
        foreach ($array as $element) {
            if (isset($element[$key]) && !is_null($element[$key])) {
                if (!isset($result[$element[$key]])) {
                    $result[$element[$key]] = array();
                }
                $result[$element[$key]][] = $element;
            }
        }
        return $result;
    }

    public static function index_by($array, $key) {
        $result = array();
        foreach ($array as $element) {
            if (isset($element[$key])) {
                $result[$element[$key]] = $element;
            }
        }
        return $result;
    }

    public static function sort_by($arrayOfArrays, $key, $descending = false) {
        $descending = $descending ? -1 : 1;
        usort($arrayOfArrays, function ($a, $b) use ($key, $descending) {
            if ($a[$key] == $b[$key]) {
                return 0;
            }
            return $a[$key] < $b[$key] ? -$descending : $descending;
        });
        return $arrayOfArrays;
    }

    public static function flatten($array) {
        return array_reduce($array, function ($acc, $item) {
            return array_merge($acc, is_array($item) ? static::flatten($item) : array($item));
        }, array());
    }

    public static function array_concat() {
        return call_user_func_array('array_merge', array_filter(func_get_args(), 'is_array'));
    }

    public static function in_array($needle, $haystack) {
        return in_array($needle, $haystack);
    }

    public static function to_array($object) {
        return array_values($object);
    }

    public static function is_empty($object) {
        return empty($object);
    }

    public static function keysort($array) {
        $result = $array;
        ksort($result);
        return $result;
    }

    public static function extract_params($string) {
        if (preg_match_all('/{([\w-]+)}/u', $string, $matches)) {
            return $matches[1];
        }
    }

    public static function implode_params($string, $params) {
        if (static::is_associative($params)) {
            foreach ($params as $key => $value) {
                if (gettype($value) !== 'array') {
                    $string = implode($value, mb_split('{' . preg_quote($key) . '}', $string));
                }
            }
        }
        return $string;
    }

    public static function indexBy($arrayOfArrays, $key) {
        return static::index_by($arrayOfArrays, $key);
    }

    public static function sortBy($arrayOfArrays, $key, $descending = false) {
        return static::sort_by($arrayOfArrays, $key, $descending);
    }

    public static function filterBy($arrayOfArrays, $key, $descending = false) {
        return static::filter_by($arrayOfArrays, $key, $descending);
    }

    public static function groupBy($arrayOfArrays, $key, $descending = false) {
        return static::group_by($arrayOfArrays, $key, $descending);
    }

    public static function sum() {
        return array_sum(array_filter(func_get_args(), function ($x) {
            return isset($x) ? $x : 0;
        }));
    }

    public static function extractParams($string) {
        return static::extract_params($string);
    }

    public static function implodeParams($string, $params) {
        return static::implode_params($string, $params);
    }

    public static function ordered($array) { // for Python OrderedDicts, does nothing in PHP and JS
        return $array;
    }

    public function aggregate($bidasks) {
        $result = array();

        foreach ($bidasks as $bidask) {
            if ($bidask[1] > 0) {
                $price = (string) $bidask[0];
                $result[$price] = array_key_exists($price, $result) ? $result[$price] : 0;
                $result[$price] += $bidask[1];
            }
        }

        $output = array();

        foreach ($result as $key => $value) {
            $output[] = array(floatval($key), floatval($value));
        }

        return $output;
    }

    public static function urlencodeBase64($string) {
        return preg_replace(array('#[=]+$#u', '#\+#u', '#\\/#'), array('', '-', '_'), \base64_encode($string));
    }

    public function urlencode($string) {
        return http_build_query($string, '', $this->urlencode_glue);
    }

    public function rawencode($string) {
        return urldecode(http_build_query($string, '', $this->urlencode_glue));
    }

    public function encode_uri_component($string) {
        return urlencode($string);
    }

    public static function url($path, $params = array()) {
        $result = static::implode_params($path, $params);
        $query = static::omit($params, static::extract_params($path));
        if ($query) {
            $result .= '?' . static::urlencode($query);
        }
        return $result;
    }

    public function seconds() {
        return time();
    }

    public function milliseconds() {
        list($msec, $sec) = explode(' ', microtime());
        return $sec . substr($msec, 2, 3);
    }

    public function microseconds() {
        list($msec, $sec) = explode(' ', microtime());
        return $sec . str_pad(substr($msec, 2, 6), 6, '0');
    }

    public static function iso8601($timestamp = null) {
        if (!isset($timestamp)) {
            return null;
        }
        if (!is_numeric($timestamp) || intval($timestamp) != $timestamp) {
            return null;
        }
        $timestamp = (int) $timestamp;
        if ($timestamp < 0) {
            return null;
        }
        $result = gmdate('c', (int) floor($timestamp / 1000));
        $msec = (int) $timestamp % 1000;
        $result = str_replace('+00:00', sprintf('.%03dZ', $msec), $result);
        return $result;
    }

    public static function parse_date($timestamp) {
        return static::parse8601($timestamp);
    }

    public static function parse8601($timestamp = null) {
        if (!isset($timestamp)) {
            return null;
        }
        if (!$timestamp || !is_string($timestamp)) {
            return null;
        }
        $timedata = date_parse($timestamp);
        if (!$timedata || $timedata['error_count'] > 0 || $timedata['warning_count'] > 0 || (isset($timedata['relative']) && count($timedata['relative']) > 0)) {
            return null;
        }
        if (($timedata['hour'] === false) ||
            ($timedata['minute'] === false) ||
            ($timedata['second'] === false) ||
            ($timedata['year'] === false) ||
            ($timedata['month'] === false) ||
            ($timedata['day'] === false)) {
            return null;
        }
        $time = strtotime($timestamp);
        if ($time === false) {
            return null;
        }
        $time *= 1000;
        if (preg_match('/\.(?<milliseconds>[0-9]{1,3})/', $timestamp, $match)) {
            $time += (int) str_pad($match['milliseconds'], 3, '0', STR_PAD_RIGHT);
        }
        return $time;
    }

    public static function dmy($timestamp, $infix = '-') {
        return gmdate('m' . $infix . 'd' . $infix . 'Y', (int) round($timestamp / 1000));
    }

    public static function ymd($timestamp, $infix = '-') {
        return gmdate('Y' . $infix . 'm' . $infix . 'd', (int) round($timestamp / 1000));
    }

    public static function ymdhms($timestamp, $infix = ' ') {
        return gmdate('Y-m-d\\' . $infix . 'H:i:s', (int) round($timestamp / 1000));
    }

    public static function binary_concat() {
        return implode('', func_get_args());
    }


    public static function binary_to_base64($binary) {
        return \base64_encode($binary);
    }

    public static function binaryToBase64($binary) {
        return static::binary_to_base64($binary);
    }

    public static function json($data, $params = array()) {
        $options = array(
            'convertArraysToObjects' => JSON_FORCE_OBJECT,
            // other flags if needed...
        );
        $flags = 0;
        foreach ($options as $key => $value) {
            if (array_key_exists($key, $params) && $params[$key]) {
                $flags |= $options[$key];
            }
        }
        return json_encode($data, $flags);
    }

    public static function is_json_encoded_object($input) {
        return ('string' === gettype($input)) &&
                (strlen($input) >= 2) &&
                (('{' === $input[0]) || ('[' === $input[0]));
    }

    public static function encode($input) {
        return $input;
    }

    public static function decode($input) {
        return $input;
    }

    public function nonce() {
        return $this->seconds();
    }

    public function check_required_credentials($error = true) {
        foreach ($this->requiredCredentials as $key => $value) {
            if ($value && (!$this->$key)) {
                if ($error) {
                    throw new AuthenticationError($this->id . ' requires `' . $key . '`');
                } else {
                    return $error;
                }
            }
        }
    }

    public function check_address($address) {
        if (empty($address) || !is_string($address)) {
            throw new InvalidAddress($this->id . ' address is undefined');
        }

        if ((count(array_unique(str_split($address))) === 1) ||
            (strlen($address) < $this->minFundingAddressLength) ||
            (strpos($address, ' ') !== false)) {
            throw new InvalidAddress($this->id . ' address is invalid or has less than ' . strval($this->minFundingAddressLength) . ' characters: "' . strval($address) . '"');
        }

        return $address;
    }

    public function checkAddress($address) {
        return $this->check_address($address);
    }

    public function describe() {
        return array();
    }

    public function __construct($options = array()) {
        // todo auto-camelcasing for methods in PHP
        // $method_names = get_class_methods ($this);
        // foreach ($method_names as $method_name) {
        //     if ($method_name) {
        //         if (($method_name[0] != '_') && ($method_name[-1] != '_') && (mb_strpos ($method_name, '_') !== false)) {
        //             $parts = explode ('_', $method_name);
        //             $camelcase = $parts[0];
        //             for ($i = 1; $i < count ($parts); $i++) {
        //                 $camelcase .= static::capitalize ($parts[$i]);
        //             }
        //             // $this->$camelcase = $this->$method_name;
        //             // echo $method_name . " " . method_exists ($this, $method_name) . " " . $camelcase . " " . method_exists ($this, $camelcase) . "\n";
        //         }
        //     }
        // }

        $this->defined_rest_api = array();
        $this->curl = curl_init();
        $this->curl_options = array(); // overrideable by user, empty by default

        $this->id = null;

        // rate limiter params
        $this->rateLimit = 2000;
        $this->tokenBucket = array(
            'refillRate' => 1.0 / $this->rateLimit,
            'delay' => 1.0,
            'capacity' => 1.0,
            'defaultCost' => 1.0,
            'maxCapacity' => 1000,
        );

        $this->curlopt_interface = null;
        $this->timeout = 10000; // in milliseconds
        $this->proxy = '';
        $this->origin = '*'; // CORS origin
        $this->headers = array();
        $this->hostname = null; // in case of inaccessibility of the "main" domain

        $this->options = array(); // exchange-specific options if any

        $this->skipJsonOnStatusCodes = false; // TODO: reserved, rewrite the curl routine to parse JSON body anyway

        $this->name = null;
        $this->countries = null;
        $this->version = null;
        $this->certified = false;
        $this->urls = array();
        $this->api = array();
        $this->comment = null;

        $this->markets = null;
        $this->symbols = null;
        $this->ids = null;
        $this->currencies = array();
        $this->balance = array();
        $this->orderbooks = array();
        $this->fees = array('trading' => array(), 'funding' => array());
        $this->precision = array();
        $this->orders = array();
        $this->trades = array();
        $this->transactions = array();
        $this->exceptions = array();
        $this->accounts = array();
        $this->status = array('status' => 'ok', 'updated' => null, 'eta' => null, 'url' => null);
        $this->limits = array(
            'cost' => array(
                'min' => null,
                'max' => null,
            ),
            'price' => array(
                'min' => null,
                'max' => null,
            ),
            'amount' => array(
                'min' => null,
                'max' => null,
            ),
        );
        $this->httpExceptions = array(
            '422' => 'ExchangeError',
            '418' => 'DDoSProtection',
            '429' => 'DDoSProtection',
            '404' => 'ExchangeNotAvailable',
            '409' => 'ExchangeNotAvailable',
            '500' => 'ExchangeNotAvailable',
            '501' => 'ExchangeNotAvailable',
            '502' => 'ExchangeNotAvailable',
            '520' => 'ExchangeNotAvailable',
            '521' => 'ExchangeNotAvailable',
            '522' => 'ExchangeNotAvailable',
            '525' => 'ExchangeNotAvailable',
            '526' => 'ExchangeNotAvailable',
            '400' => 'ExchangeNotAvailable',
            '403' => 'ExchangeNotAvailable',
            '405' => 'ExchangeNotAvailable',
            '503' => 'ExchangeNotAvailable',
            '530' => 'ExchangeNotAvailable',
            '408' => 'RequestTimeout',
            '504' => 'RequestTimeout',
            '401' => 'AuthenticationError',
            '511' => 'AuthenticationError',
        );
        $this->verbose = false;
        $this->apiKey = '';
        $this->secret = '';
        $this->password = '';
        $this->uid = '';
        $this->privateKey = '';
        $this->walletAddress = '';
        $this->token = ''; // reserved for HTTP auth in some cases

        $this->twofa = null;
        $this->marketsById = null;
        $this->markets_by_id = null;
        $this->currencies_by_id = null;
        $this->userAgent = null; // 'ccxt/' . $this::VERSION . ' (+https://github.com/ccxt/ccxt) PHP/' . PHP_VERSION;
        $this->userAgents = array(
            'chrome' => 'Mozilla/5.0 (Windows NT 10.0; Win64; x64) AppleWebKit/537.36 (KHTML, like Gecko) Chrome/62.0.3202.94 Safari/537.36',
            'chrome39' => 'Mozilla/5.0 (Windows NT 6.1; WOW64) AppleWebKit/537.36 (KHTML, like Gecko) Chrome/39.0.2171.71 Safari/537.36',
        );
        $this->minFundingAddressLength = 1; // used in check_address
        $this->substituteCommonCurrencyCodes = true;
        $this->timeframes = null;

        $this->requiredCredentials = array(
            'apiKey' => true,
            'secret' => true,
            'uid' => false,
            'login' => false,
            'password' => false,
            'twofa' => false, // 2-factor authentication (one-time password key)
            'privateKey' => false,
            'walletAddress' => false,
            'token' => false, // reserved for HTTP auth in some cases
        );

        // API methods metainfo
        $this->has = array(
            'cancelAllOrders' => false,
            'cancelOrder' => true,
            'cancelOrders' => false,
            'CORS' => false,
            'createDepositAddress' => false,
            'createLimitOrder' => true,
            'createMarketOrder' => true,
            'createOrder' => true,
            'deposit' => false,
            'fetchBalance' => true,
            'fetchClosedOrders' => false,
            'fetchCurrencies' => false,
            'fetchDepositAddress' => false,
            'fetchDeposits' => false,
            'fetchFundingFees' => false,
            'fetchL2OrderBook' => true,
            'fetchLedger' => false,
            'fetchMarkets' => true,
            'fetchMyTrades' => false,
            'fetchOHLCV' => 'emulated',
            'fetchOpenOrders' => false,
            'fetchOrder' => false,
            'fetchOrderBook' => true,
            'fetchOrderBooks' => false,
            'fetchOrders' => false,
            'fetchStatus' => 'emulated',
            'fetchTicker' => true,
            'fetchTickers' => false,
            'fetchTime' => false,
            'fetchTrades' => true,
            'fetchTradingFee' => false,
            'fetchTradingFees' => false,
            'fetchTradingLimits' => false,
            'fetchTransactions' => false,
            'fetchWithdrawals' => false,
            'privateAPI' => true,
            'publicAPI' => true,
            'withdraw' => false,
        );

        $this->precisionMode = DECIMAL_PLACES;

        $this->lastRestRequestTimestamp = 0;
        $this->lastRestPollTimestamp = 0;
        $this->restRequestQueue = null;
        $this->restPollerLoopIsRunning = false;
        $this->enableRateLimit = false;
        $this->enableLastJsonResponse = true;
        $this->enableLastHttpResponse = true;
        $this->enableLastResponseHeaders = true;
        $this->last_http_response = null;
        $this->last_json_response = null;
        $this->last_response_headers = null;

        $this->requiresWeb3 = false;

        $this->commonCurrencies = array(
            'XBT' => 'BTC',
            'BCC' => 'BCH',
            'DRK' => 'DASH',
            'BCHABC' => 'BCH',
            'BCHSV' => 'BSV',
        );

        $this->urlencode_glue = ini_get('arg_separator.output'); // can be overrided by exchange constructor params
        $this->urlencode_glue_warning = true;

        $options = array_replace_recursive($this->describe(), $options);

        if ($options) {
            foreach ($options as $key => $value) {
                $this->{$key} =
                    (property_exists($this, $key) && is_array($this->{$key}) && is_array($value)) ?
                        array_replace_recursive($this->{$key}, $value) :
                        $value;
            }
        }

        if ($this->urlencode_glue !== '&') {
            if ($this->urlencode_glue_warning) {
                throw new ExchangeError(this . id . ' warning! The glue symbol for HTTP queries ' .
                    ' is changed from its default value & to ' . $this->urlencode_glue . ' in php.ini' .
                    ' (arg_separator.output) or with a call to ini_set prior to this message. If that' .
                    ' was the intent, you can acknowledge this warning and silence it by setting' .
                    " 'urlencode_glue_warning' => false or 'urlencode_glue' => '&' with exchange constructor params");
            }
        }

        if ($this->api) {
            $this->define_rest_api($this->api, 'request');
        }

        if ($this->markets) {
            $this->set_markets($this->markets);
        }
    }

    public function set_sandbox_mode($enabled) {
        if ($enabled) {
            if (array_key_exists('test', $this->urls)) {
                $this->urls['api_backup'] = $this->urls['api'];
                $this->urls['api'] = $this->urls['test'];
            } else {
                throw new NotSupported($this->id . ' does not have a sandbox URL');
            }
        } elseif (array_key_exists('api_backup', $this->urls)) {
            $this->urls['api'] = $this->urls['api_backup'];
            unset($this->urls['api_backup']);
        }
    }

    public function define_rest_api($api, $method_name, $options = array()) {
        foreach ($api as $type => $methods) {
            foreach ($methods as $http_method => $paths) {
                foreach ($paths as $path) {
                    $splitPath = mb_split('[^a-zA-Z0-9]', $path);

                    $uppercaseMethod = mb_strtoupper($http_method);
                    $lowercaseMethod = mb_strtolower($http_method);
                    $camelcaseMethod = static::capitalize($lowercaseMethod);
                    $camelcaseSuffix = implode(array_map(get_called_class() . '::capitalize', $splitPath));
                    $lowercasePath = array_map('trim', array_map('strtolower', $splitPath));
                    $underscoreSuffix = implode('_', array_filter($lowercasePath));

                    $camelcase = $type . $camelcaseMethod . static::capitalize($camelcaseSuffix);
                    $underscore = $type . '_' . $lowercaseMethod . '_' . mb_strtolower($underscoreSuffix);

                    if (array_key_exists('suffixes', $options)) {
                        if (array_key_exists('camelcase', $options['suffixes'])) {
                            $camelcase .= $options['suffixes']['camelcase'];
                        }
                        if (array_key_exists('underscore', $options['suffixes'])) {
                            $underscore .= $options['suffixes']['underscore'];
                        }
                    }

                    $this->defined_rest_api[$camelcase] = array($path, $type, $uppercaseMethod, $method_name);
                    $this->defined_rest_api[$underscore] = array($path, $type, $uppercaseMethod, $method_name);
                }
            }
        }
    }

    public function underscore($camelcase) {
        // todo: write conversion fooBar10OHLCV2Candles → foo_bar10_ohlcv2_candles
        throw new NotSupported($this->id . ' underscore() not supported yet');
    }

    public function camelcase($underscore) {
        // todo: write conversion foo_bar10_ohlcv2_candles → fooBar10OHLCV2Candles
        throw new NotSupported($this->id . ' camelcase() not supported yet');
    }

    public static function hash($request, $type = 'md5', $digest = 'hex') {
        $base64 = ('base64' === $digest);
        $binary = ('binary' === $digest);
        $hash = \hash($type, $request, ($binary || $base64) ? true : false);
        if ($base64) {
            $hash = \base64_encode($hash);
        }
        return $hash;
    }

    public static function hmac($request, $secret, $type = 'sha256', $digest = 'hex') {
        $base64 = ('base64' === $digest);
        $binary = ('binary' === $digest);
        $hmac = \hash_hmac($type, $request, $secret, ($binary || $base64) ? true : false);
        if ($base64) {
            $hmac = \base64_encode($hmac);
        }
        return $hmac;
    }

    public static function jwt($request, $secret, $alg = 'HS256') {
        $algorithms = array(
            'HS256' => 'sha256',
            'HS384' => 'sha384',
            'HS512' => 'sha512',
        );
        $encodedHeader = static::urlencodeBase64(json_encode(array('alg' => $alg, 'typ' => 'JWT')));
        $encodedData = static::urlencodeBase64(json_encode($request, JSON_UNESCAPED_SLASHES));
        $token = $encodedHeader . '.' . $encodedData;
        $algoType = substr($alg, 0, 2);

        if ($algoType === 'HS') {
            $algName = $algorithms[$alg];
            if (!array_key_exists($alg, $algorithms)) {
                throw new ExchangeError($alg . ' is not a supported jwt algorithm.');
            }
            $signature =  static::hmac($token, $secret, $algName, 'binary');
        } elseif ($algoType === 'RS') {
            $signature = static::rsa($token, $secret, $alg);
        }
        return $token . '.' . static::urlencodeBase64($signature);
    }

    public static function rsa($request, $secret, $alg = 'RS256') {
        $algorithms = array(
            'RS256' => \OPENSSL_ALGO_SHA256,
            'RS384' => \OPENSSL_ALGO_SHA384,
            'RS512' => \OPENSSL_ALGO_SHA512,
        );
        if (!array_key_exists($alg, $algorithms)) {
            throw new ExchangeError($alg . ' is not a supported rsa signing algorithm.');
        }
        $algName = $algorithms[$alg];
        $signature = null;
        \openssl_sign($request, $signature, $secret, $algName);
        return $signature;
    }

    public static function ecdsa($request, $secret, $algorithm = 'p256', $hash = null) {
        $digest = $request;
        if ($hash !== null) {
            $digest = static::hash($request, $hash, 'hex');
        }
        $ec = new EC(strtolower($algorithm));
        $key = $ec->keyFromPrivate($secret);
        $ellipticSignature = $key->sign($digest, 'hex', array('canonical' => true));
        $signature = array();
        $signature['r'] = $ellipticSignature->r->bi->toHex();
        $signature['s'] = $ellipticSignature->s->bi->toHex();
        $signature['v'] = $ellipticSignature->recoveryParam;
        return $signature;
    }

    // this method is experimental
    public function throttle() {
        $now = $this->milliseconds();
        $elapsed = $now - $this->lastRestRequestTimestamp;
        if ($elapsed < $this->rateLimit) {
            $delay = $this->rateLimit - $elapsed;
            usleep((int) ($delay * 1000.0));
        }
    }

    public function sign($path, $api = 'public', $method = 'GET', $params = array(), $headers = null, $body = null) {
        throw new NotSupported($this->id . ' sign() not supported yet');
    }

    public function fetch2($path, $api = 'public', $method = 'GET', $params = array(), $headers = null, $body = null) {
        $request = $this->sign($path, $api, $method, $params, $headers, $body);
        return $this->fetch($request['url'], $request['method'], $request['headers'], $request['body']);
    }

    public function request($path, $api = 'public', $method = 'GET', $params = array(), $headers = null, $body = null) {
        return $this->fetch2($path, $api, $method, $params, $headers, $body);
    }

    public function findBroadlyMatchedKey($broad, $string) {
        return $this->find_broadly_matched_key($broad, $string);
    }

    public function find_broadly_matched_key($broad, $string) {
        $keys = is_array($broad) ? array_keys($broad) : array();
        for ($i = 0; $i < count($keys); $i++) {
            $key = $keys[$i];
            if (mb_strpos($string, $key) !== false) {
                return $key;
            }
        }
        return null;
    }

    public function handle_errors($code, $reason, $url, $method, $headers, $body, $response, $request_headers, $request_body) {
        // it's a stub function, does nothing in base code
    }

    public function parse_json($json_string, $as_associative_array = true) {
        return json_decode($json_string, $as_associative_array);
    }

    public function fetch($url, $method = 'GET', $headers = null, $body = null) {
        if ($this->enableRateLimit) {
            $this->throttle();
        }

        $headers = array_merge($this->headers, $headers ? $headers : array());

        if (strlen($this->proxy)) {
            $headers['Origin'] = $this->origin;
        }

        if (!$headers) {
            $headers = array();
        } elseif (is_array($headers)) {
            $tmp = $headers;
            $headers = array();
            foreach ($tmp as $key => $value) {
                $headers[] = $key . ': ' . $value;
            }
        }

        // this name for the proxy string is deprecated
        // we should rename it to $this->cors everywhere
        $url = $this->proxy . $url;

        $verbose_headers = $headers;

        curl_setopt($this->curl, CURLOPT_URL, $url);

        if ($this->timeout) {
            curl_setopt($this->curl, CURLOPT_CONNECTTIMEOUT_MS, (int) ($this->timeout));
            curl_setopt($this->curl, CURLOPT_TIMEOUT_MS, (int) ($this->timeout));
        }

        curl_setopt($this->curl, CURLOPT_RETURNTRANSFER, true);
        curl_setopt($this->curl, CURLOPT_SSL_VERIFYPEER, false);

        if ($this->userAgent) {
            if (gettype($this->userAgent) == 'string') {
                curl_setopt($this->curl, CURLOPT_USERAGENT, $this->userAgent);
                $verbose_headers = array_merge($verbose_headers, array('User-Agent' => $this->userAgent));
            } elseif ((gettype($this->userAgent) == 'array') && array_key_exists('User-Agent', $this->userAgent)) {
                curl_setopt($this->curl, CURLOPT_USERAGENT, $this->userAgent['User-Agent']);
                $verbose_headers = array_merge($verbose_headers, $this->userAgent);
            }
        }

        curl_setopt($this->curl, CURLOPT_ENCODING, '');

        if ($method == 'GET') {
            curl_setopt($this->curl, CURLOPT_HTTPGET, true);
        } elseif ($method == 'POST') {
            curl_setopt($this->curl, CURLOPT_POST, true);
            curl_setopt($this->curl, CURLOPT_POSTFIELDS, $body);
        } elseif ($method == 'PUT') {
            curl_setopt($this->curl, CURLOPT_CUSTOMREQUEST, 'PUT');
            curl_setopt($this->curl, CURLOPT_POSTFIELDS, $body);
            $headers[] = 'X-HTTP-Method-Override: PUT';
        } elseif ($method == 'PATCH') {
            curl_setopt($this->curl, CURLOPT_CUSTOMREQUEST, 'PATCH');
            curl_setopt($this->curl, CURLOPT_POSTFIELDS, $body);
        } elseif ($method === 'DELETE') {
            curl_setopt($this->curl, CURLOPT_CUSTOMREQUEST, 'DELETE');
            curl_setopt($this->curl, CURLOPT_POSTFIELDS, $body);

            $headers[] = 'X-HTTP-Method-Override: DELETE';
        }

        if ($headers) {
            curl_setopt($this->curl, CURLOPT_HTTPHEADER, $headers);
        }

        if ($this->verbose) {
            print_r("\nRequest:\n");
            print_r(array($method, $url, $verbose_headers, $body));
        }

        // we probably only need to set it once on startup
        if ($this->curlopt_interface) {
            curl_setopt($this->curl, CURLOPT_INTERFACE, $this->curlopt_interface);
        }

        /*

        // this is currently not integrated, reserved for future
        if ($this->proxy) {
            curl_setopt ($this->curl, CURLOPT_PROXY, $this->proxy);
        }

        */

        curl_setopt($this->curl, CURLOPT_FOLLOWLOCATION, true);
        curl_setopt($this->curl, CURLOPT_FAILONERROR, false);

        $response_headers = array();
        $http_status_text = '';

        // this function is called by curl for each header received
        curl_setopt($this->curl, CURLOPT_HEADERFUNCTION,
            function ($curl, $header) use (&$response_headers, &$http_status_text) {
                $length = strlen($header);
                $tuple = explode(':', $header, 2);
                if (count($tuple) !== 2) { // ignore invalid headers
                    // if it's a "GET https://example.com/path 200 OK" line
                    // try to parse the "OK" HTTP status string
                    if (substr($header, 0, 4) === 'HTTP') {
                        $parts = explode(' ', $header);
                        if (count($parts) === 3) {
                            $http_status_text = trim($parts[2]);
                        }
                    }
                    return $length;
                }
                $key = strtolower(trim($tuple[0]));
                $value = trim($tuple[1]);
                if (!array_key_exists($key, $response_headers)) {
                    $response_headers[$key] = array($value);
                } else {
                    $response_headers[$key][] = $value;
                }
                return $length;
            }
        );

        // user-defined cURL options (if any)
        if (!empty($this->curl_options)) {
            curl_setopt_array($this->curl, $this->curl_options);
        }

        $result = curl_exec($this->curl);

        $this->lastRestRequestTimestamp = $this->milliseconds();

        if ($this->enableLastHttpResponse) {
            $this->last_http_response = $result;
        }

        if ($this->enableLastResponseHeaders) {
            $this->last_response_headers = $response_headers;
        }

        $json_response = null;

        if ($this->is_json_encoded_object($result)) {
            $json_response = $this->parse_json($result);

            if ($this->enableLastJsonResponse) {
                $this->last_json_response = $json_response;
            }
        }

        $curl_errno = curl_errno($this->curl);
        $curl_error = curl_error($this->curl);
        $http_status_code = curl_getinfo($this->curl, CURLINFO_HTTP_CODE);

        // Reset curl opts
        curl_reset($this->curl);

        if ($this->verbose) {
            print_r("\nResponse:\n");
            print_r(array($method, $url, $http_status_code, $curl_error, $response_headers, $result));
        }

        $this->handle_errors($http_status_code, $http_status_text, $url, $method, $response_headers, $result ? $result : null, $json_response, $headers, $body);

        if ($result === false) {
            if ($curl_errno == 28) { // CURLE_OPERATION_TIMEDOUT
                throw new RequestTimeout(implode(' ', array($url, $method, $curl_errno, $curl_error)));
            }

            // all sorts of SSL problems, accessibility
            throw new ExchangeNotAvailable(implode(' ', array($url, $method, $curl_errno, $curl_error)));
        }

        $string_code = (string) $http_status_code;

        if (array_key_exists($string_code, $this->httpExceptions)) {
            $error_class = $this->httpExceptions[$string_code];
            if ($error_class === 'ExchangeNotAvailable') {
                if (preg_match('#cloudflare|incapsula|overload|ddos#i', $result)) {
                    throw new DDoSProtection(implode(' ', array($url, $method, $http_status_code, $result)));
                }
                $details = '(possible reasons: ' . implode(', ', array(
                        'invalid API keys',
                        'bad or old nonce',
                        'exchange is down or offline',
                        'on maintenance',
                        'DDoS protection',
                        'rate-limiting in effect',
                    )) . ')';
                throw new ExchangeNotAvailable(implode(' ', array($url, $method, $http_status_code, $result, $details)));
            }
            if (substr($error_class, 0, 6) !== '\\ccxt\\') {
                $error_class = '\\ccxt\\' . $error_class;
            }
            throw new $error_class(implode(' ', array($url, $method, $http_status_code, $result)));
        }

        if (!$json_response) {
            $details = '(possible reasons: ' . implode(', ', array(
                    'exchange is down or offline',
                    'on maintenance',
                    'DDoS protection',
                    'rate-limiting in effect',
                )) . ')';
            $error_class = null;
            if (preg_match('#offline|busy|retry|wait|unavailable|maintain|maintenance|maintenancing#i', $result)) {
                $error_class = 'ExchangeNotAvailable';
            }

            if (preg_match('#cloudflare|incapsula#i', $result)) {
                $error_class = 'DDosProtection';
            }
            if ($error_class !== null) {
                if (substr($error_class, 0, 6) !== '\\ccxt\\') {
                    $error_class = '\\ccxt\\' . $error_class;
                }
                throw new $error_class(implode(' ', array($url, $method, $http_status_code, 'not accessible from this location at the moment', $details)));
            }
        }

        return isset($json_response) ? $json_response : $result;
    }

    public function set_markets($markets, $currencies = null) {
        $values = is_array($markets) ? array_values($markets) : array();
        for ($i = 0; $i < count($values); $i++) {
            $values[$i] = array_merge(
                $this->fees['trading'],
                array('precision' => $this->precision, 'limits' => $this->limits),
                $values[$i]
            );
        }
        $this->markets = static::index_by($values, 'symbol');
        $this->markets_by_id = static::index_by($values, 'id');
        $this->marketsById = $this->markets_by_id;
        $this->symbols = array_keys($this->markets);
        sort($this->symbols);
        $this->ids = array_keys($this->markets_by_id);
        sort($this->ids);
        if ($currencies) {
            $this->currencies = array_replace_recursive($currencies, $this->currencies);
        } else {
            $base_currencies = array_map(function ($market) {
                return array(
                    'id' => array_key_exists('baseId', $market) ? $market['baseId'] : $market['base'],
                    'numericId' => array_key_exists('baseNumericId', $market) ? $market['baseNumericId'] : null,
                    'code' => $market['base'],
                    'precision' => array_key_exists('precision', $market) ? (
                        array_key_exists('base', $market['precision']) ? $market['precision']['base'] : (
                            array_key_exists('amount', $market['precision']) ? $market['precision']['amount'] : null
                        )) : 8,
                );
            }, array_filter($values, function ($market) {
                return array_key_exists('base', $market);
            }));
            $quote_currencies = array_map(function ($market) {
                return array(
                    'id' => array_key_exists('quoteId', $market) ? $market['quoteId'] : $market['quote'],
                    'numericId' => array_key_exists('quoteNumericId', $market) ? $market['quoteNumericId'] : null,
                    'code' => $market['quote'],
                    'precision' => array_key_exists('precision', $market) ? (
                        array_key_exists('quote', $market['precision']) ? $market['precision']['quote'] : (
                            array_key_exists('price', $market['precision']) ? $market['precision']['price'] : null
                        )) : 8,
                );
            }, array_filter($values, function ($market) {
                return array_key_exists('quote', $market);
            }));
            $currencies = static::index_by(array_merge($base_currencies, $quote_currencies), 'code');
            $this->currencies = array_replace_recursive($currencies, $this->currencies);
        }
        $this->currencies_by_id = static::index_by(array_values($this->currencies), 'id');
        return $this->markets;
    }

    public function setMarkets($markets) {
        return $this->set_markets($markets);
    }

    public function loadMarkets($reload = false, $params = array()) {
        return $this->load_markets($reload, $params);
    }

    public function load_markets($reload = false, $params = array()) {
        if (!$reload && $this->markets) {
            if (!$this->markets_by_id) {
                return $this->set_markets($this->markets);
            }
            return $this->markets;
        }
        $currencies = null;
        if (array_key_exists('fetchCurrencies', $this->has) && $this->has['fetchCurrencies']) {
            $currencies = $this->fetch_currencies();
        }
        $markets = $this->fetch_markets($params);
        return $this->set_markets($markets, $currencies);
    }

    public function loadAccounts($reload = false, $params = array()) {
        return $this->load_accounts($reload, $params);
    }

    public function load_accounts($reload = false, $params = array()) {
        if ($reload) {
            $this->accounts = $this->fetch_accounts($params);
        } else {
            if ($this->accounts) {
                return $this->accounts;
            } else {
                $this->accounts = $this->fetch_accounts($params);
            }
        }
        $this->accountsById = static::index_by($this->accounts, 'id');
        return $this->accounts;
    }

    public function parse_ohlcv($ohlcv, $market = null, $timeframe = 60, $since = null, $limit = null) {
        return ('array' === gettype($ohlcv) && !static::is_associative($ohlcv)) ? array_slice($ohlcv, 0, 6) : $ohlcv;
    }

    public function parseOHLCV($ohlcv, $market = null, $timeframe = 60, $since = null, $limit = null) {
        return $this->parse_ohlcv($ohlcv, $market, $timeframe, $since, $limit);
    }

    public function parse_ohlcvs($ohlcvs, $market = null, $timeframe = 60, $since = null, $limit = null) {
        $ohlcvs = is_array($ohlcvs) ? array_values($ohlcvs) : array();
        $result = array();
        $num_ohlcvs = count($ohlcvs);
        for ($i = 0; $i < $num_ohlcvs; $i++) {
            if ($limit && (count($result) >= $limit)) {
                break;
            }
            $ohlcv = $this->parse_ohlcv($ohlcvs[$i], $market, $timeframe, $since, $limit);
            if ($since && ($ohlcv[0] < $since)) {
                continue;
            }
            $result[] = $ohlcv;
        }
        return $this->sort_by($result, 0);
    }

    public function parseOHLCVs($ohlcvs, $market = null, $timeframe = 60, $since = null, $limit = null) {
        return $this->parse_ohlcvs($ohlcvs, $market, $timeframe, $since, $limit);
    }

    public function parse_bid_ask($bidask, $price_key = 0, $amount_key = 1) {
        return array(floatval($bidask[$price_key]), floatval($bidask[$amount_key]));
    }

    public function parse_bids_asks($bidasks, $price_key = 0, $amount_key = 1) {
        $result = array();
        $array = is_array($bidasks) ? array_values($bidasks) : array();
        foreach ($array as $bidask) {
            $result[] = $this->parse_bid_ask($bidask, $price_key, $amount_key);
        }
        return $result;
    }

    public function parseBidAsk($bidask, $price_key = 0, $amount_key = 1) {
        return $this->parse_bid_ask($bidask, $price_key, $amount_key);
    }

    public function parseBidsAsks($bidasks, $price_key = 0, $amount_key = 1) {
        return $this->parse_bids_asks($bidasks, $price_key, $amount_key);
    }

    public function fetch_l2_order_book($symbol, $limit = null, $params = array()) {
        $orderbook = $this->fetch_order_book($symbol, $limit, $params);
        return array_merge($orderbook, array(
            'bids' => $this->sort_by($this->aggregate($orderbook['bids']), 0, true),
            'asks' => $this->sort_by($this->aggregate($orderbook['asks']), 0),
        ));
    }

    public function fetchL2OrderBook($symbol, $limit = null, $params = array()) {
        return $this->fetch_l2_order_book($symbol, $limit, $params);
    }

    public function parse_order_book($orderbook, $timestamp = null, $bids_key = 'bids', $asks_key = 'asks', $price_key = 0, $amount_key = 1) {
        return array(
            'bids' => $this->sort_by(
                is_array($orderbook) && array_key_exists($bids_key, $orderbook) ?
                    $this->parse_bids_asks($orderbook[$bids_key], $price_key, $amount_key) : array(),
                0, true),
            'asks' => $this->sort_by(
                is_array($orderbook) && array_key_exists($asks_key, $orderbook) ?
                    $this->parse_bids_asks($orderbook[$asks_key], $price_key, $amount_key) : array(),
                0),
            'timestamp' => $timestamp,
            'datetime' => isset($timestamp) ? $this->iso8601($timestamp) : null,
            'nonce' => null,
        );
    }

    public function parseOrderBook($orderbook, $timestamp = null, $bids_key = 'bids', $asks_key = 'asks', $price_key = 0, $amount_key = 1) {
        return $this->parse_order_book($orderbook, $timestamp, $bids_key, $asks_key, $price_key, $amount_key);
    }

    public function parse_balance($balance) {
        $currencies = $this->omit($balance, 'info');

        $balance['free'] = array();
        $balance['used'] = array();
        $balance['total'] = array();

        foreach ($currencies as $code => $value) {
            if (!isset($value['total'])) {
                if (isset($value['free']) && isset($value['used'])) {
                    $currencies[$code]['total'] = static::sum($value['free'], $value['used']);
                }
            }
            if (!isset($value['used'])) {
                if (isset($value['total']) && isset($value['free'])) {
                    $currencies[$code]['used'] = static::sum($value['total'], -$value['free']);
                }
            }
            if (!isset($value['free'])) {
                if (isset($value['total']) && isset($value['used'])) {
                    $currencies[$code]['free'] = static::sum($value['total'], -$value['used']);
                }
            }
        }

        $accounts = array('free', 'used', 'total');
        foreach ($accounts as $account) {
            $balance[$account] = array();
            foreach ($currencies as $code => $value) {
                $balance[$code] = isset($balance[$code]) ? $balance[$code] : array();
                $balance[$code][$account] = $balance[$account][$code] = $value[$account];
            }
        }
        return $balance;
    }

    public function parseBalance($balance) {
        return $this->parse_balance($balance);
    }

    public function fetch_partial_balance($part, $params = array()) {
        $balance = $this->fetch_balance($params);
        return $balance[$part];
    }

    public function fetch_free_balance($params = array()) {
        return $this->fetch_partial_balance('free', $params);
    }

    public function fetch_used_balance($params = array()) {
        return $this->fetch_partial_balance('used', $params);
    }

    public function fetch_total_balance($params = array()) {
        return $this->fetch_partial_balance('total', $params);
    }

    public function fetchFreeBalance($params = array()) {
        return $this->fetch_free_balance($params);
    }

    public function fetchUsedBalance($params = array()) {
        return $this->fetch_used_balance($params);
    }

    public function fetchTotalBalance($params = array()) {
        return $this->fetch_total_balance($params);
    }

    public function fetch_trading_fees($params = array()) {
        throw new NotSupported($this->id . ' fetch_trading_fees not supported yet');
    }

    public function fetch_trading_fee($symbol, $params = array()) {
        if (!$this->has['fetchTradingFees']) {
            throw new NotSupported($this->id . ' fetch_trading_fee not supported yet');
        }
        return $this->fetch_trading_fees($params);
    }

    public function load_trading_limits($symbols = null, $reload = false, $params = array()) {
        if ($this->has['fetchTradingLimits']) {
            if ($reload || !(is_array($this->options) && array_key_exists('limitsLoaded', $this->options))) {
                $response = $this->fetch_trading_limits($symbols);
                // $limits = $response['limits'];
                // $keys = is_array ($limits) ? array_keys ($limits) : array ();
                for ($i = 0; $i < count($symbols); $i++) {
                    $symbol = $symbols[$i];
                    $this->markets[$symbol] = array_replace_recursive($this->markets[$symbol], $response[$symbol]);
                }
                $this->options['limitsLoaded'] = $this->milliseconds();
            }
        }
        return $this->markets;
    }

    public function filter_by_since_limit($array, $since = null, $limit = null) {
        $result = array();
        $array = array_values($array);
        foreach ($array as $entry) {
            if ($entry['timestamp'] > $since) {
                $result[] = $entry;
            }
        }
        if ($limit) {
            $result = array_slice($result, 0, $limit);
        }
        return $result;
    }

    public function filterBySinceLimit($array, $since = null, $limit = null) {
        return $this->filter_by_since_limit($array, $since, $limit);
    }

    public function parse_trades($trades, $market = null, $since = null, $limit = null, $params = array()) {
        $array = is_array($trades) ? array_values($trades) : array();
        $result = array();
        foreach ($array as $trade) {
            $result[] = array_merge($this->parse_trade($trade, $market), $params);
        }
        $result = $this->sort_by($result, 'timestamp');
        $symbol = isset($market) ? $market['symbol'] : null;
        return $this->filter_by_symbol_since_limit($result, $symbol, $since, $limit);
    }

    public function parseTrades($trades, $market = null, $since = null, $limit = null, $params = array()) {
        return $this->parse_trades($trades, $market, $since, $limit, $params);
    }

    public function parse_ledger($items, $currency = null, $since = null, $limit = null, $params = array()) {
        $array = is_array($items) ? array_values($items) : array();
        $result = array();
        foreach ($array as $item) {
            $entry = $this->parse_ledger_entry($item, $currency);
            if (gettype ($entry) === 'array' && count (array_filter (array_keys ($entry), 'is_string')) == 0) {
                foreach ($entry as $i) {
                    $result[] = array_replace_recursive($i, $params);
                }
            } else {
                $result[] = array_replace_recursive($entry, $params);
            }
        }
        $result = $this->sort_by($result, 'timestamp');
        $code = isset($currency) ? $currency['code'] : null;
        return $this->filter_by_currency_since_limit($result, $code, $since, $limit);
    }

    public function parseLedger($items, $currency = null, $since = null, $limit = null, $params = array()) {
        return $this->parse_ledger($items, $currency, $since, $limit, $params);
    }

    public function parse_transactions($transactions, $currency = null, $since = null, $limit = null, $params = array()) {
        $array = is_array($transactions) ? array_values($transactions) : array();
        $result = array();
        foreach ($array as $transaction) {
            $result[] = array_replace_recursive($this->parse_transaction($transaction, $currency), $params);
        }
        $result = $this->sort_by($result, 'timestamp');
        $code = isset($currency) ? $currency['code'] : null;
        return $this->filter_by_currency_since_limit($result, $code, $since, $limit);
    }

    public function parseTransactions($transactions, $currency = null, $since = null, $limit = null, $params = array()) {
        return $this->parse_transactions($transactions, $currency, $since, $limit, $params);
    }

    public function parse_orders($orders, $market = null, $since = null, $limit = null, $params = array()) {
        $array = is_array($orders) ? array_values($orders) : array();
        $result = array();
        foreach ($array as $order) {
            $result[] = array_replace_recursive($this->parse_order($order, $market), $params);
        }
        $result = $this->sort_by($result, 'timestamp');
        $symbol = isset($market) ? $market['symbol'] : null;
        return $this->filter_by_symbol_since_limit($result, $symbol, $since, $limit);
    }

    public function parseOrders($orders, $market = null, $since = null, $limit = null, $params = array()) {
        return $this->parse_orders($orders, $market, $since, $limit, $params);
    }

    public function safe_currency_code($currency_id, $currency = null) {
        $code = null;
        if ($currency_id !== null) {
            if ($this->currencies_by_id !== null && array_key_exists($currency_id, $this->currencies_by_id)) {
                $code = $this->currencies_by_id[$currency_id]['code'];
            } else {
                $code = $this->common_currency_code(mb_strtoupper($currency_id));
            }
        }
        if ($code === null && $currency !== null) {
            $code = $currency['code'];
        }
        return $code;
    }

    public function safeCurrencyCode($currency_id, $currency = null) {
        return $this->safe_currency_code($currency_id, $currency);
    }

    public function filter_by_symbol($array, $symbol = null) {
        if ($symbol) {
            $grouped = $this->group_by($array, 'symbol');
            if (is_array($grouped) && array_key_exists($symbol, $grouped)) {
                return $grouped[$symbol];
            }
            return array();
        }
        return $array;
    }

    public function filterBySymbol($orders, $symbol = null) {
        return $this->filter_by_symbol($orders, $symbol);
    }

    public function filter_by_value_since_limit($array, $field, $value = null, $since = null, $limit = null) {
        $array = array_values($array);
        $valueIsSet = isset($value);
        $sinceIsSet = isset($since);
        $array = array_filter($array, function ($element) use ($valueIsSet, $value, $sinceIsSet, $since, $field) {
            return ($valueIsSet ? ($element[$field] === $value) : true) &&
                    ($sinceIsSet ? ($element['timestamp'] >= $since) : true);
        });
        return array_slice($array, 0, isset($limit) ? $limit : count($array));
    }

    public function filter_by_symbol_since_limit($array, $symbol = null, $since = null, $limit = null) {
        return $this->filter_by_value_since_limit($array, 'symbol', $symbol, $since, $limit);
    }

    public function filterBySymbolSinceLimit($array, $symbol = null, $since = null, $limit = null) {
        return $this->filter_by_symbol_since_limit($array, $symbol, $since, $limit);
    }

    public function filter_by_currency_since_limit($array, $code = null, $since = null, $limit = null) {
        return $this->filter_by_value_since_limit($array, 'currency', $code, $since, $limit);
    }

    public function filterByCurrencySinceLimit($array, $code = null, $since = null, $limit = null) {
        return $this->filter_by_currency_since_limit($array, $code, $since, $limit);
    }

    public function filter_by_array($objects, $key, $values = null, $indexed = true) {
        $objects = array_values($objects);

        // return all of them if no $symbols were passed in the first argument
        if ($values === null) {
            return $indexed ? static::index_by($objects, $key) : $objects;
        }

        $result = array();
        for ($i = 0; $i < count($objects); $i++) {
            $value = isset($objects[$i][$key]) ? $objects[$i][$key] : null;
            if (in_array($value, $values)) {
                $result[] = $objects[$i];
            }
        }

        return $indexed ? static::index_by($result, $key) : $result;
    }

    public function filterByArray($objects, $key, $values = null, $indexed = true) {
        return $this->filter_by_array($objects, $key, $values, $indexed);
    }

    public function fetch_bids_asks($symbols, $params = array()) { // stub
        throw new NotSupported($this->id . ' API does not allow to fetch all prices at once with a single call to fetch_bids_asks () for now');
    }

    public function fetchBidsAsks($symbols, $params = array()) {
        return $this->fetch_bids_asks($symbols, $params);
    }

    public function fetch_ticker($symbol, $params = array()) { // stub
        throw new NotSupported($this->id . ' fetchTicker not supported yet');
    }

    public function fetch_tickers($symbols, $params = array()) { // stub
        throw new NotSupported($this->id . ' API does not allow to fetch all tickers at once with a single call to fetch_tickers () for now');
    }

    public function fetchTickers($symbols = null, $params = array()) {
        return $this->fetch_tickers($symbols, $params);
    }

    public function fetch_order_status($id, $symbol = null, $params = array()) {
        $order = $this->fetch_order($id, $symbol, $params);
        return $order['status'];
    }

    public function fetchOrderStatus($id, $market = null) {
        return $this->fetch_order_status($id);
    }

    public function purge_cached_orders($before) {
        $this->orders = static::index_by(array_filter($this->orders, function ($order) use ($before) {
            return ('open' === $order['status']) || ($order['timestamp'] >= $before);
        }), 'id');
        return $this->orders;
    }

    public function purgeCachedOrders($before) {
        return $this->purge_cached_orders($before);
    }

    public function fetch_order($id, $symbol = null, $params = array()) {
        throw new NotSupported($this->id . ' fetch_order() not supported yet');
    }

    public function fetchOrder($id, $symbol = null, $params = array()) {
        return $this->fetch_order($id, $symbol, $params);
    }

    public function fetch_order_trades($id, $symbol = null, $params = array()) {
        throw new NotSupported($this->id . ' fetch_order_trades() not supported yet');
    }

    public function fetchOrderTrades($id, $symbol = null, $params = array()) {
        return $this->fetch_order_trades($id, $symbol, $params);
    }

    public function fetch_orders($symbol = null, $since = null, $limit = null, $params = array()) {
        throw new NotSupported($this->id . ' fetch_orders() not supported yet');
    }

    public function fetchOrders($symbol = null, $since = null, $limit = null, $params = array()) {
        return $this->fetch_orders($symbol, $since, $limit, $params);
    }

    public function fetch_open_orders($symbol = null, $since = null, $limit = null, $params = array()) {
        throw new NotSupported($this->id . ' fetch_open_orders() not supported yet');
    }

    public function fetchOpenOrders($symbol = null, $since = null, $limit = null, $params = array()) {
        return $this->fetch_open_orders($symbol, $since, $limit, $params);
    }

    public function fetch_closed_orders($symbol = null, $since = null, $limit = null, $params = array()) {
        throw new NotSupported($this->id . ' fetch_closed_orders() not supported yet');
    }

    public function fetchClosedOrders($symbol = null, $since = null, $limit = null, $params = array()) {
        return $this->fetch_closed_orders($symbol, $since, $limit, $params);
    }

    public function fetch_my_trades($symbol = null, $since = null, $limit = null, $params = array()) {
        throw new NotSupported($this->id . ' fetch_my_trades() not supported yet');
    }

    public function fetchMyTrades($symbol = null, $since = null, $limit = null, $params = array()) {
        return $this->fetch_my_trades($symbol, $since, $limit, $params);
    }

    public function fetchTransactions($code = null, $since = null, $limit = null, $params = array()) {
        return $this->fetch_transactions($code, $since, $limit, $params);
    }

    public function fetch_transactions($code = null, $since = null, $limit = null, $params = array()) {
        throw new NotSupported($this->id . ' fetch_transactions() not supported yet');
    }

    public function fetchDeposits($code = null, $since = null, $limit = null, $params = array()) {
        return $this->fetch_deposits($code, $since, $limit, $params);
    }

    public function fetch_deposits($code = null, $since = null, $limit = null, $params = array()) {
        throw new NotSupported($this->id . ' fetch_deposits() not supported yet');
    }

    public function fetchWithdrawals($code = null, $since = null, $limit = null, $params = array()) {
        return $this->fetch_withdrawals($code, $since, $limit, $params);
    }

    public function fetch_withdrawals($code = null, $since = null, $limit = null, $params = array()) {
        throw new NotSupported($this->id . ' fetch_withdrawals() not supported yet');
    }

    public function fetchDepositAddress($code, $params = array()) {
        return $this->fetch_deposit_address($code, $params);
    }

    public function fetch_deposit_address($code, $params = array()) {
        throw new NotSupported($this->id . ' fetch_deposit_address() not supported yet');
    }

    public function fetch_markets($params = array()) {
        // markets are returned as a list
        // currencies are returned as a dict
        // this is for historical reasons
        // and may be changed for consistency later
        return $this->markets ? array_values($this->markets) : array();
    }

    public function fetchMarkets($params = array()) {
        return $this->fetch_markets($params);
    }

    public function fetch_currencies($params = array()) {
        // markets are returned as a list
        // currencies are returned as a dict
        // this is for historical reasons
        // and may be changed for consistency later
        return $this->currencies ? $this->currencies : array();
    }

    public function fetchCurrencies($params = array()) {
        return $this->fetch_currencies();
    }

    public function fetchBalance($params = array()) {
        return $this->fetch_balance($params);
    }

    public function fetch_balance($params = array()) {
        throw new NotSupported($this->id . ' fetch_balance() not supported yet');
    }

    public function fetchOrderBook($symbol, $limit = null, $params = array()) {
        return $this->fetch_order_book($symbol, $limit, $params);
    }

    public function fetchTicker($symbol, $params = array()) {
        return $this->fetch_ticker($symbol, $params);
    }

    public function fetchTrades($symbol, $since = null, $limit = null, $params = array()) {
        return $this->fetch_trades($symbol, $since, $limit, $params);
    }

    public function fetch_ohlcv($symbol, $timeframe = '1m', $since = null, $limit = null, $params = array()) {
        if (!$this->has['fetchTrades']) {
            throw new NotSupported($this->$id . ' fetch_ohlcv() not supported yet');
        }
        $this->load_markets();
        $trades = $this->fetch_trades($symbol, $since, $limit, $params);
        return $this->build_ohlcv($trades, $timeframe, $since, $limit);
    }

    public function fetchStatus($params = array()) {
        return $this->fetch_status($params);
    }

    public function fetch_status($params = array()) {
        if ($this->has['fetchTime']) {
            $time = $this->fetch_time($params);
            $this->status = array_merge($this->status, array(
                'updated' => $time,
            ));
            return $this->status;
        }
        return $this->status;
    }

    public function fetchOHLCV($symbol, $timeframe = '1m', $since = null, $limit = null, $params = array()) {
        return $this->fetch_ohlcv($symbol, $timeframe, $since, $limit, $params);
    }

    public function parse_trading_view_ohlcv($ohlcvs, $market = null, $timeframe = '1m', $since = null, $limit = null) {
        $result = $this->convert_trading_view_to_ohlcv($ohlcvs);
        return $this->parse_ohlcvs($result, $market, $timeframe, $since, $limit);
    }

    public function convert_trading_view_to_ohlcv($ohlcvs) {
        $result = array();
        for ($i = 0; $i < count($ohlcvs['t']); $i++) {
            $result[] = array(
                $ohlcvs['t'][$i] * 1000,
                $ohlcvs['o'][$i],
                $ohlcvs['h'][$i],
                $ohlcvs['l'][$i],
                $ohlcvs['c'][$i],
                $ohlcvs['v'][$i],
            );
        }
        return $result;
    }

    public function convert_ohlcv_to_trading_view($ohlcvs) {
        $result = array(
            't' => array(),
            'o' => array(),
            'h' => array(),
            'l' => array(),
            'c' => array(),
            'v' => array(),
        );
        for ($i = 0; $i < count($ohlcvs); $i++) {
            $result['t'][] = intval($ohlcvs[$i][0] / 1000);
            $result['o'][] = $ohlcvs[$i][1];
            $result['h'][] = $ohlcvs[$i][2];
            $result['l'][] = $ohlcvs[$i][3];
            $result['c'][] = $ohlcvs[$i][4];
            $result['v'][] = $ohlcvs[$i][5];
        }
        return $result;
    }

    public function edit_limit_buy_order($id, $symbol, $amount, $price, $params = array()) {
        return $this->edit_limit_order($id, $symbol, 'buy', $amount, $price, $params);
    }

    public function edit_limit_sell_order($id, $symbol, $amount, $price, $params = array()) {
        return $this->edit_limit_order($id, $symbol, 'sell', $amount, $price, $params);
    }

    public function edit_limit_order($id, $symbol, $side, $amount, $price, $params = array()) {
        return $this->edit_order($id, $symbol, 'limit', $side, $amount, $price, $params);
    }

    public function cancel_order($id, $symbol = null, $params = array()) {
        throw new NotSupported($this->id . ' cancel_order() not supported or not supported yet');
    }

    public function edit_order($id, $symbol, $type, $side, $amount, $price, $params = array()) {
        if (!$this->enableRateLimit) {
            throw new ExchangeError($this->id . ' edit_order() requires enableRateLimit = true');
        }
        $this->cancel_order($id, $symbol, $params);
        return $this->create_order($symbol, $type, $side, $amount, $price, $params);
    }

    public function cancelOrder($id, $symbol = null, $params = array()) {
        return $this->cancel_order($id, $symbol, $params);
    }

    public function editLimitBuyOrder($id, $symbol, $amount, $price, $params = array()) {
        return $this->edit_limit_buy_order($id, $symbol, $amount, $price, $params);
    }

    public function editLimitSellOrder($id, $symbol, $amount, $price, $params = array()) {
        return $this->edit_limit_sell_order($id, $symbol, $amount, $price, $params);
    }

    public function editLimitOrder($id, $symbol, $side, $amount, $price, $params = array()) {
        return $this->edit_limit_order($id, $symbol, $side, $amount, $price, $params);
    }

    public function editOrder($id, $symbol, $type, $side, $amount, $price, $params = array()) {
        return $this->edit_order($id, $symbol, $type, $side, $amount, $price, $params);
    }

    public function create_order($symbol, $type, $side, $amount, $price = null, $params = array()) {
        throw new NotSupported($this->id . ' create_order() not supported yet');
    }

    public function create_limit_order($symbol, $side, $amount, $price, $params = array()) {
        return $this->create_order($symbol, 'limit', $side, $amount, $price, $params);
    }

    public function create_market_order($symbol, $side, $amount, $price = null, $params = array()) {
        return $this->create_order($symbol, 'market', $side, $amount, $price, $params);
    }

    public function create_limit_buy_order($symbol, $amount, $price, $params = array()) {
        return $this->create_order($symbol, 'limit', 'buy', $amount, $price, $params);
    }

    public function create_limit_sell_order($symbol, $amount, $price, $params = array()) {
        return $this->create_order($symbol, 'limit', 'sell', $amount, $price, $params);
    }

    public function create_market_buy_order($symbol, $amount, $params = array()) {
        return $this->create_order($symbol, 'market', 'buy', $amount, null, $params);
    }

    public function create_market_sell_order($symbol, $amount, $params = array()) {
        return $this->create_order($symbol, 'market', 'sell', $amount, null, $params);
    }

    public function createOrder($symbol, $type, $side, $amount, $price = null, $params = array()) {
        return $this->create_order($symbol, $type, $side, $amount, $price, $params);
    }

    public function createLimitOrder($symbol, $side, $amount, $price, $params = array()) {
        return $this->create_limit_order($symbol, $side, $amount, $price, $params);
    }

    public function createMarketOrder($symbol, $side, $amount, $price = null, $params = array()) {
        return $this->create_market_order($symbol, $side, $amount, $price, $params);
    }

    public function createLimitBuyOrder($symbol, $amount, $price, $params = array()) {
        return $this->create_limit_buy_order($symbol, $amount, $price, $params);
    }

    public function createLimitSellOrder($symbol, $amount, $price, $params = array()) {
        return $this->create_limit_sell_order($symbol, $amount, $price, $params);
    }

    public function createMarketBuyOrder($symbol, $amount, $params = array()) {
        return $this->create_market_buy_order($symbol, $amount, $params);
    }

    public function createMarketSellOrder($symbol, $amount, $params = array()) {
        return $this->create_market_sell_order($symbol, $amount, $params);
    }

    public function calculate_fee($symbol, $type, $side, $amount, $price, $takerOrMaker = 'taker', $params = array()) {
        $market = $this->markets[$symbol];
        $rate = $market[$takerOrMaker];
        $cost = floatval($this->cost_to_precision($symbol, $amount * $price));
        return array(
            'type' => $takerOrMaker,
            'currency' => $market['quote'],
            'rate' => $rate,
            'cost' => floatval($this->fee_to_precision($symbol, $rate * $cost)),
        );
    }

    public function createFee($symbol, $type, $side, $amount, $price, $fee = 'taker', $params = array()) {
        return $this->calculate_fee($symbol, $type, $side, $amount, $price, $fee, $params);
    }

    public static function account() {
        return array(
            'free' => null,
            'used' => null,
            'total' => null,
        );
    }

    public function common_currency_code($currency) {
        if (!$this->substituteCommonCurrencyCodes) {
            return $currency;
        }
        return $this->safe_string($this->commonCurrencies, $currency, $currency);
    }

    public function currency_id($commonCode) {
        if (!$this->currencies) {
            throw new ExchangeError($this->id . ' currencies not loaded');
        }

        if (array_key_exists($commonCode, $this->currencies)) {
            return $this->currencies[$commonCode]['id'];
        }

        $currencyIds = array();
        $distinct = is_array($this->commonCurrencies) ? array_keys($this->commonCurrencies) : array();
        for ($i = 0; $i < count($distinct); $i++) {
            $k = $distinct[$i];
            $currencyIds[$this->commonCurrencies[$k]] = $k;
        }

        return $this->safe_string($currencyIds, $commonCode, $commonCode);
    }

    public function precision_from_string($string) {
        $parts = explode('.', preg_replace('/0+$/', '', $string));
        return (count($parts) > 1) ? strlen($parts[1]) : 0;
    }

    public function cost_to_precision($symbol, $cost) {
        return self::decimal_to_precision($cost, ROUND, $this->markets[$symbol]['precision']['price'], $this->precisionMode);
    }

    public function costToPrecision($symbol, $cost) {
        return $this->cost_to_precision($symbol, $cost);
    }

    public function price_to_precision($symbol, $price) {
        return self::decimal_to_precision($price, ROUND, $this->markets[$symbol]['precision']['price'], $this->precisionMode);
    }

    public function priceToPrecision($symbol, $price) {
        return $this->price_to_precision($symbol, $price);
    }

    public function amount_to_precision($symbol, $amount) {
        return self::decimal_to_precision($amount, TRUNCATE, $this->markets[$symbol]['precision']['amount'], $this->precisionMode);
    }

    public function amountToPrecision($symbol, $amount) {
        return $this->amount_to_precision($symbol, $amount);
    }

    public function fee_to_precision($symbol, $fee) {
        return self::decimalToPrecision($fee, ROUND, $this->markets[$symbol]['precision']['price'], $this->precisionMode);
    }

    public function feeToPrecision($symbol, $fee) {
        return $this->fee_to_precision($symbol, $fee);
    }

    public function currency_to_precision($currency, $fee) {
        return self::decimal_to_precision($fee, ROUND, $this->currencies[$currency]['precision'], $this->precisionMode);
    }

    public function currencyToPrecision($symbol, $fee) {
        return $this->currency_to_precision($symbol, $fee);
    }

    public function commonCurrencyCode($currency) {
        return $this->common_currency_code($currency);
    }

    public function currencyId($commonCode) {
        return $this->currency_id($commonCode);
    }

    public function currency($code) {
        return (('string' === gettype($code)) &&
                   isset($this->currencies) &&
                   isset($this->currencies[$code])) ?
                        $this->currencies[$code] : $code;
    }

    public function find_market($string) {
        if (!isset($this->markets)) {
            throw new ExchangeError($this->id . ' markets not loaded');
        }
        if (gettype($string) === 'string') {
            if (isset($this->markets_by_id[$string])) {
                return $this->markets_by_id[$string];
            }

            if (isset($this->markets[$string])) {
                return $this->markets[$string];
            }
        }

        return $string;
    }

    public function find_symbol($string, $market = null) {
        if (!isset($market)) {
            $market = $this->find_market($string);
        }
        if ((gettype($market) === 'array') && static::is_associative($market)) {
            return $market['symbol'];
        }
        return $string;
    }

    public function market($symbol) {
        if (!isset($this->markets)) {
            throw new ExchangeError($this->id . ' markets not loaded');
        }
        if ((gettype($symbol) === 'string') && isset($this->markets[$symbol])) {
            return $this->markets[$symbol];
        }

        throw new BadSymbol($this->id . ' does not have market symbol ' . $symbol);
    }

    public function market_ids($symbols) {
        return array_map(array($this, 'market_id'), $symbols);
    }

    public function marketIds($symbols) {
        return $this->market_ids($symbols);
    }

    public function market_id($symbol) {
        return (is_array($market = $this->market($symbol))) ? $market['id'] : $symbol;
    }

    public function marketId($symbol) {
        return $this->market_id($symbol);
    }

    public function __call($function, $params) {
        if (array_key_exists($function, $this->defined_rest_api)) {
            $partial = $this->defined_rest_api[$function];
            $entry = $partial[3];
            $partial[3] = $params ? $params[0] : $params;
            return call_user_func_array(array($this, $entry), $partial);
        } else {
            /* handle errors */
            throw new ExchangeError($function . ' method not found, try underscore_notation instead of camelCase for the method being called');
        }
    }

    public function __sleep() {
        $return = array_keys(array_filter(get_object_vars($this), function ($var) {
            return !(is_object($var) || is_resource($var) || is_callable($var));
        }));
        return $return;
    }

    public function __wakeup() {
        $this->curl = curl_init();
        if ($this->api) {
            $this->define_rest_api($this->api, 'request');
        }
    }

    public function has($feature = null) {
        if (!$feature) {
            return $this->has;
        }
        $feature = strtolower($feature);
        $new_feature_map = array_change_key_case($this->has, CASE_LOWER);
        if (array_key_exists($feature, $new_feature_map)) {
            return $new_feature_map[$feature];
        }

        // PHP 5.6+ only:
        // $old_feature_map = array_change_key_case (array_filter (get_object_vars ($this), function ($key) {
        //     return strpos($key, 'has') !== false && $key !== 'has';
        // }, ARRAY_FILTER_USE_KEY), CASE_LOWER);

        // the above rewritten for PHP 5.4+
        $nonfiltered = get_object_vars($this);
        $filtered = array();
        foreach ($nonfiltered as $key => $value) {
            if ((strpos($key, 'has') !== false) && ($key !== 'has')) {
                $filtered[$key] = $value;
            }
        }
        $old_feature_map = array_change_key_case($filtered, CASE_LOWER);

        $old_feature = "has{$feature}";
        return array_key_exists($old_feature, $old_feature_map) ? $old_feature_map[$old_feature] : false;
    }

    public static function decimalToPrecision($x, $roundingMode = ROUND, $numPrecisionDigits = null, $countingMode = DECIMAL_PLACES, $paddingMode = NO_PADDING) {
        return static::decimal_to_precision($x, $roundingMode, $numPrecisionDigits, $countingMode, $paddingMode);
    }

    public static function decimal_to_precision($x, $roundingMode = ROUND, $numPrecisionDigits = null, $countingMode = DECIMAL_PLACES, $paddingMode = NO_PADDING) {
        if ($countingMode === TICK_SIZE) {
            if (!(is_float ($numPrecisionDigits) || is_int($numPrecisionDigits)))
                throw new BaseError('Precision must be an integer or float for TICK_SIZE');
        } else {
            if (!is_int($numPrecisionDigits)) {
                throw new BaseError('Precision must be an integer');
            }
        }

        if (!is_numeric($x)) {
            throw new BaseError('Invalid number');
        }

        assert(($roundingMode === ROUND) || ($roundingMode === TRUNCATE));

        $result = '';

        // Special handling for negative precision
        if ($numPrecisionDigits < 0) {
            if ($countingMode === TICK_SIZE) {
                throw new BaseError ('TICK_SIZE cant be used with negative numPrecisionDigits');
            }
            $toNearest = pow(10, abs($numPrecisionDigits));
            if ($roundingMode === ROUND) {
                $result = (string) ($toNearest * static::decimal_to_precision($x / $toNearest, $roundingMode, 0, DECIMAL_PLACES, $paddingMode));
            }
            if ($roundingMode === TRUNCATE) {
                $result = static::decimal_to_precision($x - $x % $toNearest, $roundingMode, 0, DECIMAL_PLACES, $paddingMode);
            }
            return $result;
        }

        if ($countingMode === TICK_SIZE) {
            $missing = fmod($x, $numPrecisionDigits);
            $reminder = $x / $numPrecisionDigits;
            if ($reminder !== floor($reminder)) {
                if ($roundingMode === ROUND) {
                    if ($x > 0) {
                        if ($missing >= $numPrecisionDigits / 2) {
                            $x = $x - $missing + $numPrecisionDigits;
                        } else {
                            $x = $x - $missing;
                        }
                    } else {
                        if ($missing >= $numPrecisionDigits / 2) {
                            $x = $x - $missing;
                        } else {
                            $x = $x - $missing - $numPrecisionDigits;
                        }
                    }
                } else if (TRUNCATE === $roundingMode) {
                    $x = $x - $missing;
                }
            }
            $precisionDigitsString = static::decimal_to_precision ($numPrecisionDigits, ROUND, 100, DECIMAL_PLACES, NO_PADDING);
            $parts = explode ('.', preg_replace ('/0+$/', '', $precisionDigitsString));
            if (count ($parts) > 1) {
                $newNumPrecisionDigits = strlen ($parts[1]);
            } else {
                $newNumPrecisionDigits = strlen (preg_replace ('/0+$/', '', $parts[0]));
            }
            return static::decimal_to_precision ($x, ROUND, $newNumPrecisionDigits, DECIMAL_PLACES, $paddingMode);
        }


        if ($roundingMode === ROUND) {
            if ($countingMode === DECIMAL_PLACES) {
                // Requested precision of 100 digits was truncated to PHP maximum of 53 digits
                $numPrecisionDigits = min(14, $numPrecisionDigits);
                $result = number_format(round($x, $numPrecisionDigits, PHP_ROUND_HALF_UP), $numPrecisionDigits, '.', '');
            } elseif ($countingMode === SIGNIFICANT_DIGITS) {
                $significantPosition = log(abs($x), 10) % 10;
                if ($significantPosition > 0) {
                    ++$significantPosition;
                }
                $result = (string) round($x, $numPrecisionDigits - $significantPosition, PHP_ROUND_HALF_UP);
            }
        } elseif ($roundingMode === TRUNCATE) {
            $dotIndex = strpos($x, '.');
            $dotPosition = $dotIndex ?: 0;
            if ($countingMode === DECIMAL_PLACES) {
                if ($dotIndex) {
                    list($before, $after) = explode('.', static::number_to_string($x));
                    $result = $before . '.' . substr($after, 0, $numPrecisionDigits);
                } else {
                    $result = $x;
                }
            } elseif ($countingMode === SIGNIFICANT_DIGITS) {
                if ($numPrecisionDigits === 0) {
                    return '0';
                }
                $significantPosition = log(abs($x), 10) % 10;
                $start = $dotPosition - $significantPosition;
                $end = $start + $numPrecisionDigits;
                if ($dotPosition >= $end) {
                    --$end;
                }
                if ($numPrecisionDigits >= (strlen($x) - ($dotPosition ? 1 : 0))) {
                    $result = (string) $x;
                } else {
                    if ($significantPosition < 0) {
                        ++$end;
                    }
                    $result = str_pad(substr($x, 0, $end), $dotPosition, '0');
                }
            }
            $result = rtrim($result, '.');
        }

        $hasDot = (false !== strpos($result, '.'));
        if ($paddingMode === NO_PADDING) {
            if (($result === '')  && ($numPrecisionDigits === 0)) {
                return '0';
            }
            if ($hasDot) {
                $result = rtrim($result, '0');
                $result = rtrim($result, '.');
            }
        } elseif ($paddingMode === PAD_WITH_ZERO) {
            if ($hasDot) {
                if ($countingMode === DECIMAL_PLACES) {
                    list($before, $after) = explode('.', $result, 2);
                    $result = $before . '.' . str_pad($after, $numPrecisionDigits, '0');
                } elseif ($countingMode === SIGNIFICANT_DIGITS) {
                    if ($result < 1) {
                        $result = str_pad($result, strcspn($result, '123456789') + $numPrecisionDigits, '0');
                    }
                }
            } else {
                if ($countingMode === DECIMAL_PLACES) {
                    if ($numPrecisionDigits > 0) {
                        $result = $result . '.' . str_repeat('0', $numPrecisionDigits);
                    }
                } elseif ($countingMode === SIGNIFICANT_DIGITS) {
                    if ($numPrecisionDigits > strlen($result)) {
                        $result = $result . '.' . str_repeat('0', ($numPrecisionDigits - strlen($result)));
                    }
                }
            }
        }
        if (($result === '-0') || ($result === '-0.' . str_repeat('0', max(strlen($result) - 3, 0)))) {
            $result = substr($result, 1);
        }
        return $result;
    }

    public static function number_to_string($x) {
        // avoids scientific notation for too large and too small numbers
        $s = (string) $x;
        if (strpos($x, 'E') === false) {
            return $s;
        }
        $splitted = explode('E', $s);
        $number = $splitted[0];
        $exp = (int) $splitted[1];
        $len_after_dot = 0;
        if (strpos($number, '.') !== false) {
            $splitted = explode('.', $number);
            $len_after_dot = strlen($splitted[1]);
        }
        $number = str_replace(array('.', '-'), '', $number);
        $sign = ($x < 0) ? '-' : '';
        if ($exp > 0) {
            $zeros = str_repeat('0', abs($exp) - $len_after_dot);
            $s = $sign . $number . $zeros;
        } else {
            $zeros = str_repeat('0', abs($exp) - 1);
            $s = $sign . '0.' . $zeros . $number;
        }
        return $s;
    }

    // ------------------------------------------------------------------------
    // web3 / 0x methods

    public static function has_web3() {
        // PHP version of this function does nothing, as most of its
        // dependencies are very lighweight and don't eat a lot
        return true;
    }

    public function check_required_dependencies() {
        if (!static::has_web3()) {
            throw new ExchangeError($this->id . ' requires web3 dependencies');
        }
    }

    public function eth_decimals($unit = 'ether') {
        $units = array(
            'wei' => 0,          // 1
            'kwei' => 3,         // 1000
            'babbage' => 3,      // 1000
            'femtoether' => 3,   // 1000
            'mwei' => 6,         // 1000000
            'lovelace' => 6,     // 1000000
            'picoether' => 6,    // 1000000
            'gwei' => 9,         // 1000000000
            'shannon' => 9,      // 1000000000
            'nanoether' => 9,    // 1000000000
            'nano' => 9,         // 1000000000
            'szabo' => 12,       // 1000000000000
            'microether' => 12,  // 1000000000000
            'micro' => 12,       // 1000000000000
            'finney' => 15,      // 1000000000000000
            'milliether' => 15,  // 1000000000000000
            'milli' => 15,       // 1000000000000000
            'ether' => 18,       // 1000000000000000000
            'kether' => 21,      // 1000000000000000000000
            'grand' => 21,       // 1000000000000000000000
            'mether' => 24,      // 1000000000000000000000000
            'gether' => 27,      // 1000000000000000000000000000
            'tether' => 30,      // 1000000000000000000000000000000
        );
        return $this->safe_value($units, $unit);
    }

    public function ethDecimals($unit = 'ether') {
        return $this->eth_decimals($unit);
    }

    public function eth_unit($decimals = 18) {
        $units = array(
            0 => 'wei',      // 1000000000000000000
            3 => 'kwei',     // 1000000000000000
            6 => 'mwei',     // 1000000000000
            9 => 'gwei',     // 1000000000
            12 => 'szabo',   // 1000000
            15 => 'finney',  // 1000
            18 => 'ether',   // 1
            21 => 'kether',  // 0.001
            24 => 'mether',  // 0.000001
            27 => 'gether',  // 0.000000001
            30 => 'tether',  // 0.000000000001
        );
        return $this->safe_value($units, (int) $decimals);
    }

    public function ethUnit($decimals = 18) {
        return $this->eth_unit($decimals);
    }

    public function fromWei($amount, $unit = 'ether', $decimals = 18) {
        if (!isset(Exchange::$eth_units[$unit])) {
            throw new \UnexpectedValueException("Unknown unit '" . $unit . "', supported units: " . implode(', ', array_keys(Exchange::$eth_units)));
        }
        $denominator = substr_count(Exchange::$eth_units[$unit], 0) + strlen($amount) - strpos($amount, '.') - 1;
        return (float) (('wei' === $unit) ? $amount : bcdiv($amount, Exchange::$eth_units[$unit], $denominator));
    }

    public function toWei($amount, $unit = 'ether', $decimals = 18) {
        if (!isset(Exchange::$eth_units[$unit])) {
            throw new \UnexpectedValueException("Unknown unit '" . $unit . "', supported units: " . implode(', ', array_keys(Exchange::$eth_units)));
        }
        return (string) (int) (('wei' === $unit) ? $amount : bcmul($amount, Exchange::$eth_units[$unit]));
    }

    public function getZeroExOrderHash($order) {
        // $unpacked = array (
        //     "0x90fe2af704b34e0224bf2299c838e04d4dcf1364", // exchangeContractAddress
        //     "0x731fc101bbe102221c91c31ed0489f1ddfc439a3", // maker
        //     "0x00ba938cc0df182c25108d7bf2ee3d37bce07513", // taker
        //     "0xd0a1e359811322d97991e03f863a0c30c2cf029c", // makerTokenAddress
        //     "0x6ff6c0ff1d68b964901f986d4c9fa3ac68346570", // takerTokenAddress
        //     "0x88a64b5e882e5ad851bea5e7a3c8ba7c523fecbe", // feeRecipient
        //     "27100000000000000", // makerTokenAmount
        //     "874377028175459241", // takerTokenAmount
        //     "0", // makerFee
        //     "0", // takerFee
        //     "1534809575", // expirationUnixTimestampSec
        //     "3610846705800197954038657082705100176266402776121341340841167002345284333867", // salt
        // );
        // echo "0x" . call_user_func_array('\kornrunner\Solidity::sha3', $unpacked) . "\n";
        // should result in
        // 0xe815dc92933b68e7fc2b7102b8407ba7afb384e4080ac8d28ed42482933c5cf5

        $unpacked = array(
            $order['exchangeContractAddress'],      // { value: order.exchangeContractAddress, type: types_1.SolidityTypes.Address },
            $order['maker'],                        // { value: order.maker, type: types_1.SolidityTypes.Address },
            $order['taker'],                        // { value: order.taker, type: types_1.SolidityTypes.Address },
            $order['makerTokenAddress'],            // { value: order.makerTokenAddress, type: types_1.SolidityTypes.Address },
            $order['takerTokenAddress'],            // { value: order.takerTokenAddress, type: types_1.SolidityTypes.Address },
            $order['feeRecipient'],                 // { value: order.feeRecipient, type: types_1.SolidityTypes.Address },
            $order['makerTokenAmount'],             // { value: bigNumberToBN(order.makerTokenAmount), type: types_1.SolidityTypes.Uint256, },
            $order['takerTokenAmount'],             // { value: bigNumberToBN(order.takerTokenAmount), type: types_1.SolidityTypes.Uint256, },
            $order['makerFee'],                     // { value: bigNumberToBN(order.makerFee), type: types_1.SolidityTypes.Uint256, },
            $order['takerFee'],                     // { value: bigNumberToBN(order.takerFee), type: types_1.SolidityTypes.Uint256, },
            $order['expirationUnixTimestampSec'],   // { value: bigNumberToBN(order.expirationUnixTimestampSec), type: types_1.SolidityTypes.Uint256, },
            $order['salt'],                         // { value: bigNumberToBN(order.salt), type: types_1.SolidityTypes.Uint256 },
        );
        // $types = array (
        //     'address', // { value: order.exchangeContractAddress, type: types_1.SolidityTypes.Address },
        //     'address', // { value: order.maker, type: types_1.SolidityTypes.Address },
        //     'address', // { value: order.taker, type: types_1.SolidityTypes.Address },
        //     'address', // { value: order.makerTokenAddress, type: types_1.SolidityTypes.Address },
        //     'address', // { value: order.takerTokenAddress, type: types_1.SolidityTypes.Address },
        //     'address', // { value: order.feeRecipient, type: types_1.SolidityTypes.Address },
        //     'uint256', // { value: bigNumberToBN(order.makerTokenAmount), type: types_1.SolidityTypes.Uint256, },
        //     'uint256', // { value: bigNumberToBN(order.takerTokenAmount), type: types_1.SolidityTypes.Uint256, },
        //     'uint256', // { value: bigNumberToBN(order.makerFee), type: types_1.SolidityTypes.Uint256, },
        //     'uint256', // { value: bigNumberToBN(order.takerFee), type: types_1.SolidityTypes.Uint256, },
        //     'uint256', // { value: bigNumberToBN(order.expirationUnixTimestampSec), type: types_1.SolidityTypes.Uint256, },
        //     'uint256', // { value: bigNumberToBN(order.salt), type: types_1.SolidityTypes.Uint256 },
        // );
        return call_user_func_array('\kornrunner\Solidity::sha3', $unpacked);
    }

    public function signZeroExOrder($order, $privateKey) {
        $orderHash = $this->getZeroExOrderHash($order);
        $signature = $this->signMessage($orderHash, $privateKey);
        return array_merge($order, array(
            'orderHash' => $orderHash,
            'ecSignature' => $signature, // todo fix v if needed
        ));
    }

    public static function hashMessage($message) {
        $buffer = unpack('C*', hex2bin($message));
        $prefix = bin2hex("\u{0019}Ethereum Signed Message:\n" . sizeof($buffer));
        return '0x' . Keccak::hash(hex2bin($prefix . $message), 256);
    }

    public static function signHash($hash, $privateKey) {
        $signature = static::ecdsa($hash, $privateKey, 'secp256k1', null);
        return array(
            'r' => '0x' . $signature['r'],
            's' => '0x' . $signature['s'],
            'v' => 27 + $signature['v'],
        );
    }

    public static function signMessage($message, $privateKey) {
        return static::signHash(static::hashMessage($message), $privateKey);
    }

    public function oath() {
        if ($this->twofa) {
            return $this->totp($this->twofa);
        } else {
            throw new ExchangeError($this->id . ' requires a non-empty value in $this->twofa property');
        }
    }

    public function soliditySha3 ($array) {
        return @Solidity::sha3 (... $array);
    }

    public static function totp($key) {
        function base32_decode($s) {
            static $alphabet = 'ABCDEFGHIJKLMNOPQRSTUVWXYZ234567';
            $tmp = '';
            foreach (str_split($s) as $c) {
                if (($v = strpos($alphabet, $c)) === false) {
                    $v = 0;
                }
                $tmp .= sprintf('%05b', $v);
            }
            $args = array_map('bindec', str_split($tmp, 8));
            array_unshift($args, 'C*');
            return rtrim(call_user_func_array('pack', $args), "\0");
        }
        $noSpaceKey = str_replace(' ', '', $key);
        $encodedKey = base32_decode($noSpaceKey);
        $epoch = floor(time() / 30);
        $encodedEpoch = pack('J', $epoch);
        $hmacResult = static::hmac($encodedEpoch, $encodedKey, 'sha1', 'hex');
        $hmac = [];
        foreach (str_split($hmacResult, 2) as $hex) {
            $hmac[] = hexdec($hex);
        }
        $offset = $hmac[count($hmac) - 1] & 0xF;
        $code = ($hmac[$offset + 0] & 0x7F) << 24 | ($hmac[$offset + 1] & 0xFF) << 16 | ($hmac[$offset + 2] & 0xFF) << 8 | ($hmac[$offset + 3] & 0xFF);
        $otp = $code % pow(10, 6);
        return str_pad((string) $otp, 6, '0', STR_PAD_LEFT);
    }
}<|MERGE_RESOLUTION|>--- conflicted
+++ resolved
@@ -351,11 +351,8 @@
             $scale = 60 * 60;
         } elseif ($unit === 'm') {
             $scale = 60;
-<<<<<<< HEAD
         } elseif ($unit === 's') {
             $scale = 1;
-=======
->>>>>>> 76da515c
         } else {
             throw new NotSupported('timeframe unit ' . $unit . ' is not supported');
         }
