--- conflicted
+++ resolved
@@ -1142,13 +1142,6 @@
     }
 
     public function run_broker_id_tests() {
-<<<<<<< HEAD
-        //  -----------------------------------------------------------------------------
-        //  --- Init of brokerId tests functions-----------------------------------------
-        //  -----------------------------------------------------------------------------
-        return Async\async(function () {
-            $promises = [$this->test_binance(), $this->test_okx(), $this->test_cryptocom(), $this->test_bybit(), $this->test_kucoin(), $this->test_kucoinfutures(), $this->test_bitget(), $this->test_mexc(), $this->test_huobi(), $this->test_woo(), $this->test_bitmart()];
-=======
         return Async\async(function ()  {
             //  -----------------------------------------------------------------------------
             //  --- Init of brokerId tests functions-----------------------------------------
@@ -1167,7 +1160,6 @@
                 $this->test_bitmart(),
                 $this->test_coinex()
             );
->>>>>>> f88a25ba
             Async\await(Promise\all($promises));
             $success_message = '[' . $this->lang . '][TEST_SUCCESS] brokerId tests passed.';
             dump($success_message);
