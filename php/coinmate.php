--- conflicted
+++ resolved
@@ -204,8 +204,4 @@
                 throw new ExchangeError ($this->id . ' ' . $this->json ($response));
         return $response;
     }
-<<<<<<< HEAD
-}
-=======
-}
->>>>>>> a79cb3e8
+}