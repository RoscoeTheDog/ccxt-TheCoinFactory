--- conflicted
+++ resolved
@@ -140,7 +140,6 @@
         return result;
     }
 
-<<<<<<< HEAD
     parsePerpetualTicker (ticker, market = undefined) {
         //
         //    [
@@ -200,10 +199,7 @@
         return result;
     }
 
-    handleTicker (client, message) {
-=======
     handleTicker (client: Client, message) {
->>>>>>> 2cea291a
         //
         //     {
         //         spot_market24h: {
@@ -740,22 +736,6 @@
         }
     }
 
-<<<<<<< HEAD
-    async watchMyTrades (symbol: string = undefined, since: any = undefined, limit: any = undefined, params = {}) {
-        //
-        // @method
-        // @name phemex#watchMyTrades
-        // @see https://github.com/phemex/phemex-api-docs/blob/master/Public-Hedged-Perpetual-API.md#subscribe-account-order-position-aop
-        // @see https://github.com/phemex/phemex-api-docs/blob/master/Public-Contract-API-en.md#subscribe-account-order-position-aop
-        // @see https://github.com/phemex/phemex-api-docs/blob/master/Public-Spot-API-en.md#subscribe-wallet-order-messages
-        // @description watches information on multiple trades made by the user
-        // @param {string} symbol unified market symbol of the market orders were made in
-        // @param {int|undefined} since the earliest time in ms to fetch orders for
-        // @param {int|undefined} limit the maximum number of  orde structures to retrieve
-        // @param {object} params extra parameters specific to the phemex api endpoint
-        // @param {string} params.settle set to USDT to use hedged perpetual api
-        // @returns {[object]} a list of [order structures]{@link https://docs.ccxt.com/en/latest/manual.html#order-structure
-=======
     async watchMyTrades (symbol: string = undefined, since: Int = undefined, limit: Int = undefined, params = {}) {
         /**
          * @method
@@ -767,7 +747,6 @@
          * @param {object} params extra parameters specific to the phemex api endpoint
          * @returns {[object]} a list of [order structures]{@link https://docs.ccxt.com/#/?id=order-structure
          */
->>>>>>> 2cea291a
         await this.loadMarkets ();
         let market = undefined;
         let type = undefined;
@@ -921,27 +900,6 @@
         client.resolve (cachedTrades, messageHash);
     }
 
-<<<<<<< HEAD
-    async watchOrders (symbol: string = undefined, since: any = undefined, limit: any = undefined, params = {}) {
-        //
-        // @method
-        // @name phemex#watchOrders
-        // @see https://github.com/phemex/phemex-api-docs/blob/master/Public-Hedged-Perpetual-API.md#subscribe-account-order-position-aop
-        // @see https://github.com/phemex/phemex-api-docs/blob/master/Public-Contract-API-en.md#subscribe-account-order-position-aop
-        // @see https://github.com/phemex/phemex-api-docs/blob/master/Public-Spot-API-en.md#subscribe-wallet-order-messages
-        // @description watches information on multiple orders made by the user
-        // @param {string|undefined} symbol unified market symbol of the market orders were made in
-        // @param {int|undefined} since the earliest time in ms to fetch orders for
-        // @param {int|undefined} limit the maximum number of  orde structures to retrieve
-        // @param {object} params extra parameters specific to the phemex api endpoint
-        // <<<<<<< HEAD:js/pro/phemex.js
-        // @param {string} params.settle set to USDT to use hedged perpetual api
-        // @returns {[object]} a list of [order structures]{@link https://docs.ccxt.com/en/latest/manual.html#order-structure}
-        // =======
-        // @returns {[object]} a list of [order structures]{@link https://docs.ccxt.com/#/?id=order-structure}
-        // >>>>>>> a8f46899426bceb5f07fd3d13577488ed43998c8:ts/src/pro/phemex.ts
-        //
-=======
     async watchOrders (symbol: string = undefined, since: Int = undefined, limit: Int = undefined, params = {}) {
         /**
          * @method
@@ -953,7 +911,6 @@
          * @param {object} params extra parameters specific to the phemex api endpoint
          * @returns {[object]} a list of [order structures]{@link https://docs.ccxt.com/#/?id=order-structure}
          */
->>>>>>> 2cea291a
         await this.loadMarkets ();
         let messageHash = 'orders:';
         let market = undefined;
@@ -1557,13 +1514,6 @@
                 'params': [ 'API', this.apiKey, signature, expiration ],
                 'id': requestId,
             };
-<<<<<<< HEAD
-            const subscription = {
-                'id': time,
-                'method': this.handleAuthenticate,
-            };
-            this.watch (url, messageHash, request, messageHash, subscription);
-=======
             const subscriptionHash = requestId.toString ();
             const message = this.extend (request, params);
             if (!(messageHash in client.subscriptions)) {
@@ -1571,7 +1521,6 @@
             }
             future = this.watch (url, messageHash, message);
             client.subscriptions[messageHash] = future;
->>>>>>> 2cea291a
         }
         return future;
     }
