//  ---------------------------------------------------------------------------

import poloniexRest from '../poloniex.js';
import { BadRequest, AuthenticationError, ExchangeError, ArgumentsRequired } from '../base/errors.js';
import { ArrayCache, ArrayCacheByTimestamp, ArrayCacheBySymbolById } from '../base/ws/Cache.js';
<<<<<<< HEAD
import { Int, OHLCV, OrderSide, OrderType, Str, Strings, OrderBook, Order, Trade, Ticker, Balances } from '../base/types.js';
=======
import type { Int, OHLCV, OrderSide, OrderType, Str, Strings } from '../base/types.js';
>>>>>>> f6935ad9
import { Precise } from '../base/Precise.js';
import { sha256 } from '../static_dependencies/noble-hashes/sha256.js';
import Client from '../base/ws/Client.js';

//  ---------------------------------------------------------------------------

export default class poloniex extends poloniexRest {
    describe () {
        return this.deepExtend (super.describe (), {
            'has': {
                'ws': true,
                'watchOHLCV': true,
                'watchOrderBook': true,
                'watchTicker': true,
                'watchTickers': true,
                'watchTrades': true,
                'watchBalance': true,
                'watchStatus': false,
                'watchOrders': true,
                'watchMyTrades': true,
                'createOrderWs': true,
                'editOrderWs': false,
                'fetchOpenOrdersWs': false,
                'fetchOrderWs': false,
                'cancelOrderWs': true,
                'cancelOrdersWs': true,
                'cancelAllOrdersWs': true,
                'fetchTradesWs': false,
                'fetchBalanceWs': false,
            },
            'urls': {
                'api': {
                    'ws': {
                        'public': 'wss://ws.poloniex.com/ws/public',
                        'private': 'wss://ws.poloniex.com/ws/private',
                    },
                },
            },
            'options': {
                'createMarketBuyOrderRequiresPrice': true,
                'tradesLimit': 1000,
                'ordersLimit': 1000,
                'OHLCVLimit': 1000,
                'watchOrderBook': {
                    'name': 'book_lv2', // can also be 'book'
                },
                'connectionsLimit': 2000, // 2000 public, 2000 private, 4000 total, only for subscribe events, unsubscribe not restricted
                'requestsLimit': 500, // per second, only for subscribe events, unsubscribe not restricted
                'timeframes': {
                    '1m': 'candles_minute_1',
                    '5m': 'candles_minute_5',
                    '10m': 'candles_minute_10',
                    '15m': 'candles_minute_15',
                    '30m': 'candles_minute_30',
                    '1h': 'candles_hour_1',
                    '2h': 'candles_hour_2',
                    '4h': 'candles_hour_4',
                    '6h': 'candles_hour_6',
                    '12h': 'candles_hour_12',
                    '1d': 'candles_day_1',
                    '3d': 'candles_day_3',
                    '1w': 'candles_week_1',
                    '1M': 'candles_month_1',
                },
            },
            'streaming': {
                'keepAlive': 15000,
                'ping': this.ping,
            },
        });
    }

    async authenticate (params = {}) {
        /**
         * @ignore
         * @method
         * @description authenticates the user to access private web socket channels
         * @see https://docs.poloniex.com/#authenticated-channels-market-data-authentication
         * @returns {object} response from exchange
         */
        this.checkRequiredCredentials ();
        const timestamp = this.numberToString (this.milliseconds ());
        const url = this.urls['api']['ws']['private'];
        const messageHash = 'authenticated';
        const client = this.client (url);
        let future = this.safeValue (client.subscriptions, messageHash);
        if (future === undefined) {
            const accessPath = '/ws';
            const requestString = 'GET\n' + accessPath + '\nsignTimestamp=' + timestamp;
            const signature = this.hmac (this.encode (requestString), this.encode (this.secret), sha256, 'base64');
            const request = {
                'event': 'subscribe',
                'channel': [ 'auth' ],
                'params': {
                    'key': this.apiKey,
                    'signTimestamp': timestamp,
                    'signature': signature,
                    'signatureMethod': 'HmacSHA256',  // optional
                    'signatureVersion': '2',          // optional
                },
            };
            const message = this.extend (request, params);
            future = await this.watch (url, messageHash, message);
            //
            //    {
            //        "data": {
            //            "success": true,
            //            "ts": 1645597033915
            //        },
            //        "channel": "auth"
            //    }
            //
            //    # Failure to return results
            //
            //    {
            //        "data": {
            //            "success": false,
            //            "message": "Authentication failed!",
            //            "ts": 1646276295075
            //        },
            //        "channel": "auth"
            //    }
            //
            client.subscriptions[messageHash] = future;
        }
        return future;
    }

    async subscribe (name: string, messageHash: string, isPrivate: boolean, symbols: Strings = undefined, params = {}) {
        /**
         * @ignore
         * @method
         * @description Connects to a websocket channel
         * @param {string} name name of the channel
         * @param {boolean} isPrivate true for the authenticated url, false for the public url
         * @param {string[]|undefined} symbols CCXT market symbols
         * @param {object} [params] extra parameters specific to the poloniex api
         * @returns {object} data from the websocket stream
         */
        const publicOrPrivate = isPrivate ? 'private' : 'public';
        const url = this.urls['api']['ws'][publicOrPrivate];
        const subscribe = {
            'event': 'subscribe',
            'channel': [
                name,
            ],
        };
        let marketIds = [ ];
        if (this.isEmpty (symbols)) {
            marketIds.push ('all');
        } else {
            messageHash = messageHash + '::' + symbols.join (',');
            marketIds = this.marketIds (symbols);
        }
        if (name !== 'balances') {
            subscribe['symbols'] = marketIds;
        }
        const request = this.extend (subscribe, params);
        return await this.watch (url, messageHash, request, messageHash);
    }

    async tradeRequest (name: string, params = {}) {
        /**
         * @ignore
         * @method
         * @description Connects to a websocket channel
         * @param {string} name name of the channel
         * @param {string[]|undefined} symbols CCXT market symbols
         * @param {object} [params] extra parameters specific to the poloniex api
         * @returns {object} data from the websocket stream
         */
        const url = this.urls['api']['ws']['private'];
        const messageHash = this.nonce ();
        const subscribe = {
            'id': messageHash,
            'event': name,
            'params': params,
        };
        return await this.watch (url, messageHash, subscribe, messageHash);
    }

    async createOrderWs (symbol: string, type: OrderType, side: OrderSide, amount: number, price: number = undefined, params = {}): Promise<Order> {
        /**
         * @method
         * @name poloniex#createOrderWs
         * @see https://docs.poloniex.com/#authenticated-channels-trade-requests-create-order
         * @description create a trade order
         * @param {string} symbol unified symbol of the market to create an order in
         * @param {string} type 'market' or 'limit'
         * @param {string} side 'buy' or 'sell'
         * @param {float} amount how much of currency you want to trade in units of base currency
         * @param {float} [price] the price at which the order is to be fullfilled, in units of the quote currency, ignored in market orders
         * @param {object} [params] extra parameters specific to the poloniex api endpoint
         * @param {string} [params.timeInForce] GTC (default), IOC, FOK
         * @param {string} [params.clientOrderId] Maximum 64-character length.*
         *
         * EXCHANGE SPECIFIC PARAMETERS
         * @param {string} [params.amount] quote units for the order
         * @param {boolean} [params.allowBorrow] allow order to be placed by borrowing funds (Default: false)
         * @param {string} [params.stpMode] self-trade prevention, defaults to expire_taker, none: enable self-trade; expire_taker: taker order will be canceled when self-trade happens
         * @param {string} [params.slippageTolerance] used to control the maximum slippage ratio, the value range is greater than 0 and less than 1
         * @returns {object} an [order structure]{@link https://github.com/ccxt/ccxt/wiki/Manual#order-structure}
         */
        await this.loadMarkets ();
        await this.authenticate ();
        const market = this.market (symbol);
        let uppercaseType = type.toUpperCase ();
        const uppercaseSide = side.toUpperCase ();
        const isPostOnly = this.isPostOnly (uppercaseType === 'MARKET', uppercaseType === 'LIMIT_MAKER', params);
        if (isPostOnly) {
            uppercaseType = 'LIMIT_MAKER';
        }
        const request = {
            'symbol': market['id'],
            'side': side.toUpperCase (),
            'type': type.toUpperCase (),
        };
        if ((uppercaseType === 'MARKET') && (uppercaseSide === 'BUY')) {
            let quoteAmount = this.safeString (params, 'amount');
            if ((quoteAmount === undefined) && (this.options['createMarketBuyOrderRequiresPrice'])) {
                const cost = this.safeNumber (params, 'cost');
                params = this.omit (params, 'cost');
                if (price === undefined && cost === undefined) {
                    throw new ArgumentsRequired (this.id + ' createOrder() requires the price argument with market buy orders to calculate total order cost (amount to spend), where cost = amount * price. Supply a price argument to createOrder() call if you want the cost to be calculated for you from price and amount, or, alternatively, add .options["createMarketBuyOrderRequiresPrice"] = false to supply the cost in the amount argument (the exchange-specific behaviour)');
                } else {
                    const amountString = this.numberToString (amount);
                    const priceString = this.numberToString (price);
                    const quote = Precise.stringMul (amountString, priceString);
                    amount = (cost !== undefined) ? cost : this.parseNumber (quote);
                    quoteAmount = this.costToPrecision (symbol, amount);
                }
            } else {
                quoteAmount = this.costToPrecision (symbol, amount);
            }
            request['amount'] = this.amountToPrecision (market['symbol'], quoteAmount);
        } else {
            request['quantity'] = this.amountToPrecision (market['symbol'], amount);
            if (price !== undefined) {
                request['price'] = this.priceToPrecision (symbol, price);
            }
        }
        return await this.tradeRequest ('createOrder', this.extend (request, params));
    }

    async cancelOrderWs (id: string, symbol: string = undefined, params = {}) {
        /**
         * @method
         * @name poloniex#cancelOrderWs
         * @see https://docs.poloniex.com/#authenticated-channels-trade-requests-cancel-multiple-orders
         * @description cancel multiple orders
         * @param {string} id order id
         * @param {string} [symbol] unified market symbol
         * @param {object} [params] extra parameters specific to the poloniex api endpoint
         * @param {string} [params.clientOrderId] client order id
         * @returns {object} an list of [order structures]{@link https://github.com/ccxt/ccxt/wiki/Manual#order-structure}
         */
        const clientOrderId = this.safeString (params, 'clientOrderId');
        if (clientOrderId !== undefined) {
            const clientOrderIds = this.safeValue (params, 'clientOrderId', []);
            params['clientOrderIds'] = this.arrayConcat (clientOrderIds, [ clientOrderId ]);
        }
        return await this.cancelOrdersWs ([ id ], symbol, params);
    }

    async cancelOrdersWs (ids: string[], symbol: string = undefined, params = {}) {
        /**
         * @method
         * @name poloniex#cancelOrdersWs
         * @see https://docs.poloniex.com/#authenticated-channels-trade-requests-cancel-multiple-orders
         * @description cancel multiple orders
         * @param {string[]} ids order ids
         * @param {string} symbol unified market symbol, default is undefined
         * @param {object} [params] extra parameters specific to the poloniex api endpoint
         * @param {string[]} [params.clientOrderIds] client order ids
         * @returns {object} an list of [order structures]{@link https://github.com/ccxt/ccxt/wiki/Manual#order-structure}
         */
        await this.loadMarkets ();
        await this.authenticate ();
        const request = {
            'orderIds': ids,
        };
        return await this.tradeRequest ('cancelOrders', this.extend (request, params));
    }

    async cancelAllOrdersWs (symbol: string = undefined, params = {}) {
        /**
         * @method
         * @name poloniex#cancelAllOrdersWs
         * @see https://docs.poloniex.com/#authenticated-channels-trade-requests-cancel-all-orders
         * @description cancel all open orders of a type. Only applicable to Option in Portfolio Margin mode, and MMP privilege is required.
         * @param {string} symbol unified market symbol, only orders in the market of this symbol are cancelled when symbol is not undefined
         * @param {object} [params] extra parameters specific to the poloniex api endpoint
         * @returns {object[]} a list of [order structures]{@link https://github.com/ccxt/ccxt/wiki/Manual#order-structure}
         */
        await this.loadMarkets ();
        await this.authenticate ();
        return await this.tradeRequest ('cancelAllOrders', params);
    }

    handleOrderRequest (client: Client, message) {
        //
        //    {
        //        "id": "1234567",
        //        "data": [{
        //           "orderId": 205343650954092544,
        //           "clientOrderId": "",
        //           "message": "",
        //           "code": 200
        //        }]
        //    }
        //
        const messageHash = this.safeInteger (message, 'id');
        const data = this.safeValue (message, 'data', []);
        const orders = [];
        for (let i = 0; i < data.length; i++) {
            const order = data[i];
            const parsedOrder = this.parseWsOrder (order);
            orders.push (parsedOrder);
        }
        client.resolve (orders, messageHash);
    }

    async watchOHLCV (symbol: string, timeframe = '1m', since: Int = undefined, limit: Int = undefined, params = {}): Promise<OHLCV[]> {
        /**
         * @method
         * @name poloniex#watchOHLCV
         * @description watches historical candlestick data containing the open, high, low, and close price, and the volume of a market
         * @see https://docs.poloniex.com/#public-channels-market-data-candlesticks
         * @param {string} symbol unified symbol of the market to fetch OHLCV data for
         * @param {string} timeframe the length of time each candle represents
         * @param {int} [since] timestamp in ms of the earliest candle to fetch
         * @param {int} [limit] the maximum amount of candles to fetch
         * @param {object} [params] extra parameters specific to the exchange API endpoint
         * @returns {int[][]} A list of candles ordered as timestamp, open, high, low, close, volume
         */
        await this.loadMarkets ();
        const timeframes = this.safeValue (this.options, 'timeframes', {});
        const channel = this.safeString (timeframes, timeframe, timeframe);
        if (channel === undefined) {
            throw new BadRequest (this.id + ' watchOHLCV cannot take a timeframe of ' + timeframe);
        }
        const ohlcv = await this.subscribe (channel, channel, false, [ symbol ], params);
        if (this.newUpdates) {
            limit = ohlcv.getLimit (symbol, limit);
        }
        return this.filterBySinceLimit (ohlcv, since, limit, 0, true);
    }

    async watchTicker (symbol: string, params = {}): Promise<Ticker> {
        /**
         * @method
         * @name poloniex#watchTicker
         * @description watches a price ticker, a statistical calculation with the information calculated over the past 24 hours for a specific market
         * @see https://docs.poloniex.com/#public-channels-market-data-ticker
         * @param {string} symbol unified symbol of the market to fetch the ticker for
         * @param {object} [params] extra parameters specific to the exchange API endpoint
         * @returns {object} a [ticker structure]{@link https://docs.ccxt.com/#/?id=ticker-structure}
         */
        await this.loadMarkets ();
        symbol = this.symbol (symbol);
        const tickers = await this.watchTickers ([ symbol ], params);
        return this.safeValue (tickers, symbol);
    }

    async watchTickers (symbols = undefined, params = {}) {
        /**
         * @method
         * @name poloniex#watchTicker
         * @description watches a price ticker, a statistical calculation with the information calculated over the past 24 hours for a specific market
         * @see https://docs.poloniex.com/#public-channels-market-data-ticker
         * @param {string} symbol unified symbol of the market to fetch the ticker for
         * @param {object} [params] extra parameters specific to the exchange API endpoint
         * @returns {object} a [ticker structure]{@link https://docs.ccxt.com/#/?id=ticker-structure}
         */
        await this.loadMarkets ();
        const name = 'ticker';
        symbols = this.marketSymbols (symbols);
        const newTickers = await this.subscribe (name, name, false, symbols, params);
        if (this.newUpdates) {
            return newTickers;
        }
        return this.filterByArray (this.tickers, 'symbol', symbols);
    }

    async watchTrades (symbol: string, since: Int = undefined, limit: Int = undefined, params = {}): Promise<Trade[]> {
        /**
         * @method
         * @name poloniex#watchTrades
         * @description get the list of most recent trades for a particular symbol
         * @see https://docs.poloniex.com/#public-channels-market-data-trades
         * @param {string} symbol unified symbol of the market to fetch trades for
         * @param {int} [since] timestamp in ms of the earliest trade to fetch
         * @param {int} [limit] the maximum amount of trades to fetch
         * @param {object} [params] extra parameters specific to the exchange API endpoint
         * @returns {object[]} a list of [trade structures]{@link https://docs.ccxt.com/#/?id=public-trades}
         */
        await this.loadMarkets ();
        symbol = this.symbol (symbol);
        const name = 'trades';
        const trades = await this.subscribe (name, name, false, [ symbol ], params);
        if (this.newUpdates) {
            limit = trades.getLimit (symbol, limit);
        }
        return this.filterBySinceLimit (trades, since, limit, 'timestamp', true);
    }

    async watchOrderBook (symbol: string, limit: Int = undefined, params = {}): Promise<OrderBook> {
        /**
         * @method
         * @name poloniex#watchOrderBook
         * @description watches information on open orders with bid (buy) and ask (sell) prices, volumes and other data
         * @see https://docs.poloniex.com/#public-channels-market-data-book-level-2
         * @param {string} symbol unified symbol of the market to fetch the order book for
         * @param {int} [limit] not used by poloniex watchOrderBook
         * @param {object} [params] extra parameters specific to the exchange API endpoint
         * @returns {object} A dictionary of [order book structures]{@link https://docs.ccxt.com/#/?id=order-book-structure} indexed by market symbols
         */
        await this.loadMarkets ();
        const watchOrderBookOptions = this.safeValue (this.options, 'watchOrderBook');
        let name = this.safeString (watchOrderBookOptions, 'name', 'book_lv2');
        [ name, params ] = this.handleOptionAndParams (params, 'method', 'name', name);
        const orderbook = await this.subscribe (name, name, false, [ symbol ], params);
        return orderbook.limit ();
    }

    async watchOrders (symbol: Str = undefined, since: Int = undefined, limit: Int = undefined, params = {}): Promise<Order[]> {
        /**
         * @method
         * @name poloniex#watchOrders
         * @description watches information on multiple orders made by the user
         * @see https://docs.poloniex.com/#authenticated-channels-market-data-orders
         * @param {string} symbol unified market symbol of the market orders were made in
         * @param {int} [since] not used by poloniex watchOrders
         * @param {int} [limit] not used by poloniex watchOrders
         * @param {object} [params] extra parameters specific to the exchange API endpoint
         * @returns {object[]} a list of [order structures]{@link https://docs.ccxt.com/#/?id=order-structure}
         */
        await this.loadMarkets ();
        const name = 'orders';
        await this.authenticate ();
        if (symbol !== undefined) {
            symbol = this.symbol (symbol);
        }
        const symbols = (symbol === undefined) ? undefined : [ symbol ];
        const orders = await this.subscribe (name, name, true, symbols, params);
        if (this.newUpdates) {
            limit = orders.getLimit (symbol, limit);
        }
        return this.filterBySinceLimit (orders, since, limit, 'timestamp', true);
    }

    async watchMyTrades (symbol: Str = undefined, since: Int = undefined, limit: Int = undefined, params = {}): Promise<Trade[]> {
        /**
         * @method
         * @name poloniex#watchMyTrades
         * @description watches information on multiple trades made by the user using orders stream
         * @see https://docs.poloniex.com/#authenticated-channels-market-data-orders
         * @param {string} symbol unified market symbol of the market orders were made in
         * @param {int} [since] not used by poloniex watchMyTrades
         * @param {int} [limit] not used by poloniex watchMyTrades
         * @param {object} [params] extra parameters specific to the poloniex strean
         * @returns {object[]} a list of [trade structures]{@link https://docs.ccxt.com/#/?id=trade-structure}
         */
        await this.loadMarkets ();
        const name = 'orders';
        const messageHash = 'myTrades';
        await this.authenticate ();
        if (symbol !== undefined) {
            symbol = this.symbol (symbol);
        }
        const symbols = (symbol === undefined) ? undefined : [ symbol ];
        const trades = await this.subscribe (name, messageHash, true, symbols, params);
        if (this.newUpdates) {
            limit = trades.getLimit (symbol, limit);
        }
        return this.filterBySinceLimit (trades, since, limit, 'timestamp', true);
    }

    async watchBalance (params = {}): Promise<Balances> {
        /**
         * @method
         * @name poloniex#watchBalance
         * @description watch balance and get the amount of funds available for trading or funds locked in orders
         * @see https://docs.poloniex.com/#authenticated-channels-market-data-balances
         * @param {object} [params] extra parameters specific to the exchange API endpoint
         * @returns {object} a [balance structure]{@link https://docs.ccxt.com/#/?id=balance-structure}
         */
        await this.loadMarkets ();
        const name = 'balances';
        await this.authenticate ();
        return await this.subscribe (name, name, true, undefined, params);
    }

    parseWsOHLCV (ohlcv, market = undefined): OHLCV {
        //
        //    {
        //        "symbol": "BTC_USDT",
        //        "amount": "840.7240416",
        //        "high": "24832.35",
        //        "quantity": "0.033856",
        //        "tradeCount": 1,
        //        "low": "24832.35",
        //        "closeTime": 1676942519999,
        //        "startTime": 1676942460000,
        //        "close": "24832.35",
        //        "open": "24832.35",
        //        "ts": 1676942492072
        //    }
        //
        return [
            this.safeInteger (ohlcv, 'startTime'),
            this.safeNumber (ohlcv, 'open'),
            this.safeNumber (ohlcv, 'high'),
            this.safeNumber (ohlcv, 'low'),
            this.safeNumber (ohlcv, 'close'),
            this.safeNumber (ohlcv, 'quantity'),
        ];
    }

    handleOHLCV (client: Client, message) {
        //
        //    {
        //        "channel": "candles_minute_1",
        //        "data": [
        //            {
        //                "symbol": "BTC_USDT",
        //                "amount": "840.7240416",
        //                "high": "24832.35",
        //                "quantity": "0.033856",
        //                "tradeCount": 1,
        //                "low": "24832.35",
        //                "closeTime": 1676942519999,
        //                "startTime": 1676942460000,
        //                "close": "24832.35",
        //                "open": "24832.35",
        //                "ts": 1676942492072
        //            }
        //        ]
        //    }
        //
        let data = this.safeValue (message, 'data');
        data = this.safeValue (data, 0);
        const channel = this.safeString (message, 'channel');
        const marketId = this.safeString (data, 'symbol');
        const symbol = this.safeSymbol (marketId);
        const market = this.safeMarket (symbol);
        const timeframe = this.findTimeframe (channel);
        const messageHash = channel + '::' + symbol;
        const parsed = this.parseWsOHLCV (data, market);
        this.ohlcvs[symbol] = this.safeValue (this.ohlcvs, symbol, {});
        let stored = this.safeValue (this.ohlcvs[symbol], timeframe);
        if (symbol !== undefined) {
            if (stored === undefined) {
                const limit = this.safeInteger (this.options, 'OHLCVLimit', 1000);
                stored = new ArrayCacheByTimestamp (limit);
                this.ohlcvs[symbol][timeframe] = stored;
            }
            stored.append (parsed);
            client.resolve (stored, messageHash);
        }
        return message;
    }

    handleTrade (client: Client, message) {
        //
        //    {
        //        "channel": "trades",
        //        "data": [
        //            {
        //                "symbol": "BTC_USDT",
        //                "amount": "13.41634893",
        //                "quantity": "0.000537",
        //                "takerSide": "buy",
        //                "createTime": 1676950548834,
        //                "price": "24983.89",
        //                "id": "62486976",
        //                "ts": 1676950548839
        //            }
        //        ]
        //    }
        //
        const data = this.safeValue (message, 'data', []);
        for (let i = 0; i < data.length; i++) {
            const item = data[i];
            const marketId = this.safeString (item, 'symbol');
            if (marketId !== undefined) {
                const trade = this.parseWsTrade (item);
                const symbol = trade['symbol'];
                const type = 'trades';
                const messageHash = type + '::' + symbol;
                let tradesArray = this.safeValue (this.trades, symbol);
                if (tradesArray === undefined) {
                    const tradesLimit = this.safeInteger (this.options, 'tradesLimit', 1000);
                    tradesArray = new ArrayCache (tradesLimit);
                    this.trades[symbol] = tradesArray;
                }
                tradesArray.append (trade);
                client.resolve (tradesArray, messageHash);
            }
        }
        return message;
    }

    parseWsTrade (trade, market = undefined) {
        //
        // handleTrade
        //
        //    {
        //        "symbol": "BTC_USDT",
        //        "amount": "13.41634893",
        //        "quantity": "0.000537",
        //        "takerSide": "buy",
        //        "createTime": 1676950548834,
        //        "price": "24983.89",
        //        "id": "62486976",
        //        "ts": 1676950548839
        //    }
        //
        // private trade
        //    {
        //        "orderId":"186250258089635840",
        //        "tradeId":"62036513",
        //        "clientOrderId":"",
        //        "accountType":"SPOT",
        //        "eventType":"trade",
        //        "symbol":"ADA_USDT",
        //        "side":"SELL",
        //        "type":"MARKET",
        //        "price":"0",
        //        "quantity":"3",
        //        "state":"FILLED",
        //        "createTime":1685371921891,
        //        "tradeTime":1685371921908,
        //        "tradePrice":"0.37694",
        //        "tradeQty":"3",
        //        "feeCurrency":"USDT",
        //        "tradeFee":"0.00226164",
        //        "tradeAmount":"1.13082",
        //        "filledQuantity":"3",
        //        "filledAmount":"1.13082",
        //        "ts":1685371921945,
        //        "source":"WEB",
        //        "orderAmount":"0",
        //        "matchRole":"TAKER"
        //     }
        //
        const marketId = this.safeString (trade, 'symbol');
        market = this.safeMarket (marketId, market);
        const timestamp = this.safeInteger (trade, 'createTime');
        const takerMaker = this.safeStringLower2 (trade, 'matchRole', 'taker');
        return this.safeTrade ({
            'info': trade,
            'id': this.safeString2 (trade, 'id', 'tradeId'),
            'symbol': this.safeString (market, 'symbol'),
            'timestamp': timestamp,
            'datetime': this.iso8601 (timestamp),
            'order': this.safeString (trade, 'orderId'),
            'type': this.safeStringLower (trade, 'type'),
            'side': this.safeStringLower2 (trade, 'takerSide', 'side'),
            'takerOrMaker': takerMaker,
            'price': this.omitZero (this.safeNumber2 (trade, 'tradePrice', 'price')),
            'amount': this.omitZero (this.safeNumber2 (trade, 'filledQuantity', 'quantity')),
            'cost': this.safeString2 (trade, 'amount', 'filledAmount'),
            'fee': {
                'rate': undefined,
                'cost': this.safeString (trade, 'tradeFee'),
                'currency': this.safeString (trade, 'feeCurrency'),
            },
        }, market);
    }

    parseStatus (status) {
        const statuses = {
            'NEW': 'open',
            'PARTIALLY_FILLED': 'open',
            'FILLED': 'closed',
            'PENDING_CANCEL': 'open',
            'PARTIALLY_CANCELED': 'open',
            'CANCELED': 'canceled',
            // FAILED
        };
        return this.safeString (statuses, status, status);
    }

    parseWsOrderTrade (trade, market = undefined) {
        //
        //    {
        //        "symbol": "BTC_USDT",
        //        "type": "LIMIT",
        //        "quantity": "1",
        //        "orderId": "32471407854219264",
        //        "tradeFee": "0",
        //        "clientOrderId": "",
        //        "accountType": "SPOT",
        //        "feeCurrency": "",
        //        "eventType": "place",
        //        "source": "API",
        //        "side": "BUY",
        //        "filledQuantity": "0",
        //        "filledAmount": "0",
        //        "matchRole": "MAKER",
        //        "state": "NEW",
        //        "tradeTime": 0,
        //        "tradeAmount": "0",
        //        "orderAmount": "0",
        //        "createTime": 1648708186922,
        //        "price": "47112.1",
        //        "tradeQty": "0",
        //        "tradePrice": "0",
        //        "tradeId": "0",
        //        "ts": 1648708187469
        //    }
        //
        const timestamp = this.safeInteger (trade, 'tradeTime');
        const marketId = this.safeString (trade, 'symbol');
        return this.safeTrade ({
            'info': trade,
            'id': this.safeString (trade, 'tradeId'),
            'symbol': this.safeSymbol (marketId, market),
            'timestamp': timestamp,
            'datetime': this.iso8601 (timestamp),
            'order': this.safeString (trade, 'orderId'),
            'type': this.safeStringLower (trade, 'type'),
            'side': this.safeString (trade, 'side'),
            'takerOrMaker': this.safeStringLower (trade, 'matchRole'),
            'price': this.safeString (trade, 'price'),
            'amount': this.safeString (trade, 'tradeAmount'),
            'cost': undefined,
            'fee': {
                'rate': undefined,
                'cost': this.safeString (trade, 'tradeFee'),
                'currency': this.safeString (trade, 'feeCurrency'),
            },
        }, market);
    }

    handleOrder (client: Client, message) {
        //
        // Order is created
        //
        //    {
        //        "channel": "orders",
        //        "data": [
        //            {
        //                "symbol": "BTC_USDT",
        //                "type": "LIMIT",
        //                "quantity": "1",
        //                "orderId": "32471407854219264",
        //                "tradeFee": "0",
        //                "clientOrderId": "",
        //                "accountType": "SPOT",
        //                "feeCurrency": "",
        //                "eventType": "place",
        //                "source": "API",
        //                "side": "BUY",
        //                "filledQuantity": "0",
        //                "filledAmount": "0",
        //                "matchRole": "MAKER",
        //                "state": "NEW",
        //                "tradeTime": 0,
        //                "tradeAmount": "0",
        //                "orderAmount": "0",
        //                "createTime": 1648708186922,
        //                "price": "47112.1",
        //                "tradeQty": "0",
        //                "tradePrice": "0",
        //                "tradeId": "0",
        //                "ts": 1648708187469
        //            }
        //        ]
        //    }
        //
        const data = this.safeValue (message, 'data', []);
        let orders = this.orders;
        if (orders === undefined) {
            const limit = this.safeInteger (this.options, 'ordersLimit');
            orders = new ArrayCacheBySymbolById (limit);
            this.orders = orders;
        }
        const marketIds = [];
        for (let i = 0; i < data.length; i++) {
            const order = this.safeValue (data, i);
            const marketId = this.safeString (order, 'symbol');
            const eventType = this.safeString (order, 'eventType');
            if (marketId !== undefined) {
                const symbol = this.safeSymbol (marketId);
                const orderId = this.safeString (order, 'orderId');
                const clientOrderId = this.safeString (order, 'clientOrderId');
                if (eventType === 'place' || eventType === 'canceled') {
                    const parsed = this.parseWsOrder (order);
                    orders.append (parsed);
                } else {
                    const previousOrders = this.safeValue (orders.hashmap, symbol, {});
                    const previousOrder = this.safeValue2 (previousOrders, orderId, clientOrderId);
                    const trade = this.parseWsTrade (order);
                    this.handleMyTrades (client, trade);
                    if (previousOrder['trades'] === undefined) {
                        previousOrder['trades'] = [];
                    }
                    previousOrder['trades'].push (trade);
                    previousOrder['lastTradeTimestamp'] = trade['timestamp'];
                    let totalCost = '0';
                    let totalAmount = '0';
                    const previousOrderTrades = previousOrder['trades'];
                    for (let j = 0; j < previousOrderTrades.length; j++) {
                        const previousOrderTrade = previousOrderTrades[j];
                        const cost = this.numberToString (previousOrderTrade['cost']);
                        const amount = this.numberToString (previousOrderTrade['amount']);
                        totalCost = Precise.stringAdd (totalCost, cost);
                        totalAmount = Precise.stringAdd (totalAmount, amount);
                    }
                    if (Precise.stringGt (totalAmount, '0')) {
                        previousOrder['average'] = this.parseNumber (Precise.stringDiv (totalCost, totalAmount));
                    }
                    previousOrder['cost'] = this.parseNumber (totalCost);
                    if (previousOrder['filled'] !== undefined) {
                        const tradeAmount = this.numberToString (trade['amount']);
                        let previousOrderFilled = this.numberToString (previousOrder['filled']);
                        previousOrderFilled = Precise.stringAdd (previousOrderFilled, tradeAmount);
                        previousOrder['filled'] = previousOrderFilled;
                        if (previousOrder['amount'] !== undefined) {
                            const previousOrderAmount = this.numberToString (previousOrder['amount']);
                            previousOrder['remaining'] = this.parseNumber (Precise.stringSub (previousOrderAmount, previousOrderFilled));
                        }
                    }
                    if (previousOrder['fee'] === undefined) {
                        previousOrder['fee'] = {
                            'rate': undefined,
                            'cost': 0,
                            'currency': trade['fee']['currency'],
                        };
                    }
                    if ((previousOrder['fee']['cost'] !== undefined) && (trade['fee']['cost'] !== undefined)) {
                        const stringOrderCost = this.numberToString (previousOrder['fee']['cost']);
                        const stringTradeCost = this.numberToString (trade['fee']['cost']);
                        previousOrder['fee']['cost'] = Precise.stringAdd (stringOrderCost, stringTradeCost);
                    }
                    const rawState = this.safeString (order, 'state');
                    const state = this.parseStatus (rawState);
                    previousOrder['status'] = state;
                    // update the newUpdates count
                    orders.append (previousOrder);
                }
                marketIds.push (marketId);
            }
        }
        for (let i = 0; i < marketIds.length; i++) {
            const marketId = marketIds[i];
            const market = this.market (marketId);
            const symbol = market['symbol'];
            const messageHash = 'orders::' + symbol;
            client.resolve (orders, messageHash);
        }
        client.resolve (orders, 'orders');
        return message;
    }

    parseWsOrder (order, market = undefined) {
        //
        //    {
        //        "symbol": "BTC_USDT",
        //        "type": "LIMIT",
        //        "quantity": "1",
        //        "orderId": "32471407854219264",
        //        "tradeFee": "0",
        //        "clientOrderId": "",
        //        "accountType": "SPOT",
        //        "feeCurrency": "",
        //        "eventType": "place",
        //        "source": "API",
        //        "side": "BUY",
        //        "filledQuantity": "0",
        //        "filledAmount": "0",
        //        "matchRole": "MAKER",
        //        "state": "NEW",
        //        "tradeTime": 0,
        //        "tradeAmount": "0",
        //        "orderAmount": "0",
        //        "createTime": 1648708186922,
        //        "price": "47112.1",
        //        "tradeQty": "0",
        //        "tradePrice": "0",
        //        "tradeId": "0",
        //        "ts": 1648708187469
        //    }
        //
        const id = this.safeString (order, 'orderId');
        const clientOrderId = this.safeString (order, 'clientOrderId');
        const marketId = this.safeString (order, 'symbol');
        const timestamp = this.safeString (order, 'ts');
        const filledAmount = this.safeString (order, 'filledAmount');
        const status = this.safeString (order, 'state');
        let trades = undefined;
        if (!Precise.stringEq (filledAmount, '0')) {
            trades = [];
            const trade = this.parseWsOrderTrade (order);
            trades.push (trade);
        }
        return this.safeOrder ({
            'info': order,
            'symbol': this.safeSymbol (marketId, market),
            'id': id,
            'clientOrderId': clientOrderId,
            'timestamp': timestamp,
            'datetime': this.iso8601 (timestamp),
            'lastTradeTimestamp': undefined,
            'type': this.safeString (order, 'type'),
            'timeInForce': undefined,
            'postOnly': undefined,
            'side': this.safeString (order, 'side'),
            'price': this.safeString (order, 'price'),
            'stopPrice': undefined,
            'triggerPrice': undefined,
            'amount': this.safeString (order, 'quantity'),
            'cost': undefined,
            'average': undefined,
            'filled': filledAmount,
            'remaining': this.safeString (order, 'remaining_size'),
            'status': this.parseStatus (status),
            'fee': {
                'rate': undefined,
                'cost': this.safeString (order, 'tradeFee'),
                'currency': this.safeString (order, 'feeCurrency'),
            },
            'trades': trades,
        });
    }

    handleTicker (client: Client, message) {
        //
        //    {
        //        "channel": "ticker",
        //        "data": [
        //            {
        //                "symbol": "BTC_USDT",
        //                "startTime": 1677280800000,
        //                "open": "23154.32",
        //                "high": "23212.21",
        //                "low": "22761.01",
        //                "close": "23148.86",
        //                "quantity": "105.179566",
        //                "amount": "2423161.17436702",
        //                "tradeCount": 17582,
        //                "dailyChange": "-0.0002",
        //                "markPrice": "23151.09",
        //                "closeTime": 1677367197924,
        //                "ts": 1677367251090
        //            }
        //        ]
        //    }
        //
        const data = this.safeValue (message, 'data', []);
        const newTickers = [];
        for (let i = 0; i < data.length; i++) {
            const item = data[i];
            const marketId = this.safeString (item, 'symbol');
            if (marketId !== undefined) {
                const ticker = this.parseTicker (item);
                const symbol = ticker['symbol'];
                this.tickers[symbol] = ticker;
                newTickers.push (ticker);
            }
        }
        const messageHashes = this.findMessageHashes (client, 'ticker::');
        for (let i = 0; i < messageHashes.length; i++) {
            const messageHash = messageHashes[i];
            const parts = messageHash.split ('::');
            const symbolsString = parts[1];
            const symbols = symbolsString.split (',');
            const tickers = this.filterByArray (newTickers, 'symbol', symbols);
            if (!this.isEmpty (tickers)) {
                client.resolve (tickers, messageHash);
            }
        }
        client.resolve (newTickers, 'ticker');
        return message;
    }

    handleOrderBook (client: Client, message) {
        //
        // snapshot
        //
        //    {
        //        "channel": "book_lv2",
        //        "data": [
        //            {
        //                "symbol": "BTC_USDT",
        //                "createTime": 1677368876253,
        //                "asks": [
        //                    ["5.65", "0.02"],
        //                    ...
        //                ],
        //                "bids": [
        //                    ["6.16", "0.6"],
        //                    ...
        //                ],
        //                "lastId": 164148724,
        //                "id": 164148725,
        //                "ts": 1677368876316
        //            }
        //        ],
        //        "action": "snapshot"
        //    }
        //
        // update
        //
        //    {
        //        "channel": "book_lv2",
        //        "data": [
        //            {
        //                "symbol": "BTC_USDT",
        //                "createTime": 1677368876882,
        //                "asks": [
        //                    ["6.35", "3"]
        //                ],
        //                "bids": [
        //                    ["5.65", "0.02"]
        //                ],
        //                "lastId": 164148725,
        //                "id": 164148726,
        //                "ts": 1677368876890
        //            }
        //        ],
        //        "action": "update"
        //    }
        //
        const data = this.safeValue (message, 'data', []);
        const type = this.safeString (message, 'action');
        const snapshot = type === 'snapshot';
        const update = type === 'update';
        for (let i = 0; i < data.length; i++) {
            const item = data[i];
            const marketId = this.safeString (item, 'symbol');
            const market = this.safeMarket (marketId);
            const symbol = market['symbol'];
            const name = 'book_lv2';
            const messageHash = name + '::' + symbol;
            const subscription = this.safeValue (client.subscriptions, messageHash, {});
            const limit = this.safeInteger (subscription, 'limit');
            const timestamp = this.safeInteger (item, 'ts');
            const asks = this.safeValue (item, 'asks');
            const bids = this.safeValue (item, 'bids');
            if (snapshot || update) {
                if (snapshot) {
                    this.orderbooks[symbol] = this.orderBook ({}, limit);
                }
                const orderbook = this.orderbooks[symbol];
                if (bids !== undefined) {
                    for (let j = 0; j < bids.length; j++) {
                        const bid = this.safeValue (bids, j);
                        const price = this.safeNumber (bid, 0);
                        const amount = this.safeNumber (bid, 1);
                        orderbook['bids'].store (price, amount);
                    }
                }
                if (asks !== undefined) {
                    for (let j = 0; j < asks.length; j++) {
                        const ask = this.safeValue (asks, j);
                        const price = this.safeNumber (ask, 0);
                        const amount = this.safeNumber (ask, 1);
                        orderbook['asks'].store (price, amount);
                    }
                }
                orderbook['symbol'] = symbol;
                orderbook['timestamp'] = timestamp;
                orderbook['datetime'] = this.iso8601 (timestamp);
                client.resolve (orderbook, messageHash);
            }
        }
    }

    handleBalance (client: Client, message) {
        //
        //    {
        //       "channel": "balances",
        //       "data": [
        //            {
        //                "changeTime": 1657312008411,
        //                "accountId": "1234",
        //                "accountType": "SPOT",
        //                "eventType": "place_order",
        //                "available": "9999999983.668",
        //                "currency": "BTC",
        //                "id": 60018450912695040,
        //                "userId": 12345,
        //                "hold": "16.332",
        //                "ts": 1657312008443
        //            }
        //        ]
        //    }
        //
        const data = this.safeValue (message, 'data', []);
        const messageHash = 'balances';
        this.balance = this.parseWsBalance (data);
        client.resolve (this.balance, messageHash);
    }

    parseWsBalance (response) {
        //
        //    [
        //        {
        //            "changeTime": 1657312008411,
        //            "accountId": "1234",
        //            "accountType": "SPOT",
        //            "eventType": "place_order",
        //            "available": "9999999983.668",
        //            "currency": "BTC",
        //            "id": 60018450912695040,
        //            "userId": 12345,
        //            "hold": "16.332",
        //            "ts": 1657312008443
        //        }
        //    ]
        //
        const firstBalance = this.safeValue (response, 0, {});
        const timestamp = this.safeInteger (firstBalance, 'ts');
        const result = {
            'info': response,
            'timestamp': timestamp,
            'datetime': this.iso8601 (timestamp),
        };
        for (let i = 0; i < response.length; i++) {
            const balance = this.safeValue (response, i);
            const currencyId = this.safeString (balance, 'currency');
            const code = this.safeCurrencyCode (currencyId);
            const newAccount = this.account ();
            newAccount['free'] = this.safeString (balance, 'available');
            newAccount['used'] = this.safeString (balance, 'hold');
            result[code] = newAccount;
        }
        return this.safeBalance (result);
    }

    handleMyTrades (client: Client, parsedTrade) {
        // emulated using the orders' stream
        const messageHash = 'myTrades';
        const symbol = parsedTrade['symbol'];
        if (this.myTrades === undefined) {
            const limit = this.safeInteger (this.options, 'tradesLimit', 1000);
            this.myTrades = new ArrayCacheBySymbolById (limit);
        }
        const trades = this.myTrades;
        trades.append (parsedTrade);
        client.resolve (trades, messageHash);
        const symbolMessageHash = messageHash + ':' + symbol;
        client.resolve (trades, symbolMessageHash);
    }

    handlePong (client: Client) {
        client.lastPong = this.milliseconds ();
    }

    handleMessage (client: Client, message) {
        if (this.handleErrorMessage (client, message)) {
            return;
        }
        const type = this.safeString (message, 'channel');
        const event = this.safeString (message, 'event');
        if (event === 'pong') {
            client.lastPong = this.milliseconds ();
        }
        const methods = {
            'candles_minute_1': this.handleOHLCV,
            'candles_minute_5': this.handleOHLCV,
            'candles_minute_10': this.handleOHLCV,
            'candles_minute_15': this.handleOHLCV,
            'candles_minute_30': this.handleOHLCV,
            'candles_hour_1': this.handleOHLCV,
            'candles_hour_2': this.handleOHLCV,
            'candles_hour_4': this.handleOHLCV,
            'candles_hour_6': this.handleOHLCV,
            'candles_hour_12': this.handleOHLCV,
            'candles_day_1': this.handleOHLCV,
            'candles_day_3': this.handleOHLCV,
            'candles_week_1': this.handleOHLCV,
            'candles_month_1': this.handleOHLCV,
            'book': this.handleOrderBook,
            'book_lv2': this.handleOrderBook,
            'ticker': this.handleTicker,
            'trades': this.handleTrade,
            'orders': this.handleOrder,
            'balances': this.handleBalance,
            'createOrder': this.handleOrderRequest,
            'cancelOrder': this.handleOrderRequest,
            'cancelAllOrders': this.handleOrderRequest,
            'auth': this.handleAuthenticate,
        };
        const method = this.safeValue (methods, type);
        if (type === 'auth') {
            this.handleAuthenticate (client, message);
        } else if (type === undefined) {
            const data = this.safeValue (message, 'data');
            const item = this.safeValue (data, 0);
            const orderId = this.safeString (item, 'orderId');
            if (orderId === '0') {
                this.handleErrorMessage (client, item);
            } else {
                return this.handleOrderRequest (client, message);
            }
        } else {
            const data = this.safeValue (message, 'data', []);
            const dataLength = data.length;
            if (dataLength > 0) {
                return method.call (this, client, message);
            }
        }
    }

    handleErrorMessage (client: Client, message) {
        //
        //    {
        //        message: 'Invalid channel value ["ordersss"]',
        //        event: 'error'
        //    }
        //
        //    {
        //        "orderId": 0,
        //        "clientOrderId": null,
        //        "message": "Currency trade disabled",
        //        "code": 21352
        //    }
        //
        //    {
        //       "event": "error",
        //       "message": "Platform in maintenance mode"
        //    }
        //
        const event = this.safeString (message, 'event');
        const orderId = this.safeString (message, 'orderId');
        if ((event === 'error') || (orderId === '0')) {
            const error = this.safeString (message, 'message');
            throw new ExchangeError (this.id + ' error: ' + this.json (error));
        }
        return false;
    }

    handleAuthenticate (client: Client, message) {
        //
        //    {
        //        "success": true,
        //        "ret_msg": '',
        //        "op": "auth",
        //        "conn_id": "ce3dpomvha7dha97tvp0-2xh"
        //    }
        //
        const data = this.safeValue (message, 'data');
        const success = this.safeValue (data, 'success');
        const messageHash = 'authenticated';
        if (success) {
            client.resolve (message, messageHash);
        } else {
            const error = new AuthenticationError (this.id + ' ' + this.json (message));
            client.reject (error, messageHash);
            if (messageHash in client.subscriptions) {
                delete client.subscriptions[messageHash];
            }
        }
        return message;
    }

    ping (client) {
        return {
            'event': 'ping',
        };
    }
}
<|MERGE_RESOLUTION|>--- conflicted
+++ resolved
@@ -3,11 +3,7 @@
 import poloniexRest from '../poloniex.js';
 import { BadRequest, AuthenticationError, ExchangeError, ArgumentsRequired } from '../base/errors.js';
 import { ArrayCache, ArrayCacheByTimestamp, ArrayCacheBySymbolById } from '../base/ws/Cache.js';
-<<<<<<< HEAD
-import { Int, OHLCV, OrderSide, OrderType, Str, Strings, OrderBook, Order, Trade, Ticker, Balances } from '../base/types.js';
-=======
-import type { Int, OHLCV, OrderSide, OrderType, Str, Strings } from '../base/types.js';
->>>>>>> f6935ad9
+import type { Int, OHLCV, OrderSide, OrderType, Str, Strings, OrderBook, Order, Trade, Ticker, Balances } from '../base/types.js';
 import { Precise } from '../base/Precise.js';
 import { sha256 } from '../static_dependencies/noble-hashes/sha256.js';
 import Client from '../base/ws/Client.js';
