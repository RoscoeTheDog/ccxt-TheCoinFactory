
//  ---------------------------------------------------------------------------

import gateRest from '../gate.js';
import { AuthenticationError, BadRequest, ArgumentsRequired, InvalidNonce } from '../base/errors.js';
import { ArrayCache, ArrayCacheByTimestamp, ArrayCacheBySymbolById, ArrayCacheBySymbolBySide } from '../base/ws/Cache.js';
import { sha512 } from '../static_dependencies/noble-hashes/sha512.js';
<<<<<<< HEAD
import { Int, Str, Strings, OrderBook, Order, Trade, Ticker, Tickers, OHLCV, Position, Balances } from '../base/types.js';
=======
import type { Int, Str, Strings } from '../base/types.js';
>>>>>>> f6935ad9
import Client from '../base/ws/Client.js';

//  ---------------------------------------------------------------------------

export default class gate extends gateRest {
    describe () {
        return this.deepExtend (super.describe (), {
            'has': {
                'ws': true,
                'watchOrderBook': true,
                'watchTicker': true,
                'watchTickers': true, // for now
                'watchTrades': true,
                'watchTradesForSymbols': true,
                'watchMyTrades': true,
                'watchOHLCV': true,
                'watchBalance': true,
                'watchOrders': true,
                'watchPositions': true,
            },
            'urls': {
                'api': {
                    'ws': 'wss://ws.gate.io/v4',
                    'spot': 'wss://api.gateio.ws/ws/v4/',
                    'swap': {
                        'usdt': 'wss://fx-ws.gateio.ws/v4/ws/usdt',
                        'btc': 'wss://fx-ws.gateio.ws/v4/ws/btc',
                    },
                    'future': {
                        'usdt': 'wss://fx-ws.gateio.ws/v4/ws/delivery/usdt',
                        'btc': 'wss://fx-ws.gateio.ws/v4/ws/delivery/btc',
                    },
                    'option': {
                        'usdt': 'wss://op-ws.gateio.live/v4/ws/usdt',
                        'btc': 'wss://op-ws.gateio.live/v4/ws/btc',
                    },
                },
                'test': {
                    'swap': {
                        'usdt': 'wss://fx-ws-testnet.gateio.ws/v4/ws/usdt',
                        'btc': 'wss://fx-ws-testnet.gateio.ws/v4/ws/btc',
                    },
                    'future': {
                        'usdt': 'wss://fx-ws-testnet.gateio.ws/v4/ws/usdt',
                        'btc': 'wss://fx-ws-testnet.gateio.ws/v4/ws/btc',
                    },
                    'option': {
                        'usdt': 'wss://op-ws-testnet.gateio.live/v4/ws/usdt',
                        'btc': 'wss://op-ws-testnet.gateio.live/v4/ws/btc',
                    },
                },
            },
            'options': {
                'tradesLimit': 1000,
                'OHLCVLimit': 1000,
                'watchTradesSubscriptions': {},
                'watchTickerSubscriptions': {},
                'watchOrderBookSubscriptions': {},
                'watchTicker': {
                    'name': 'tickers', // or book_ticker
                },
                'watchOrderBook': {
                    'interval': '100ms',
                    'snapshotDelay': 10, // how many deltas to cache before fetching a snapshot
                    'snapshotMaxRetries': 3,
                },
                'watchBalance': {
                    'settle': 'usdt', // or btc
                    'spot': 'spot.balances', // spot.margin_balances, spot.funding_balances or spot.cross_balances
                },
                'watchPositions': {
                    'fetchPositionsSnapshot': true, // or false
                    'awaitPositionsSnapshot': true, // whether to wait for the positions snapshot before providing updates
                },
            },
            'exceptions': {
                'ws': {
                    'exact': {
                        '2': BadRequest,
                        '4': AuthenticationError,
                        '6': AuthenticationError,
                        '11': AuthenticationError,
                    },
                },
            },
        });
    }

    async watchOrderBook (symbol: string, limit: Int = undefined, params = {}): Promise<OrderBook> {
        /**
         * @method
         * @name gate#watchOrderBook
         * @description watches information on open orders with bid (buy) and ask (sell) prices, volumes and other data
         * @param {string} symbol unified symbol of the market to fetch the order book for
         * @param {int} [limit] the maximum amount of order book entries to return
         * @param {object} [params] extra parameters specific to the exchange API endpoint
         * @returns {object} A dictionary of [order book structures]{@link https://docs.ccxt.com/#/?id=order-book-structure} indexed by market symbols
         */
        await this.loadMarkets ();
        const market = this.market (symbol);
        symbol = market['symbol'];
        const marketId = market['id'];
        const [ interval, query ] = this.handleOptionAndParams (params, 'watchOrderBook', 'interval', '100ms');
        const messageType = this.getTypeByMarket (market);
        const channel = messageType + '.order_book_update';
        const messageHash = 'orderbook' + ':' + symbol;
        const url = this.getUrlByMarket (market);
        const payload = [ marketId, interval ];
        if (limit === undefined) {
            limit = 100;
        }
        if (market['contract']) {
            const stringLimit = limit.toString ();
            payload.push (stringLimit);
        }
        const subscription = {
            'symbol': symbol,
            'limit': limit,
        };
        const orderbook = await this.subscribePublic (url, messageHash, payload, channel, query, subscription);
        return orderbook.limit ();
    }

    handleOrderBookSubscription (client: Client, message, subscription) {
        const symbol = this.safeString (subscription, 'symbol');
        const limit = this.safeInteger (subscription, 'limit');
        this.orderbooks[symbol] = this.orderBook ({}, limit);
    }

    handleOrderBook (client: Client, message) {
        //
        // spot
        //
        //     {
        //         "time": 1650189272,
        //         "channel": "spot.order_book_update",
        //         "event": "update",
        //         "result": {
        //             "t": 1650189272515,
        //             "e": "depthUpdate",
        //             "E": 1650189272,
        //             "s": "GMT_USDT",
        //             "U": 140595902,
        //             "u": 140595902,
        //             "b": [
        //                 [ '2.51518', "228.119" ],
        //                 [ '2.50587', "1510.11" ],
        //                 [ '2.49944', "67.6" ],
        //             ],
        //             "a": [
        //                 [ '2.5182', "4.199" ],
        //                 [ "2.51926", "1874" ],
        //                 [ '2.53528', "96.529" ],
        //             ]
        //         }
        //     }
        //
        // swap
        //
        //     {
        //         "id": null,
        //         "time": 1650188898,
        //         "channel": "futures.order_book_update",
        //         "event": "update",
        //         "error": null,
        //         "result": {
        //             "t": 1650188898938,
        //             "s": "GMT_USDT",
        //             "U": 1577718307,
        //             "u": 1577719254,
        //             "b": [
        //                 { p: "2.5178", s: 0 },
        //                 { p: "2.5179", s: 0 },
        //                 { p: "2.518", s: 0 },
        //             ],
        //             "a": [
        //                 { p: "2.52", s: 0 },
        //                 { p: "2.5201", s: 0 },
        //                 { p: "2.5203", s: 0 },
        //             ]
        //         }
        //     }
        //
        const channel = this.safeString (message, 'channel');
        const channelParts = channel.split ('.');
        const rawMarketType = this.safeString (channelParts, 0);
        const isSpot = rawMarketType === 'spot';
        const marketType = isSpot ? 'spot' : 'contract';
        const delta = this.safeValue (message, 'result');
        const deltaStart = this.safeInteger (delta, 'U');
        const deltaEnd = this.safeInteger (delta, 'u');
        const marketId = this.safeString (delta, 's');
        const symbol = this.safeSymbol (marketId, undefined, '_', marketType);
        const messageHash = 'orderbook:' + symbol;
        const storedOrderBook = this.safeValue (this.orderbooks, symbol, this.orderBook ({}));
        const nonce = this.safeInteger (storedOrderBook, 'nonce');
        if (nonce === undefined) {
            let cacheLength = 0;
            if (storedOrderBook !== undefined) {
                cacheLength = storedOrderBook.cache.length;
            }
            const snapshotDelay = this.handleOption ('watchOrderBook', 'snapshotDelay', 10);
            const waitAmount = isSpot ? snapshotDelay : 0;
            if (cacheLength === waitAmount) {
                // max limit is 100
                const subscription = client.subscriptions[messageHash];
                const limit = this.safeInteger (subscription, 'limit');
                this.spawn (this.loadOrderBook, client, messageHash, symbol, limit);
            }
            storedOrderBook.cache.push (delta);
            return;
        } else if (nonce >= deltaEnd) {
            return;
        } else if (nonce >= deltaStart - 1) {
            this.handleDelta (storedOrderBook, delta);
        } else {
            const error = new InvalidNonce (this.id + ' orderbook update has a nonce bigger than u');
            delete client.subscriptions[messageHash];
            delete this.orderbooks[symbol];
            client.reject (error, messageHash);
        }
        client.resolve (storedOrderBook, messageHash);
    }

    getCacheIndex (orderBook, cache) {
        const nonce = this.safeInteger (orderBook, 'nonce');
        const firstDelta = cache[0];
        const firstDeltaStart = this.safeInteger (firstDelta, 'U');
        if (nonce < firstDeltaStart) {
            return -1;
        }
        for (let i = 0; i < cache.length; i++) {
            const delta = cache[i];
            const deltaStart = this.safeInteger (delta, 'U');
            const deltaEnd = this.safeInteger (delta, 'u');
            if ((nonce >= deltaStart - 1) && (nonce < deltaEnd)) {
                return i;
            }
        }
        return cache.length;
    }

    handleBidAsks (bookSide, bidAsks) {
        for (let i = 0; i < bidAsks.length; i++) {
            const bidAsk = bidAsks[i];
            if (Array.isArray (bidAsk)) {
                bookSide.storeArray (this.parseBidAsk (bidAsk));
            } else {
                const price = this.safeFloat (bidAsk, 'p');
                const amount = this.safeFloat (bidAsk, 's');
                bookSide.store (price, amount);
            }
        }
    }

    handleDelta (orderbook, delta) {
        const timestamp = this.safeInteger (delta, 't');
        orderbook['timestamp'] = timestamp;
        orderbook['datetime'] = this.iso8601 (timestamp);
        orderbook['nonce'] = this.safeInteger (delta, 'u');
        const bids = this.safeValue (delta, 'b', []);
        const asks = this.safeValue (delta, 'a', []);
        const storedBids = orderbook['bids'];
        const storedAsks = orderbook['asks'];
        this.handleBidAsks (storedBids, bids);
        this.handleBidAsks (storedAsks, asks);
    }

    async watchTicker (symbol: string, params = {}): Promise<Ticker> {
        /**
         * @method
         * @name gate#watchTicker
         * @description watches a price ticker, a statistical calculation with the information calculated over the past 24 hours for a specific market
         * @param {string} symbol unified symbol of the market to fetch the ticker for
         * @param {object} [params] extra parameters specific to the exchange API endpoint
         * @returns {object} a [ticker structure]{@link https://docs.ccxt.com/#/?id=ticker-structure}
         */
        await this.loadMarkets ();
        const market = this.market (symbol);
        symbol = market['symbol'];
        const marketId = market['id'];
        const url = this.getUrlByMarket (market);
        const messageType = this.getTypeByMarket (market);
        const [ topic, query ] = this.handleOptionAndParams (params, 'watchTicker', 'name', 'tickers');
        const channel = messageType + '.' + topic;
        const messageHash = 'ticker:' + symbol;
        const payload = [ marketId ];
        return await this.subscribePublic (url, messageHash, payload, channel, query);
    }

    async watchTickers (symbols: Strings = undefined, params = {}): Promise<Tickers> {
        /**
         * @method
         * @name gate#watchTickers
         * @description watches a price ticker, a statistical calculation with the information calculated over the past 24 hours for all markets of a specific list
         * @param {string[]} symbols unified symbol of the market to fetch the ticker for
         * @param {object} [params] extra parameters specific to the exchange API endpoint
         * @returns {object} a [ticker structure]{@link https://docs.ccxt.com/#/?id=ticker-structure}
         */
        await this.loadMarkets ();
        symbols = this.marketSymbols (symbols);
        if (symbols === undefined) {
            throw new ArgumentsRequired (this.id + ' watchTickers requires symbols');
        }
        const market = this.market (symbols[0]);
        const messageType = this.getTypeByMarket (market);
        const marketIds = this.marketIds (symbols);
        const [ topic, query ] = this.handleOptionAndParams (params, 'watchTicker', 'method', 'tickers');
        const channel = messageType + '.' + topic;
        const messageHash = 'tickers';
        const url = this.getUrlByMarket (market);
        const ticker = await this.subscribePublic (url, messageHash, marketIds, channel, query);
        let result = {};
        if (this.newUpdates) {
            result[ticker['symbol']] = ticker;
        } else {
            result = this.tickers;
        }
        return this.filterByArray (result, 'symbol', symbols, true);
    }

    handleTicker (client: Client, message) {
        //
        //    {
        //        "time": 1649326221,
        //        "channel": "spot.tickers",
        //        "event": "update",
        //        "result": {
        //          "currency_pair": "BTC_USDT",
        //          "last": "43444.82",
        //          "lowest_ask": "43444.82",
        //          "highest_bid": "43444.81",
        //          "change_percentage": "-4.0036",
        //          "base_volume": "5182.5412425462",
        //          "quote_volume": "227267634.93123952",
        //          "high_24h": "47698",
        //          "low_24h": "42721.03"
        //        }
        //    }
        //    {
        //        "time": 1671363004,
        //        "time_ms": 1671363004235,
        //        "channel": "spot.book_ticker",
        //        "event": "update",
        //        "result": {
        //          "t": 1671363004228,
        //          "u": 9793320464,
        //          "s": "BTC_USDT",
        //          "b": "16716.8",
        //          "B": "0.0134",
        //          "a": "16716.9",
        //          "A": "0.0353"
        //        }
        //    }
        //
        const channel = this.safeString (message, 'channel');
        const parts = channel.split ('.');
        const rawMarketType = this.safeString (parts, 0);
        const marketType = (rawMarketType === 'futures') ? 'contract' : 'spot';
        let result = this.safeValue (message, 'result');
        if (!Array.isArray (result)) {
            result = [ result ];
        }
        for (let i = 0; i < result.length; i++) {
            const ticker = result[i];
            const marketId = this.safeString (ticker, 's');
            const market = this.safeMarket (marketId, undefined, '_', marketType);
            const parsed = this.parseTicker (ticker, market);
            const symbol = parsed['symbol'];
            this.tickers[symbol] = parsed;
            const messageHash = 'ticker:' + symbol;
            client.resolve (parsed, messageHash);
            client.resolve (parsed, 'tickers');
        }
    }

    async watchTrades (symbol: string, since: Int = undefined, limit: Int = undefined, params = {}): Promise<Trade[]> {
        /**
         * @method
         * @name gate#watchTrades
         * @description get the list of most recent trades for a particular symbol
         * @param {string} symbol unified symbol of the market to fetch trades for
         * @param {int} [since] timestamp in ms of the earliest trade to fetch
         * @param {int} [limit] the maximum amount of trades to fetch
         * @param {object} [params] extra parameters specific to the exchange API endpoint
         * @returns {object[]} a list of [trade structures]{@link https://docs.ccxt.com/#/?id=public-trades}
         */
        await this.loadMarkets ();
        const market = this.market (symbol);
        symbol = market['symbol'];
        const marketId = market['id'];
        const messageType = this.getTypeByMarket (market);
        const channel = messageType + '.trades';
        const messageHash = 'trades:' + symbol;
        const url = this.getUrlByMarket (market);
        const payload = [ marketId ];
        const trades = await this.subscribePublic (url, messageHash, payload, channel, params);
        if (this.newUpdates) {
            limit = trades.getLimit (symbol, limit);
        }
        return this.filterBySinceLimit (trades, since, limit, 'timestamp', true);
    }

    async watchTradesForSymbols (symbols: string[], since: Int = undefined, limit: Int = undefined, params = {}): Promise<Trade[]> {
        /**
         * @method
         * @name gate#watchTradesForSymbols
         * @description get the list of most recent trades for a particular symbol
         * @param {string} symbol unified symbol of the market to fetch trades for
         * @param {int} [since] timestamp in ms of the earliest trade to fetch
         * @param {int} [limit] the maximum amount of trades to fetch
         * @param {object} [params] extra parameters specific to the exchange API endpoint
         * @returns {object[]} a list of [trade structures]{@link https://docs.ccxt.com/#/?id=public-trades}
         */
        await this.loadMarkets ();
        symbols = this.marketSymbols (symbols);
        const marketIds = this.marketIds (symbols);
        const market = this.market (symbols[0]);
        const messageType = this.getTypeByMarket (market);
        const channel = messageType + '.trades';
        const messageHash = 'multipleTrades::' + symbols.join (',');
        const url = this.getUrlByMarket (market);
        const trades = await this.subscribePublic (url, messageHash, marketIds, channel, params);
        if (this.newUpdates) {
            const first = this.safeValue (trades, 0);
            const tradeSymbol = this.safeString (first, 'symbol');
            limit = trades.getLimit (tradeSymbol, limit);
        }
        return this.filterBySinceLimit (trades, since, limit, 'timestamp', true);
    }

    handleTrades (client: Client, message) {
        //
        // {
        //     "time": 1648725035,
        //     "channel": "spot.trades",
        //     "event": "update",
        //     "result": [{
        //       "id": 3130257995,
        //       "create_time": 1648725035,
        //       "create_time_ms": "1648725035923.0",
        //       "side": "sell",
        //       "currency_pair": "LTC_USDT",
        //       "amount": "0.0116",
        //       "price": "130.11"
        //     }]
        // }
        //
        let result = this.safeValue (message, 'result');
        if (!Array.isArray (result)) {
            result = [ result ];
        }
        const parsedTrades = this.parseTrades (result);
        for (let i = 0; i < parsedTrades.length; i++) {
            const trade = parsedTrades[i];
            const symbol = trade['symbol'];
            let cachedTrades = this.safeValue (this.trades, symbol);
            if (cachedTrades === undefined) {
                const limit = this.safeInteger (this.options, 'tradesLimit', 1000);
                cachedTrades = new ArrayCache (limit);
                this.trades[symbol] = cachedTrades;
            }
            cachedTrades.append (trade);
            const hash = 'trades:' + symbol;
            client.resolve (cachedTrades, hash);
            this.resolvePromiseIfMessagehashMatches (client, 'multipleTrades::', symbol, cachedTrades);
        }
    }

    async watchOHLCV (symbol: string, timeframe = '1m', since: Int = undefined, limit: Int = undefined, params = {}): Promise<OHLCV[]> {
        /**
         * @method
         * @name gate#watchOHLCV
         * @description watches historical candlestick data containing the open, high, low, and close price, and the volume of a market
         * @param {string} symbol unified symbol of the market to fetch OHLCV data for
         * @param {string} timeframe the length of time each candle represents
         * @param {int} [since] timestamp in ms of the earliest candle to fetch
         * @param {int} [limit] the maximum amount of candles to fetch
         * @param {object} [params] extra parameters specific to the exchange API endpoint
         * @returns {int[][]} A list of candles ordered as timestamp, open, high, low, close, volume
         */
        await this.loadMarkets ();
        const market = this.market (symbol);
        symbol = market['symbol'];
        const marketId = market['id'];
        const interval = this.safeString (this.timeframes, timeframe, timeframe);
        const messageType = this.getTypeByMarket (market);
        const channel = messageType + '.candlesticks';
        const messageHash = 'candles:' + interval + ':' + market['symbol'];
        const url = this.getUrlByMarket (market);
        const payload = [ interval, marketId ];
        const ohlcv = await this.subscribePublic (url, messageHash, payload, channel, params);
        if (this.newUpdates) {
            limit = ohlcv.getLimit (symbol, limit);
        }
        return this.filterBySinceLimit (ohlcv, since, limit, 0, true);
    }

    handleOHLCV (client: Client, message) {
        //
        // {
        //     "time": 1606292600,
        //     "channel": "spot.candlesticks",
        //     "event": "update",
        //     "result": {
        //       "t": "1606292580", // total volume
        //       "v": "2362.32035", // volume
        //       "c": "19128.1", // close
        //       "h": "19128.1", // high
        //       "l": "19128.1", // low
        //       "o": "19128.1", // open
        //       "n": "1m_BTC_USDT" // sub
        //     }
        //   }
        //
        const channel = this.safeString (message, 'channel');
        const channelParts = channel.split ('.');
        const rawMarketType = this.safeString (channelParts, 0);
        const marketType = (rawMarketType === 'spot') ? 'spot' : 'contract';
        let result = this.safeValue (message, 'result');
        if (!Array.isArray (result)) {
            result = [ result ];
        }
        const marketIds = {};
        for (let i = 0; i < result.length; i++) {
            const ohlcv = result[i];
            const subscription = this.safeString (ohlcv, 'n', '');
            const parts = subscription.split ('_');
            const timeframe = this.safeString (parts, 0);
            const timeframeId = this.findTimeframe (timeframe);
            const prefix = timeframe + '_';
            const marketId = subscription.replace (prefix, '');
            const symbol = this.safeSymbol (marketId, undefined, '_', marketType);
            const parsed = this.parseOHLCV (ohlcv);
            this.ohlcvs[symbol] = this.safeValue (this.ohlcvs, symbol, {});
            let stored = this.safeValue (this.ohlcvs[symbol], timeframe);
            if (stored === undefined) {
                const limit = this.safeInteger (this.options, 'OHLCVLimit', 1000);
                stored = new ArrayCacheByTimestamp (limit);
                this.ohlcvs[symbol][timeframeId] = stored;
            }
            stored.append (parsed);
            marketIds[symbol] = timeframe;
        }
        const keys = Object.keys (marketIds);
        for (let i = 0; i < keys.length; i++) {
            const symbol = keys[i];
            const timeframe = marketIds[symbol];
            const interval = this.findTimeframe (timeframe);
            const hash = 'candles' + ':' + interval + ':' + symbol;
            const stored = this.safeValue (this.ohlcvs[symbol], interval);
            client.resolve (stored, hash);
        }
    }

    async watchMyTrades (symbol: Str = undefined, since: Int = undefined, limit: Int = undefined, params = {}): Promise<Trade[]> {
        /**
         * @method
         * @name gate#watchMyTrades
         * @description watches information on multiple trades made by the user
         * @param {string} symbol unified market symbol of the market trades were made in
         * @param {int} [since] the earliest time in ms to fetch trades for
         * @param {int} [limit] the maximum number of trade structures to retrieve
         * @param {object} [params] extra parameters specific to the exchange API endpoint
         * @returns {object[]} a list of [trade structures]{@link https://docs.ccxt.com/#/?id=trade-structure
         */
        await this.loadMarkets ();
        let subType = undefined;
        let type = undefined;
        let marketId = '!' + 'all';
        let market = undefined;
        if (symbol !== undefined) {
            market = this.market (symbol);
            marketId = market['id'];
        }
        [ type, params ] = this.handleMarketTypeAndParams ('watchMyTrades', market, params);
        [ subType, params ] = this.handleSubTypeAndParams ('watchMyTrades', market, params);
        const messageType = this.getSupportedMapping (type, {
            'spot': 'spot',
            'margin': 'spot',
            'future': 'futures',
            'swap': 'futures',
            'option': 'options',
        });
        const channel = messageType + '.usertrades';
        let messageHash = 'myTrades';
        if (symbol !== undefined) {
            messageHash += ':' + symbol;
        }
        const isInverse = (subType === 'inverse');
        const url = this.getUrlByMarketType (type, isInverse);
        const payload = [ marketId ];
        // uid required for non spot markets
        const requiresUid = (type !== 'spot');
        const trades = await this.subscribePrivate (url, messageHash, payload, channel, params, requiresUid);
        if (this.newUpdates) {
            limit = trades.getLimit (symbol, limit);
        }
        return this.filterBySymbolSinceLimit (trades, symbol, since, limit, true);
    }

    handleMyTrades (client: Client, message) {
        //
        // {
        //     "time": 1543205083,
        //     "channel": "futures.usertrades",
        //     "event": "update",
        //     "error": null,
        //     "result": [
        //       {
        //         "id": "3335259",
        //         "create_time": 1628736848,
        //         "create_time_ms": 1628736848321,
        //         "contract": "BTC_USD",
        //         "order_id": "4872460",
        //         "size": 1,
        //         "price": "40000.4",
        //         "role": "maker"
        //       }
        //     ]
        // }
        //
        const result = this.safeValue (message, 'result', []);
        const tradesLength = result.length;
        if (tradesLength === 0) {
            return;
        }
        let cachedTrades = this.myTrades;
        if (cachedTrades === undefined) {
            const limit = this.safeInteger (this.options, 'tradesLimit', 1000);
            cachedTrades = new ArrayCacheBySymbolById (limit);
            this.myTrades = cachedTrades;
        }
        const parsed = this.parseTrades (result);
        const marketIds = {};
        for (let i = 0; i < parsed.length; i++) {
            const trade = parsed[i];
            cachedTrades.append (trade);
            const symbol = trade['symbol'];
            marketIds[symbol] = true;
        }
        const keys = Object.keys (marketIds);
        for (let i = 0; i < keys.length; i++) {
            const market = keys[i];
            const hash = 'myTrades:' + market;
            client.resolve (cachedTrades, hash);
        }
        client.resolve (cachedTrades, 'myTrades');
    }

    async watchBalance (params = {}): Promise<Balances> {
        /**
         * @method
         * @name gate#watchBalance
         * @description watch balance and get the amount of funds available for trading or funds locked in orders
         * @param {object} [params] extra parameters specific to the exchange API endpoint
         * @returns {object} a [balance structure]{@link https://docs.ccxt.com/#/?id=balance-structure}
         */
        await this.loadMarkets ();
        let type = undefined;
        let subType = undefined;
        [ type, params ] = this.handleMarketTypeAndParams ('watchBalance', undefined, params);
        [ subType, params ] = this.handleSubTypeAndParams ('watchBalance', undefined, params);
        const isInverse = (subType === 'inverse');
        const url = this.getUrlByMarketType (type, isInverse);
        const requiresUid = (type !== 'spot');
        const channelType = this.getSupportedMapping (type, {
            'spot': 'spot',
            'margin': 'spot',
            'future': 'futures',
            'swap': 'futures',
            'option': 'options',
        });
        const channel = channelType + '.balances';
        const messageHash = type + '.balance';
        return await this.subscribePrivate (url, messageHash, undefined, channel, params, requiresUid);
    }

    handleBalance (client: Client, message) {
        //
        // spot order fill
        //   {
        //       "time": 1653664351,
        //       "channel": "spot.balances",
        //       "event": "update",
        //       "result": [
        //         {
        //           "timestamp": "1653664351",
        //           "timestamp_ms": "1653664351017",
        //           "user": "10406147",
        //           "currency": "LTC",
        //           "change": "-0.0002000000000000",
        //           "total": "0.09986000000000000000",
        //           "available": "0.09986000000000000000"
        //         }
        //       ]
        //   }
        //
        // account transfer
        //
        //    {
        //        "id": null,
        //        "time": 1653665088,
        //        "channel": "futures.balances",
        //        "event": "update",
        //        "error": null,
        //        "result": [
        //          {
        //            "balance": 25.035008537,
        //            "change": 25,
        //            "text": "-",
        //            "time": 1653665088,
        //            "time_ms": 1653665088286,
        //            "type": "dnw",
        //            "user": "10406147"
        //          }
        //        ]
        //   }
        //
        // swap order fill
        //   {
        //       "id": null,
        //       "time": 1653665311,
        //       "channel": "futures.balances",
        //       "event": "update",
        //       "error": null,
        //       "result": [
        //         {
        //           "balance": 20.031873037,
        //           "change": -0.0031355,
        //           "text": "LTC_USDT:165551103273",
        //           "time": 1653665311,
        //           "time_ms": 1653665311437,
        //           "type": "fee",
        //           "user": "10406147"
        //         }
        //       ]
        //   }
        //
        const result = this.safeValue (message, 'result', []);
        const timestamp = this.safeInteger (message, 'time');
        this.balance['info'] = result;
        this.balance['timestamp'] = timestamp;
        this.balance['datetime'] = this.iso8601 (timestamp);
        for (let i = 0; i < result.length; i++) {
            const rawBalance = result[i];
            const account = this.account ();
            const currencyId = this.safeString (rawBalance, 'currency', 'USDT'); // when not present it is USDT
            const code = this.safeCurrencyCode (currencyId);
            account['free'] = this.safeString (rawBalance, 'available');
            account['total'] = this.safeString2 (rawBalance, 'total', 'balance');
            this.balance[code] = account;
        }
        const channel = this.safeString (message, 'channel');
        const parts = channel.split ('.');
        const rawType = this.safeString (parts, 0);
        const channelType = this.getSupportedMapping (rawType, {
            'spot': 'spot',
            'futures': 'swap',
            'options': 'option',
        });
        const messageHash = channelType + '.balance';
        this.balance = this.safeBalance (this.balance);
        client.resolve (this.balance, messageHash);
    }

    async watchPositions (symbols: Strings = undefined, since: Int = undefined, limit: Int = undefined, params = {}): Promise<Position[]> {
        /**
         * @method
         * @name gate#watchPositions
         * @see https://www.gate.io/docs/developers/futures/ws/en/#positions-subscription
         * @see https://www.gate.io/docs/developers/delivery/ws/en/#positions-subscription
         * @see https://www.gate.io/docs/developers/options/ws/en/#positions-channel
         * @description watch all open positions
         * @param {string[]|undefined} symbols list of unified market symbols
         * @param {object} params extra parameters specific to the exchange API endpoint
         * @returns {object[]} a list of [position structure]{@link https://docs.ccxt.com/en/latest/manual.html#position-structure}
         */
        await this.loadMarkets ();
        let market = undefined;
        symbols = this.marketSymbols (symbols);
        const payload = [ '!' + 'all' ];
        if (!this.isEmpty (symbols)) {
            market = this.getMarketFromSymbols (symbols);
        }
        let type = undefined;
        let query = undefined;
        [ type, query ] = this.handleMarketTypeAndParams ('watchPositions', market, params);
        if (type === 'spot') {
            type = 'swap';
        }
        const typeId = this.getSupportedMapping (type, {
            'future': 'futures',
            'swap': 'futures',
            'option': 'options',
        });
        let messageHash = type + ':positions';
        if (!this.isEmpty (symbols)) {
            messageHash += '::' + symbols.join (',');
        }
        const channel = typeId + '.positions';
        let subType = undefined;
        [ subType, query ] = this.handleSubTypeAndParams ('watchPositions', market, query);
        const isInverse = (subType === 'inverse');
        const url = this.getUrlByMarketType (type, isInverse);
        const client = this.client (url);
        this.setPositionsCache (client, type, symbols);
        const fetchPositionsSnapshot = this.handleOption ('watchPositions', 'fetchPositionsSnapshot', true);
        const awaitPositionsSnapshot = this.safeValue ('watchPositions', 'awaitPositionsSnapshot', true);
        const cache = this.safeValue (this.positions, type);
        if (fetchPositionsSnapshot && awaitPositionsSnapshot && cache === undefined) {
            return await client.future (type + ':fetchPositionsSnapshot');
        }
        const positions = await this.subscribePrivate (url, messageHash, payload, channel, query, true);
        if (this.newUpdates) {
            return positions;
        }
        return this.filterBySymbolsSinceLimit (this.positions, symbols, since, limit, true);
    }

    setPositionsCache (client: Client, type, symbols: Strings = undefined) {
        if (this.positions === undefined) {
            this.positions = {};
        }
        if (type in this.positions) {
            return;
        }
        const fetchPositionsSnapshot = this.handleOption ('watchPositions', 'fetchPositionsSnapshot', false);
        if (fetchPositionsSnapshot) {
            const messageHash = type + ':fetchPositionsSnapshot';
            if (!(messageHash in client.futures)) {
                client.future (messageHash);
                this.spawn (this.loadPositionsSnapshot, client, messageHash, type);
            }
        } else {
            this.positions[type] = new ArrayCacheBySymbolBySide ();
        }
    }

    async loadPositionsSnapshot (client, messageHash, type) {
        const positions = await this.fetchPositions (undefined, { 'type': type });
        this.positions[type] = new ArrayCacheBySymbolBySide ();
        const cache = this.positions[type];
        for (let i = 0; i < positions.length; i++) {
            const position = positions[i];
            cache.append (position);
        }
        // don't remove the future from the .futures cache
        const future = client.futures[messageHash];
        future.resolve (cache);
        client.resolve (cache, type + ':position');
    }

    handlePositions (client, message) {
        //
        //    {
        //        time: 1693158497,
        //        time_ms: 1693158497204,
        //        channel: 'futures.positions',
        //        event: 'update',
        //        result: [{
        //            contract: 'XRP_USDT',
        //            cross_leverage_limit: 0,
        //            entry_price: 0.5253,
        //            history_pnl: 0,
        //            history_point: 0,
        //            last_close_pnl: 0,
        //            leverage: 0,
        //            leverage_max: 50,
        //            liq_price: 0.0361,
        //            maintenance_rate: 0.01,
        //            margin: 4.89609962852,
        //            mode: 'single',
        //            realised_pnl: -0.0026265,
        //            realised_point: 0,
        //            risk_limit: 500000,
        //            size: 1,
        //            time: 1693158497,
        //            time_ms: 1693158497195,
        //            update_id: 1,
        //            user: '10444586'
        //        }]
        //    }
        //
        const type = this.getMarketTypeByUrl (client.url);
        const data = this.safeValue (message, 'result', []);
        const cache = this.positions[type];
        const newPositions = [];
        for (let i = 0; i < data.length; i++) {
            const rawPosition = data[i];
            const position = this.parsePosition (rawPosition);
            newPositions.push (position);
            cache.append (position);
        }
        const messageHashes = this.findMessageHashes (client, type + ':positions::');
        for (let i = 0; i < messageHashes.length; i++) {
            const messageHash = messageHashes[i];
            const parts = messageHash.split ('::');
            const symbolsString = parts[1];
            const symbols = symbolsString.split (',');
            const positions = this.filterByArray (newPositions, 'symbol', symbols, false);
            if (!this.isEmpty (positions)) {
                client.resolve (positions, messageHash);
            }
        }
        client.resolve (newPositions, type + ':positions');
    }

    async watchOrders (symbol: Str = undefined, since: Int = undefined, limit: Int = undefined, params = {}): Promise<Order[]> {
        /**
         * @method
         * @name gate#watchOrders
         * @description watches information on multiple orders made by the user
         * @param {string} symbol unified market symbol of the market orders were made in
         * @param {int} [since] the earliest time in ms to fetch orders for
         * @param {int} [limit] the maximum number of  orde structures to retrieve
         * @param {object} [params] extra parameters specific to the exchange API endpoint
         * @param {string} [params.type] spot, margin, swap, future, or option. Required if listening to all symbols.
         * @param {boolean} [params.isInverse] if future, listen to inverse or linear contracts
         * @returns {object[]} a list of [order structures]{@link https://docs.ccxt.com/#/?id=order-structure
         */
        await this.loadMarkets ();
        let market = undefined;
        if (symbol !== undefined) {
            market = this.market (symbol);
            symbol = market['symbol'];
        }
        let type = undefined;
        let query = undefined;
        [ type, query ] = this.handleMarketTypeAndParams ('watchOrders', market, params);
        const typeId = this.getSupportedMapping (type, {
            'spot': 'spot',
            'margin': 'spot',
            'future': 'futures',
            'swap': 'futures',
            'option': 'options',
        });
        const channel = typeId + '.orders';
        let messageHash = 'orders';
        let payload = [ '!' + 'all' ];
        if (symbol !== undefined) {
            messageHash += ':' + market['id'];
            payload = [ market['id'] ];
        }
        let subType = undefined;
        [ subType, query ] = this.handleSubTypeAndParams ('watchOrders', market, query);
        const isInverse = (subType === 'inverse');
        const url = this.getUrlByMarketType (type, isInverse);
        // uid required for non spot markets
        const requiresUid = (type !== 'spot');
        const orders = await this.subscribePrivate (url, messageHash, payload, channel, query, requiresUid);
        if (this.newUpdates) {
            limit = orders.getLimit (symbol, limit);
        }
        return this.filterBySinceLimit (orders, since, limit, 'timestamp', true);
    }

    handleOrder (client: Client, message) {
        //
        // {
        //     "time": 1605175506,
        //     "channel": "spot.orders",
        //     "event": "update",
        //     "result": [
        //       {
        //         "id": "30784435",
        //         "user": 123456,
        //         "text": "t-abc",
        //         "create_time": "1605175506",
        //         "create_time_ms": "1605175506123",
        //         "update_time": "1605175506",
        //         "update_time_ms": "1605175506123",
        //         "event": "put",
        //         "currency_pair": "BTC_USDT",
        //         "type": "limit",
        //         "account": "spot",
        //         "side": "sell",
        //         "amount": "1",
        //         "price": "10001",
        //         "time_in_force": "gtc",
        //         "left": "1",
        //         "filled_total": "0",
        //         "fee": "0",
        //         "fee_currency": "USDT",
        //         "point_fee": "0",
        //         "gt_fee": "0",
        //         "gt_discount": true,
        //         "rebated_fee": "0",
        //         "rebated_fee_currency": "USDT"
        //       }
        //     ]
        // }
        //
        const orders = this.safeValue (message, 'result', []);
        const limit = this.safeInteger (this.options, 'ordersLimit', 1000);
        if (this.orders === undefined) {
            this.orders = new ArrayCacheBySymbolById (limit);
        }
        const stored = this.orders;
        const marketIds = {};
        const parsedOrders = this.parseOrders (orders);
        for (let i = 0; i < parsedOrders.length; i++) {
            const parsed = parsedOrders[i];
            // inject order status
            const info = this.safeValue (parsed, 'info');
            const event = this.safeString (info, 'event');
            if (event === 'put' || event === 'update') {
                parsed['status'] = 'open';
            } else if (event === 'finish') {
                const status = this.safeString (parsed, 'status');
                if (status === undefined) {
                    const left = this.safeNumber (info, 'left');
                    parsed['status'] = (left === 0) ? 'closed' : 'canceled';
                }
            }
            stored.append (parsed);
            const symbol = parsed['symbol'];
            const market = this.market (symbol);
            marketIds[market['id']] = true;
        }
        const keys = Object.keys (marketIds);
        for (let i = 0; i < keys.length; i++) {
            const messageHash = 'orders:' + keys[i];
            client.resolve (this.orders, messageHash);
        }
        client.resolve (this.orders, 'orders');
    }

    handleErrorMessage (client: Client, message) {
        // {
        //     "time": 1647274664,
        //     "channel": "futures.orders",
        //     "event": "subscribe",
        //     "error": { code: 2, message: "unknown contract BTC_USDT_20220318" },
        // }
        // {
        //     "time": 1647276473,
        //     "channel": "futures.orders",
        //     "event": "subscribe",
        //     "error": {
        //       "code": 4,
        //       "message": "{"label":"INVALID_KEY","message":"Invalid key provided"}\n"
        //     },
        //     "result": null
        //   }
        const error = this.safeValue (message, 'error');
        const code = this.safeInteger (error, 'code');
        const id = this.safeString (message, 'id');
        if (id === undefined) {
            return false;
        }
        if (code !== undefined) {
            const messageHash = this.safeString (client.subscriptions, id);
            if (messageHash !== undefined) {
                try {
                    this.throwExactlyMatchedException (this.exceptions['ws']['exact'], code, this.json (message));
                } catch (e) {
                    client.reject (e, messageHash);
                    if (messageHash in client.subscriptions) {
                        delete client.subscriptions[messageHash];
                    }
                }
            }
            delete client.subscriptions[id];
            return true;
        }
        return false;
    }

    handleBalanceSubscription (client: Client, message, subscription = undefined) {
        this.balance = {};
    }

    handleSubscriptionStatus (client: Client, message) {
        const channel = this.safeString (message, 'channel');
        const methods = {
            'balance': this.handleBalanceSubscription,
            'spot.order_book_update': this.handleOrderBookSubscription,
            'futures.order_book_update': this.handleOrderBookSubscription,
        };
        const id = this.safeString (message, 'id');
        if (channel in methods) {
            const subscriptionHash = this.safeString (client.subscriptions, id);
            const subscription = this.safeValue (client.subscriptions, subscriptionHash);
            const method = methods[channel];
            method.call (this, client, message, subscription);
        }
        if (id in client.subscriptions) {
            delete client.subscriptions[id];
        }
    }

    handleMessage (client: Client, message) {
        //
        // subscribe
        //    {
        //        "time": 1649062304,
        //        "id": 1649062303,
        //        "channel": "spot.candlesticks",
        //        "event": "subscribe",
        //        "result": { status: "success" }
        //    }
        //
        // candlestick
        //    {
        //        "time": 1649063328,
        //        "channel": "spot.candlesticks",
        //        "event": "update",
        //        "result": {
        //          "t": "1649063280",
        //          "v": "58932.23174896",
        //          "c": "45966.47",
        //          "h": "45997.24",
        //          "l": "45966.47",
        //          "o": "45975.18",
        //          "n": "1m_BTC_USDT",
        //          "a": "1.281699"
        //        }
        //     }
        //
        //  orders
        //   {
        //       "time": 1630654851,
        //       "channel": "options.orders", or futures.orders or spot.orders
        //       "event": "update",
        //       "result": [
        //          {
        //             "contract": "BTC_USDT-20211130-65000-C",
        //             "create_time": 1637897000,
        //               (...)
        //       ]
        //   }
        // orderbook
        //   {
        //       "time": 1649770525,
        //       "channel": "spot.order_book_update",
        //       "event": "update",
        //       "result": {
        //         "t": 1649770525653,
        //         "e": "depthUpdate",
        //         "E": 1649770525,
        //         "s": "LTC_USDT",
        //         "U": 2622525645,
        //         "u": 2622525665,
        //         "b": [
        //           [Array], [Array],
        //           [Array], [Array],
        //           [Array], [Array],
        //           [Array], [Array],
        //           [Array], [Array],
        //           [Array]
        //         ],
        //         "a": [
        //           [Array], [Array],
        //           [Array], [Array],
        //           [Array], [Array],
        //           [Array], [Array],
        //           [Array], [Array],
        //           [Array]
        //         ]
        //       }
        //     }
        //
        // balance update
        //
        //    {
        //        "time": 1653664351,
        //        "channel": "spot.balances",
        //        "event": "update",
        //        "result": [
        //          {
        //            "timestamp": "1653664351",
        //            "timestamp_ms": "1653664351017",
        //            "user": "10406147",
        //            "currency": "LTC",
        //            "change": "-0.0002000000000000",
        //            "total": "0.09986000000000000000",
        //            "available": "0.09986000000000000000"
        //          }
        //        ]
        //    }
        //
        if (this.handleErrorMessage (client, message)) {
            return;
        }
        const event = this.safeString (message, 'event');
        if (event === 'subscribe') {
            this.handleSubscriptionStatus (client, message);
            return;
        }
        const channel = this.safeString (message, 'channel', '');
        const channelParts = channel.split ('.');
        const channelType = this.safeValue (channelParts, 1);
        const v4Methods = {
            'usertrades': this.handleMyTrades,
            'candlesticks': this.handleOHLCV,
            'orders': this.handleOrder,
            'positions': this.handlePositions,
            'tickers': this.handleTicker,
            'book_ticker': this.handleTicker,
            'trades': this.handleTrades,
            'order_book_update': this.handleOrderBook,
            'balances': this.handleBalance,
        };
        const method = this.safeValue (v4Methods, channelType);
        if (method !== undefined) {
            method.call (this, client, message);
        }
    }

    getUrlByMarket (market) {
        const baseUrl = this.urls['api'][market['type']];
        if (market['contract']) {
            return market['linear'] ? baseUrl['usdt'] : baseUrl['btc'];
        } else {
            return baseUrl;
        }
    }

    getTypeByMarket (market) {
        if (market['spot']) {
            return 'spot';
        } else if (market['option']) {
            return 'options';
        } else {
            return 'futures';
        }
    }

    getUrlByMarketType (type, isInverse = false) {
        const api = this.urls['api'];
        const url = api[type];
        if ((type === 'swap') || (type === 'future')) {
            return isInverse ? url['btc'] : url['usdt'];
        } else {
            return url;
        }
    }

    getMarketTypeByUrl (url: string) {
        const findBy = {
            'op-': 'option',
            'delivery': 'future',
            'fx': 'swap',
        };
        const keys = Object.keys (findBy);
        for (let i = 0; i < keys.length; i++) {
            const key = keys[i];
            const value = findBy[key];
            if (url.indexOf (key) >= 0) {
                return value;
            }
        }
        return 'spot';
    }

    requestId () {
        // their support said that reqid must be an int32, not documented
        const reqid = this.sum (this.safeInteger (this.options, 'reqid', 0), 1);
        this.options['reqid'] = reqid;
        return reqid;
    }

    async subscribePublic (url, messageHash, payload, channel, params = {}, subscription = undefined) {
        const requestId = this.requestId ();
        const time = this.seconds ();
        const request = {
            'id': requestId,
            'time': time,
            'channel': channel,
            'event': 'subscribe',
            'payload': payload,
        };
        if (subscription !== undefined) {
            const client = this.client (url);
            if (!(messageHash in client.subscriptions)) {
                const tempSubscriptionHash = requestId.toString ();
                client.subscriptions[tempSubscriptionHash] = messageHash;
            }
        }
        const message = this.extend (request, params);
        return await this.watch (url, messageHash, message, messageHash, subscription);
    }

    async subscribePrivate (url, messageHash, payload, channel, params, requiresUid = false) {
        this.checkRequiredCredentials ();
        // uid is required for some subscriptions only so it's not a part of required credentials
        if (requiresUid) {
            if (this.uid === undefined || this.uid.length === 0) {
                throw new ArgumentsRequired (this.id + ' requires uid to subscribe');
            }
            const idArray = [ this.uid ];
            if (payload === undefined) {
                payload = idArray;
            } else {
                payload = this.arrayConcat (idArray, payload);
            }
        }
        const time = this.seconds ();
        const event = 'subscribe';
        const signaturePayload = 'channel=' + channel + '&' + 'event=' + event + '&' + 'time=' + time.toString ();
        const signature = this.hmac (this.encode (signaturePayload), this.encode (this.secret), sha512, 'hex');
        const auth = {
            'method': 'api_key',
            'KEY': this.apiKey,
            'SIGN': signature,
        };
        const requestId = this.requestId ();
        const request = {
            'id': requestId,
            'time': time,
            'channel': channel,
            'event': 'subscribe',
            'auth': auth,
        };
        if (payload !== undefined) {
            request['payload'] = payload;
        }
        const client = this.client (url);
        if (!(messageHash in client.subscriptions)) {
            const tempSubscriptionHash = requestId.toString ();
            // in case of authenticationError we will throw
            client.subscriptions[tempSubscriptionHash] = messageHash;
        }
        const message = this.extend (request, params);
        return await this.watch (url, messageHash, message, messageHash);
    }
}<|MERGE_RESOLUTION|>--- conflicted
+++ resolved
@@ -5,11 +5,7 @@
 import { AuthenticationError, BadRequest, ArgumentsRequired, InvalidNonce } from '../base/errors.js';
 import { ArrayCache, ArrayCacheByTimestamp, ArrayCacheBySymbolById, ArrayCacheBySymbolBySide } from '../base/ws/Cache.js';
 import { sha512 } from '../static_dependencies/noble-hashes/sha512.js';
-<<<<<<< HEAD
-import { Int, Str, Strings, OrderBook, Order, Trade, Ticker, Tickers, OHLCV, Position, Balances } from '../base/types.js';
-=======
-import type { Int, Str, Strings } from '../base/types.js';
->>>>>>> f6935ad9
+import type { Int, Str, Strings, OrderBook, Order, Trade, Ticker, Tickers, OHLCV, Position, Balances } from '../base/types.js';
 import Client from '../base/ws/Client.js';
 
 //  ---------------------------------------------------------------------------
