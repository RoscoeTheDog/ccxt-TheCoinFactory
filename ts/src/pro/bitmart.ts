--- conflicted
+++ resolved
@@ -5,11 +5,7 @@
 import { ArgumentsRequired, AuthenticationError, ExchangeError, NotSupported } from '../base/errors.js';
 import { ArrayCache, ArrayCacheByTimestamp, ArrayCacheBySymbolById, ArrayCacheBySymbolBySide } from '../base/ws/Cache.js';
 import { sha256 } from '../static_dependencies/noble-hashes/sha256.js';
-<<<<<<< HEAD
-import { Int, Market, Str, Strings, OrderBook, Order, Trade, Ticker, Tickers, OHLCV, Position, Balances } from '../base/types.js';
-=======
-import type { Int, Market, Str, Strings } from '../base/types.js';
->>>>>>> f6935ad9
+import type { Int, Market, Str, Strings, OrderBook, Order, Trade, Ticker, Tickers, OHLCV, Position, Balances } from '../base/types.js';
 import Client from '../base/ws/Client.js';
 import { Asks, Bids } from '../base/ws/OrderBookSide.js';
 
