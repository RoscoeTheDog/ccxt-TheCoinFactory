//  ---------------------------------------------------------------------------

import bitrueRest from '../bitrue.js';
import { ArrayCacheBySymbolById } from '../base/ws/Cache.js';
<<<<<<< HEAD
import { Int, Str, OrderBook, Order, Balances } from '../base/types.js';
=======
import type { Int, Str } from '../base/types.js';
>>>>>>> f6935ad9
import Client from '../base/ws/Client.js';

//  ---------------------------------------------------------------------------

export default class bitrue extends bitrueRest {
    describe () {
        return this.deepExtend (super.describe (), {
            'has': {
                'ws': true,
                'watchBalance': true,
                'watchTicker': false,
                'watchTickers': false,
                'watchTrades': false,
                'watchMyTrades': false,
                'watchOrders': true,
                'watchOrderBook': true,
                'watchOHLCV': false,
            },
            'urls': {
                'api': {
                    'open': 'https://open.bitrue.com',
                    'ws': {
                        'public': 'wss://ws.bitrue.com/market/ws',
                        'private': 'wss://wsapi.bitrue.com',
                    },
                },
            },
            'api': {
                'open': {
                    'private': {
                        'post': {
                            'poseidon/api/v1/listenKey': 1,
                        },
                        'put': {
                            'poseidon/api/v1/listenKey/{listenKey}': 1,
                        },
                        'delete': {
                            'poseidon/api/v1/listenKey/{listenKey}': 1,
                        },
                    },
                },
            },
            'options': {
                'listenKeyRefreshRate': 1800000, // 30 mins
                'ws': {
                    'gunzip': true,
                },
            },
        });
    }

    async watchBalance (params = {}): Promise<Balances> {
        /**
         * @method
         * @name bitrue#watchBalance
         * @description watch balance and get the amount of funds available for trading or funds locked in orders
         * @see https://github.com/Bitrue-exchange/Spot-official-api-docs#balance-update
         * @param {object} [params] extra parameters specific to the exchange API endpoint
         * @returns {object} a [balance structure]{@link https://docs.ccxt.com/#/?id=balance-structure}
         */
        const url = await this.authenticate ();
        const messageHash = 'balance';
        const message = {
            'event': 'sub',
            'params': {
                'channel': 'user_balance_update',
            },
        };
        const request = this.deepExtend (message, params);
        return await this.watch (url, messageHash, request, messageHash);
    }

    handleBalance (client: Client, message) {
        //
        //     {
        //         "e": "BALANCE",
        //         "x": "OutboundAccountPositionTradeEvent",
        //         "E": 1657799510175,
        //         "I": "302274978401288200",
        //         "i": 1657799510175,
        //         "B": [{
        //                 "a": "btc",
        //                 "F": "0.0006000000000000",
        //                 "T": 1657799510000,
        //                 "f": "0.0006000000000000",
        //                 "t": 0
        //             },
        //             {
        //                 "a": "usdt",
        //                 "T": 0,
        //                 "L": "0.0000000000000000",
        //                 "l": "-11.8705317318000000",
        //                 "t": 1657799510000
        //             }
        //         ],
        //         "u": 1814396
        //     }
        //
        //     {
        //      "e": "BALANCE",
        //      "x": "OutboundAccountPositionOrderEvent",
        //      "E": 1670051332478,
        //      "I": "353662845694083072",
        //      "i": 1670051332478,
        //      "B": [
        //        {
        //          "a": "eth",
        //          "F": "0.0400000000000000",
        //          "T": 1670051332000,
        //          "f": "-0.0100000000000000",
        //          "L": "0.0100000000000000",
        //          "l": "0.0100000000000000",
        //          "t": 1670051332000
        //        }
        //      ],
        //      "u": 2285311
        //    }
        //
        const balances = this.safeValue (message, 'B', []);
        this.parseWSBalances (balances);
        const messageHash = 'balance';
        client.resolve (this.balance, messageHash);
    }

    parseWSBalances (balances) {
        //
        //    [{
        //         "a": "btc",
        //         "F": "0.0006000000000000",
        //         "T": 1657799510000,
        //         "f": "0.0006000000000000",
        //         "t": 0
        //     },
        //     {
        //         "a": "usdt",
        //         "T": 0,
        //         "L": "0.0000000000000000",
        //         "l": "-11.8705317318000000",
        //         "t": 1657799510000
        //     }]
        //
        this.balance['info'] = balances;
        for (let i = 0; i < balances.length; i++) {
            const balance = balances[i];
            const currencyId = this.safeString (balance, 'a');
            const code = this.safeCurrencyCode (currencyId);
            const account = this.account ();
            const free = this.safeString (balance, 'F');
            const used = this.safeString (balance, 'L');
            const balanceUpdateTime = this.safeInteger (balance, 'T', 0);
            const lockBalanceUpdateTime = this.safeInteger (balance, 't', 0);
            const updateFree = balanceUpdateTime !== 0;
            const updateUsed = lockBalanceUpdateTime !== 0;
            if (updateFree || updateUsed) {
                if (updateFree) {
                    account['free'] = free;
                }
                if (updateUsed) {
                    account['used'] = used;
                }
                this.balance[code] = account;
            }
        }
        this.balance = this.safeBalance (this.balance);
    }

    async watchOrders (symbol: Str = undefined, since: Int = undefined, limit: Int = undefined, params = {}): Promise<Order[]> {
        /**
         * @method
         * @name bitrue#watchOrders
         * @description watches information on user orders
         * @see https://github.com/Bitrue-exchange/Spot-official-api-docs#order-update
         * @param {string[]} symbols unified symbols of the market to watch the orders for
         * @param {int} [since] timestamp in ms of the earliest order
         * @param {int} [limit] the maximum amount of orders to return
         * @param {object} [params] extra parameters specific to the exchange API endpoint
         * @returns {object} A dictionary of [order structure]{@link https://docs.ccxt.com/#/?id=order-structure} indexed by market symbols
         */
        await this.loadMarkets ();
        if (symbol !== undefined) {
            const market = this.market (symbol);
            symbol = market['symbol'];
        }
        const url = await this.authenticate ();
        const messageHash = 'orders';
        const message = {
            'event': 'sub',
            'params': {
                'channel': 'user_order_update',
            },
        };
        const request = this.deepExtend (message, params);
        const orders = await this.watch (url, messageHash, request, messageHash);
        if (this.newUpdates) {
            limit = orders.getLimit (symbol, limit);
        }
        return this.filterBySymbolSinceLimit (orders, symbol, since, limit, true);
    }

    handleOrder (client: Client, message) {
        //
        //    {
        //        "e": "ORDER",
        //        "i": 16122802798,
        //        "E": 1657882521876,
        //        "I": "302623154710888464",
        //        "u": 1814396,
        //        "s": "btcusdt",
        //        "S": 2,
        //        "o": 1,
        //        "q": "0.0005",
        //        "p": "60000",
        //        "X": 0,
        //        "x": 1,
        //        "z": "0",
        //        "n": "0",
        //        "N": "usdt",
        //        "O": 1657882521876,
        //        "L": "0",
        //        "l": "0",
        //        "Y": "0"
        //    }
        //
        const parsed = this.parseWsOrder (message);
        if (this.orders === undefined) {
            const limit = this.safeInteger (this.options, 'ordersLimit', 1000);
            this.orders = new ArrayCacheBySymbolById (limit);
        }
        const orders = this.orders;
        orders.append (parsed);
        const messageHash = 'orders';
        client.resolve (this.orders, messageHash);
    }

    parseWsOrder (order, market = undefined) {
        //
        //    {
        //        "e": "ORDER",
        //        "i": 16122802798,
        //        "E": 1657882521876,
        //        "I": "302623154710888464",
        //        "u": 1814396,
        //        "s": "btcusdt",
        //        "S": 2,
        //        "o": 1,
        //        "q": "0.0005",
        //        "p": "60000",
        //        "X": 0,
        //        "x": 1,
        //        "z": "0",
        //        "n": "0",
        //        "N": "usdt",
        //        "O": 1657882521876,
        //        "L": "0",
        //        "l": "0",
        //        "Y": "0"
        //    }
        //
        const timestamp = this.safeInteger (order, 'E');
        const marketId = this.safeStringUpper (order, 's');
        const typeId = this.safeString (order, 'o');
        const sideId = this.safeInteger (order, 'S');
        // 1: buy
        // 2: sell
        const side = (sideId === 1) ? 'buy' : 'sell';
        const statusId = this.safeString (order, 'X');
        const feeCurrencyId = this.safeString (order, 'N');
        return this.safeOrder ({
            'info': order,
            'id': this.safeString (order, 'i'),
            'clientOrderId': this.safeString (order, 'c'),
            'timestamp': timestamp,
            'datetime': this.iso8601 (timestamp),
            'lastTradeTimestamp': this.safeInteger (order, 'T'),
            'symbol': this.safeSymbol (marketId, market),
            'type': this.parseWsOrderType (typeId),
            'timeInForce': undefined,
            'postOnly': undefined,
            'side': side,
            'price': this.safeString (order, 'p'),
            'triggerPrice': undefined,
            'amount': this.safeString (order, 'q'),
            'cost': this.safeString (order, 'Y'),
            'average': undefined,
            'filled': this.safeString (order, 'z'),
            'remaining': undefined,
            'status': this.parseWsOrderStatus (statusId),
            'fee': {
                'currency': this.safeCurrencyCode (feeCurrencyId),
                'cost': this.safeNumber (order, 'n'),
            },
        }, market);
    }

    async watchOrderBook (symbol: string, limit: Int = undefined, params = {}): Promise<OrderBook> {
        await this.loadMarkets ();
        const market = this.market (symbol);
        symbol = market['symbol'];
        const messageHash = 'orderbook:' + symbol;
        const marketIdLowercase = market['id'].toLowerCase ();
        const channel = 'market_' + marketIdLowercase + '_simple_depth_step0';
        const url = this.urls['api']['ws']['public'];
        const message = {
            'event': 'sub',
            'params': {
                'cb_id': marketIdLowercase,
                'channel': channel,
            },
        };
        const request = this.deepExtend (message, params);
        return await this.watch (url, messageHash, request, messageHash);
    }

    handleOrderBook (client: Client, message) {
        //
        //     {
        //         "channel": "market_ethbtc_simple_depth_step0",
        //         "ts": 1670056708670,
        //         "tick": {
        //             "buys": [
        //                 [
        //                     "0.075170",
        //                     "67.153"
        //                 ],
        //                 [
        //                     "0.075169",
        //                     "17.195"
        //                 ],
        //                 [
        //                     "0.075166",
        //                     "29.788"
        //                 ],
        //             ]
        //              "asks": [
        //                 [
        //                     "0.075171",
        //                     "0.256"
        //                 ],
        //                 [
        //                     "0.075172",
        //                     "0.160"
        //                 ],
        //             ]
        //         }
        //     }
        //
        const channel = this.safeString (message, 'channel');
        const parts = channel.split ('_');
        const marketId = this.safeStringUpper (parts, 1);
        const market = this.safeMarket (marketId);
        const symbol = market['symbol'];
        const timestamp = this.safeInteger (message, 'ts');
        const tick = this.safeValue (message, 'tick', {});
        const orderbook = this.parseOrderBook (tick, symbol, timestamp, 'buys', 'asks');
        this.orderbooks[symbol] = orderbook;
        const messageHash = 'orderbook:' + symbol;
        client.resolve (orderbook, messageHash);
    }

    parseWsOrderType (typeId) {
        const types = {
            '1': 'limit',
            '2': 'market',
            '3': 'limit',
        };
        return this.safeString (types, typeId, typeId);
    }

    parseWsOrderStatus (status) {
        const statuses = {
            '0': 'open', // The order has not been accepted by the engine.
            '1': 'open', // The order has been accepted by the engine.
            '2': 'closed', // The order has been completed.
            '3': 'open', // A part of the order has been filled.
            '4': 'canceled', // The order has been canceled.
            '7': 'open', // Stop order placed.
        };
        return this.safeString (statuses, status, status);
    }

    handlePing (client: Client, message) {
        this.spawn (this.pong, client, message);
    }

    async pong (client, message) {
        //
        //     {
        //         "ping": 1670057540627
        //     }
        //
        const time = this.safeInteger (message, 'ping');
        const pong = {
            'pong': time,
        };
        await client.send (pong);
    }

    handleMessage (client: Client, message) {
        if ('channel' in message) {
            this.handleOrderBook (client, message);
        } else if ('ping' in message) {
            this.handlePing (client, message);
        } else {
            const event = this.safeString (message, 'e');
            const handlers = {
                'BALANCE': this.handleBalance,
                'ORDER': this.handleOrder,
            };
            const handler = this.safeValue (handlers, event);
            if (handler !== undefined) {
                handler.call (this, client, message);
            }
        }
    }

    async authenticate (params = {}) {
        const listenKey = this.safeValue (this.options, 'listenKey');
        if (listenKey === undefined) {
            let response = undefined;
            try {
                response = await this.openPrivatePostPoseidonApiV1ListenKey (params);
            } catch (error) {
                this.options['listenKey'] = undefined;
                this.options['listenKeyUrl'] = undefined;
                return;
            }
            //
            //     {
            //         "msg": "succ",
            //         "code": 200,
            //         "data": {
            //             "listenKey": "7d1ec51340f499d85bb33b00a96ef680bda28869d5c3374a444c5ca4847d1bf0"
            //         }
            //     }
            //
            const data = this.safeValue (response, 'data', {});
            const key = this.safeString (data, 'listenKey');
            this.options['listenKey'] = key;
            this.options['listenKeyUrl'] = this.urls['api']['ws']['private'] + '/stream?listenKey=' + key;
            const refreshTimeout = this.safeInteger (this.options, 'listenKeyRefreshRate', 1800000);
            this.delay (refreshTimeout, this.keepAliveListenKey);
        }
        return this.options['listenKeyUrl'];
    }

    async keepAliveListenKey (params = {}) {
        const listenKey = this.safeString (this.options, 'listenKey');
        const request = {
            'listenKey': listenKey,
        };
        try {
            await this.openPrivatePutPoseidonApiV1ListenKeyListenKey (this.extend (request, params));
            //
            // ಠ_ಠ
            //     {
            //         "msg": "succ",
            //         "code": "200"
            //     }
            //
        } catch (error) {
            this.options['listenKey'] = undefined;
            this.options['listenKeyUrl'] = undefined;
            return;
        }
        const refreshTimeout = this.safeInteger (this.options, 'listenKeyRefreshRate', 1800000);
        this.delay (refreshTimeout, this.keepAliveListenKey);
    }
}<|MERGE_RESOLUTION|>--- conflicted
+++ resolved
@@ -2,11 +2,7 @@
 
 import bitrueRest from '../bitrue.js';
 import { ArrayCacheBySymbolById } from '../base/ws/Cache.js';
-<<<<<<< HEAD
-import { Int, Str, OrderBook, Order, Balances } from '../base/types.js';
-=======
-import type { Int, Str } from '../base/types.js';
->>>>>>> f6935ad9
+import type { Int, Str, OrderBook, Order, Balances } from '../base/types.js';
 import Client from '../base/ws/Client.js';
 
 //  ---------------------------------------------------------------------------
