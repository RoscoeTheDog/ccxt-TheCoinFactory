//  ---------------------------------------------------------------------------

import blockchaincomRest from '../blockchaincom.js';
import { NotSupported, AuthenticationError, ExchangeError } from '../base/errors.js';
import { ArrayCache, ArrayCacheBySymbolById, ArrayCacheByTimestamp } from '../base/ws/Cache.js';
<<<<<<< HEAD
import { IndexType, Int, Str, OrderBook, Order, Trade, Ticker, OHLCV, Balances } from '../base/types.js';
=======
import type { IndexType, Int, Str } from '../base/types.js';
>>>>>>> f6935ad9
import Client from '../base/ws/Client.js';

//  ---------------------------------------------------------------------------

export default class blockchaincom extends blockchaincomRest {
    describe () {
        return this.deepExtend (super.describe (), {
            'has': {
                'ws': true,
                'watchBalance': true,
                'watchTicker': true,
                'watchTickers': false,
                'watchTrades': true,
                'watchMyTrades': false,
                'watchOrders': true,
                'watchOrderBook': true,
                'watchOHLCV': true,
            },
            'urls': {
                'api': {
                    'ws': 'wss://ws.blockchain.info/mercury-gateway/v1/ws',
                },
            },
            'options': {
                'ws': {
                    'options': {
                        'headers': {
                            'Origin': 'https://exchange.blockchain.com',
                        },
                    },
                    'noOriginHeader': false,
                },
                'sequenceNumbers': {},
            },
            'streaming': {
            },
            'exceptions': {
            },
            'timeframes': {
                '1m': '60',
                '5m': '300',
                '15m': '900',
                '1h': '3600',
                '6h': '21600',
                '1d': '86400',
            },
        });
    }

    async watchBalance (params = {}): Promise<Balances> {
        /**
         * @method
         * @name blockchaincom#watchBalance
         * @description watch balance and get the amount of funds available for trading or funds locked in orders
         * @see https://exchange.blockchain.com/api/#balances
         * @param {object} [params] extra parameters specific to the exchange API endpoint
         * @returns {object} a [balance structure]{@link https://docs.ccxt.com/#/?id=balance-structure}
         */
        await this.authenticate (params);
        const messageHash = 'balance';
        const url = this.urls['api']['ws'];
        const subscribe = {
            'action': 'subscribe',
            'channel': 'balances',
        };
        const request = this.deepExtend (subscribe, params);
        return await this.watch (url, messageHash, request, messageHash, request);
    }

    handleBalance (client: Client, message) {
        //
        //  subscribed
        //     {
        //         "seqnum": 1,
        //         "event": "subscribed",
        //         "channel": "balances",
        //         "local_currency": "USD",
        //         "batching": false
        //     }
        //  snapshot
        //     {
        //         "seqnum": 2,
        //         "event": "snapshot",
        //         "channel": "balances",
        //         "balances": [
        //           {
        //             "currency": "BTC",
        //             "balance": 0.00366963,
        //             "available": 0.00266963,
        //             "balance_local": 38.746779155,
        //             "available_local": 28.188009155,
        //             "rate": 10558.77
        //           },
        //            ...
        //         ],
        //         "total_available_local": 65.477864168,
        //         "total_balance_local": 87.696634168
        //     }
        //
        const event = this.safeString (message, 'event');
        if (event === 'subscribed') {
            return message;
        }
        const result = { 'info': message };
        const balances = this.safeValue (message, 'balances', []);
        for (let i = 0; i < balances.length; i++) {
            const entry = balances[i];
            const currencyId = this.safeString (entry, 'currency');
            const code = this.safeCurrencyCode (currencyId);
            const account = this.account ();
            account['free'] = this.safeString (entry, 'available');
            account['total'] = this.safeString (entry, 'balance');
            result[code] = account;
        }
        const messageHash = 'balance';
        this.balance = this.safeBalance (result);
        client.resolve (this.balance, messageHash);
    }

    async watchOHLCV (symbol: string, timeframe = '1m', since: Int = undefined, limit: Int = undefined, params = {}): Promise<OHLCV[]> {
        /**
         * @method
         * @name blockchaincom#watchOHLCV
         * @description watches historical candlestick data containing the open, high, low, and close price, and the volume of a market.
         * @see https://exchange.blockchain.com/api/#prices
         * @param {string} symbol unified symbol of the market to fetch OHLCV data for
         * @param {string} timeframe the length of time each candle represents. Allows '1m', '5m', '15m', '1h', '6h' '1d'. Can only watch one timeframe per symbol.
         * @param {int} [since] timestamp in ms of the earliest candle to fetch
         * @param {int} [limit] the maximum amount of candles to fetch
         * @param {object} [params] extra parameters specific to the exchange API endpoint
         * @returns {int[][]} A list of candles ordered as timestamp, open, high, low, close, volume
         */
        await this.loadMarkets ();
        const market = this.market (symbol);
        symbol = market['symbol'];
        const interval = this.safeString (this.timeframes, timeframe, timeframe);
        const messageHash = 'ohlcv:' + symbol;
        let request = {
            'action': 'subscribe',
            'channel': 'prices',
            'symbol': market['id'],
            'granularity': this.parseNumber (interval),
        };
        request = this.deepExtend (request, params);
        const url = this.urls['api']['ws'];
        const ohlcv = await this.watch (url, messageHash, request, messageHash, request);
        if (this.newUpdates) {
            limit = ohlcv.getLimit (symbol, limit);
        }
        return this.filterBySinceLimit (ohlcv, since, limit, 0, true);
    }

    handleOHLCV (client: Client, message) {
        //
        //  subscribed
        //     {
        //         "seqnum": 0,
        //         "event": "subscribed",
        //         "channel": "prices",
        //         "symbol": "BTC-USDT",
        //         "granularity": 60
        //     }
        //
        //  updated
        //     {
        //         "seqnum": 1,
        //         "event": "updated",
        //         "channel": "prices",
        //         "symbol": "BTC-USD",
        //         "price": [ 1660085580000, 23185.215, 23185.935, 23164.79, 23169.97, 0 ]
        //     }
        //
        const event = this.safeString (message, 'event');
        if (event === 'subscribed') {
            return message;
        } else if (event === 'rejected') {
            throw new ExchangeError (this.id + ' ' + this.json (message));
        } else if (event === 'updated') {
            const marketId = this.safeString (message, 'symbol');
            const symbol = this.safeSymbol (marketId, undefined, '-');
            const messageHash = 'ohlcv:' + symbol;
            const request = this.safeValue (client.subscriptions, messageHash);
            const timeframeId = this.safeNumber (request, 'granularity');
            const timeframe = this.findTimeframe (timeframeId);
            const ohlcv = this.safeValue (message, 'price', []);
            this.ohlcvs[symbol] = this.safeValue (this.ohlcvs, symbol, {});
            let stored = this.safeValue (this.ohlcvs[symbol], timeframe);
            if (stored === undefined) {
                const limit = this.safeInteger (this.options, 'OHLCVLimit', 1000);
                stored = new ArrayCacheByTimestamp (limit);
                this.ohlcvs[symbol][timeframe] = stored;
            }
            stored.append (ohlcv);
            client.resolve (stored, messageHash);
        } else {
            throw new NotSupported (this.id + ' ' + this.json (message));
        }
    }

    async watchTicker (symbol: string, params = {}): Promise<Ticker> {
        /**
         * @method
         * @name blockchaincom#watchTicker
         * @description watches a price ticker, a statistical calculation with the information calculated over the past 24 hours for a specific market
         * @see https://exchange.blockchain.com/api/#ticker
         * @param {string} symbol unified symbol of the market to fetch the ticker for
         * @param {object} [params] extra parameters specific to the exchange API endpoint
         * @returns {object} a [ticker structure]{@link https://docs.ccxt.com/#/?id=ticker-structure}
         */
        await this.loadMarkets ();
        const market = this.market (symbol);
        symbol = market['symbol'];
        const url = this.urls['api']['ws'];
        const messageHash = 'ticker:' + symbol;
        let request = {
            'action': 'subscribe',
            'channel': 'ticker',
            'symbol': market['id'],
        };
        request = this.deepExtend (request, params);
        return await this.watch (url, messageHash, request, messageHash);
    }

    handleTicker (client: Client, message) {
        //
        //  subscribed
        //     {
        //         "seqnum": 0,
        //         "event": "subscribed",
        //         "channel": "ticker",
        //         "symbol": "BTC-USD"
        //     }
        //  snapshot
        //     {
        //         "seqnum": 1,
        //         "event": "snapshot",
        //         "channel": "ticker",
        //         "symbol": "BTC-USD",
        //         "price_24h": 23071.4,
        //         "volume_24h": 236.28398636,
        //         "last_trade_price": 23936.4,
        //         "mark_price": 23935.335240262
        //     }
        // update
        //     {
        //         "seqnum": 2,
        //         "event": "updated",
        //         "channel": "ticker",
        //         "symbol": "BTC-USD",
        //         "mark_price": 23935.242443617
        //     }
        //
        const event = this.safeString (message, 'event');
        const marketId = this.safeString (message, 'symbol');
        const market = this.safeMarket (marketId);
        const symbol = market['symbol'];
        let ticker = undefined;
        if (event === 'subscribed') {
            return message;
        } else if (event === 'snapshot') {
            ticker = this.parseTicker (message, market);
        } else if (event === 'updated') {
            const lastTicker = this.safeValue (this.tickers, symbol);
            ticker = this.parseWsUpdatedTicker (message, lastTicker, market);
        }
        const messageHash = 'ticker:' + symbol;
        this.tickers[symbol] = ticker;
        client.resolve (ticker, messageHash);
    }

    parseWsUpdatedTicker (ticker, lastTicker = undefined, market = undefined) {
        //
        //     {
        //         "seqnum": 2,
        //         "event": "updated",
        //         "channel": "ticker",
        //         "symbol": "BTC-USD",
        //         "mark_price": 23935.242443617
        //     }
        //
        const marketId = this.safeString (ticker, 'symbol');
        const symbol = this.safeSymbol (marketId, undefined, '-');
        const last = this.safeString (ticker, 'mark_price');
        return this.safeTicker ({
            'symbol': symbol,
            'timestamp': undefined,
            'datetime': undefined,
            'high': undefined,
            'low': undefined,
            'bid': undefined,
            'bidVolume': undefined,
            'ask': undefined,
            'askVolume': undefined,
            'vwap': undefined,
            'open': this.safeString (lastTicker, 'open'),
            'close': undefined,
            'last': last,
            'previousClose': this.safeString (lastTicker, 'close'),
            'change': undefined,
            'percentage': undefined,
            'average': undefined,
            'baseVolume': this.safeString (lastTicker, 'baseVolume'),
            'quoteVolume': undefined,
            'info': this.extend (this.safeValue (lastTicker, 'info', {}), ticker),
        }, market);
    }

    async watchTrades (symbol: string, since: Int = undefined, limit: Int = undefined, params = {}): Promise<Trade[]> {
        /**
         * @method
         * @name blockchaincom#watchTrades
         * @description get the list of most recent trades for a particular symbol
         * @see https://exchange.blockchain.com/api/#trades
         * @param {string} symbol unified symbol of the market to fetch trades for
         * @param {int} [since] timestamp in ms of the earliest trade to fetch
         * @param {int} [limit] the maximum amount of    trades to fetch
         * @param {object} [params] extra parameters specific to the exchange API endpoint
         * @returns {object[]} a list of [trade structures]{@link https://docs.ccxt.com/#/?id=public-trades}
         */
        await this.loadMarkets ();
        const market = this.market (symbol);
        symbol = market['symbol'];
        const url = this.urls['api']['ws'];
        const messageHash = 'trades:' + symbol;
        let request = {
            'action': 'subscribe',
            'channel': 'trades',
            'symbol': market['id'],
        };
        request = this.deepExtend (request, params);
        const trades = await this.watch (url, messageHash, request, messageHash, request);
        return this.filterBySinceLimit (trades, since, limit, 'timestamp', true);
    }

    handleTrades (client: Client, message) {
        //
        //  subscribed
        //     {
        //         "seqnum": 0,
        //         "event": "subscribed",
        //         "channel": "trades",
        //         "symbol": "BTC-USDT"
        //     }
        //  updates
        //     {
        //         "seqnum": 1,
        //         "event": "updated",
        //         "channel": "trades",
        //         "symbol": "BTC-USDT",
        //         "timestamp": "2022-08-08T17:23:48.163096Z",
        //         "side": "sell",
        //         "qty": 0.083523,
        //         "price": 23940.67,
        //         "trade_id": "563078810223444"
        //     }
        //
        const event = this.safeString (message, 'event');
        if (event !== 'updated') {
            return message;
        }
        const marketId = this.safeString (message, 'symbol');
        const symbol = this.safeSymbol (marketId);
        const market = this.safeMarket (marketId);
        const messageHash = 'trades:' + symbol;
        let stored = this.safeValue (this.trades, symbol);
        if (stored === undefined) {
            const limit = this.safeInteger (this.options, 'tradesLimit', 1000);
            stored = new ArrayCache (limit);
            this.trades[symbol] = stored;
        }
        const parsed = this.parseWsTrade (message, market);
        stored.append (parsed);
        this.trades[symbol] = stored;
        client.resolve (this.trades[symbol], messageHash);
    }

    parseWsTrade (trade, market = undefined) {
        //
        //     {
        //         "seqnum": 1,
        //         "event": "updated",
        //         "channel": "trades",
        //         "symbol": "BTC-USDT",
        //         "timestamp": "2022-08-08T17:23:48.163096Z",
        //         "side": "sell",
        //         "qty": 0.083523,
        //         "price": 23940.67,
        //         "trade_id": "563078810223444"
        //     }
        //
        const marketId = this.safeString (trade, 'symbol');
        const datetime = this.safeString (trade, 'timestamp');
        return this.safeTrade ({
            'id': this.safeString (trade, 'trade_id'),
            'timestamp': this.parse8601 (datetime),
            'datetime': datetime,
            'symbol': this.safeSymbol (marketId, market, '-'),
            'order': undefined,
            'type': undefined,
            'side': this.safeString (trade, 'side'),
            'takerOrMaker': undefined,
            'price': this.safeString (trade, 'price'),
            'amount': this.safeString (trade, 'qty'),
            'cost': undefined,
            'fee': undefined,
            'info': trade,
        }, market);
    }

    async watchOrders (symbol: Str = undefined, since: Int = undefined, limit: Int = undefined, params = {}): Promise<Order[]> {
        /**
         * @method
         * @name blockchaincom#fetchOrders
         * @description watches information on multiple orders made by the user
         * @see https://exchange.blockchain.com/api/#mass-order-status-request-ordermassstatusrequest
         * @param {string} symbol unified market symbol of the market orders were made in
         * @param {int} [since] the earliest time in ms to fetch orders for
         * @param {int} [limit] the maximum number of  orde structures to retrieve
         * @param {object} [params] extra parameters specific to the exchange API endpoint
         * @returns {object[]} a list of [order structures]{@link https://docs.ccxt.com/#/?id=order-structure}
         */
        await this.loadMarkets ();
        await this.authenticate ();
        if (symbol !== undefined) {
            const market = this.market (symbol);
            symbol = market['symbol'];
        }
        const url = this.urls['api']['ws'];
        const message = {
            'action': 'subscribe',
            'channel': 'trading',
        };
        const messageHash = 'orders';
        const request = this.deepExtend (message, params);
        const orders = await this.watch (url, messageHash, request, messageHash);
        if (this.newUpdates) {
            limit = orders.getLimit (symbol, limit);
        }
        return this.filterBySymbolSinceLimit (orders, symbol, since, limit, true);
    }

    handleOrders (client: Client, message) {
        //
        //     {
        //         "seqnum": 1,
        //         "event": "rejected",
        //         "channel": "trading",
        //         "text": "Not subscribed to channel"
        //     }
        //  snapshot
        //     {
        //         "seqnum": 2,
        //         "event": "snapshot",
        //         "channel": "trading",
        //         "orders": [
        //           {
        //             "orderID": "562965341621940",
        //             "gwOrderId": 181011136260,
        //             "clOrdID": "016caf67f7a94508webd",
        //             "symbol": "BTC-USD",
        //             "side": "sell",
        //             "ordType": "limit",
        //             "orderQty": 0.000675,
        //             "leavesQty": 0.000675,
        //             "cumQty": 0,
        //             "avgPx": 0,
        //             "ordStatus": "open",
        //             "timeInForce": "GTC",
        //             "text": "New order",
        //             "execType": "0",
        //             "execID": "21415965325",
        //             "transactTime": "2022-08-08T23:31:00.550795Z",
        //             "msgType": 8,
        //             "lastPx": 0,
        //             "lastShares": 0,
        //             "tradeId": "0",
        //             "fee": 0,
        //             "price": 30000,
        //             "marginOrder": false,
        //             "closePositionOrder": false
        //           }
        //         ],
        //         "positions": []
        //     }
        //  update
        //     {
        //         "seqnum": 3,
        //         "event": "updated",
        //         "channel": "trading",
        //         "orderID": "562965341621940",
        //         "gwOrderId": 181011136260,
        //         "clOrdID": "016caf67f7a94508webd",
        //         "symbol": "BTC-USD",
        //         "side": "sell",
        //         "ordType": "limit",
        //         "orderQty": 0.000675,
        //         "leavesQty": 0.000675,
        //         "cumQty": 0,
        //         "avgPx": 0,
        //         "ordStatus": "cancelled",
        //         "timeInForce": "GTC",
        //         "text": "Canceled by User",
        //         "execType": "4",
        //         "execID": "21416034921",
        //         "transactTime": "2022-08-08T23:33:25.727785Z",
        //         "msgType": 8,
        //         "lastPx": 0,
        //         "lastShares": 0,
        //         "tradeId": "0",
        //         "fee": 0,
        //         "price": 30000,
        //         "marginOrder": false,
        //         "closePositionOrder": false
        //     }
        //
        const event = this.safeString (message, 'event');
        const messageHash = 'orders';
        const cachedOrders = this.orders;
        if (cachedOrders === undefined) {
            const limit = this.safeInteger (this.options, 'ordersLimit', 1000);
            this.orders = new ArrayCacheBySymbolById (limit);
        }
        if (event === 'subscribed') {
            return message;
        } else if (event === 'rejected') {
            throw new ExchangeError (this.id + ' ' + this.json (message));
        } else if (event === 'snapshot') {
            const orders = this.safeValue (message, 'orders', []);
            for (let i = 0; i < orders.length; i++) {
                const order = orders[i];
                const parsedOrder = this.parseWsOrder (order);
                cachedOrders.append (parsedOrder);
            }
        } else if (event === 'updated') {
            const parsedOrder = this.parseWsOrder (message);
            cachedOrders.append (parsedOrder);
        }
        this.orders = cachedOrders;
        client.resolve (this.orders, messageHash);
    }

    parseWsOrder (order, market = undefined) {
        //
        //     {
        //         "seqnum": 3,
        //         "event": "updated",
        //         "channel": "trading",
        //         "orderID": "562965341621940",
        //         "gwOrderId": 181011136260,
        //         "clOrdID": "016caf67f7a94508webd",
        //         "symbol": "BTC-USD",
        //         "side": "sell",
        //         "ordType": "limit",
        //         "orderQty": 0.000675,
        //         "leavesQty": 0.000675,
        //         "cumQty": 0,
        //         "avgPx": 0,
        //         "ordStatus": "cancelled",
        //         "timeInForce": "GTC",
        //         "text": "Canceled by User",
        //         "execType": "4",
        //         "execID": "21416034921",
        //         "transactTime": "2022-08-08T23:33:25.727785Z",
        //         "msgType": 8,
        //         "lastPx": 0,
        //         "lastShares": 0,
        //         "tradeId": "0",
        //         "fee": 0,
        //         "price": 30000,
        //         "marginOrder": false,
        //         "closePositionOrder": false
        //     }
        //
        const datetime = this.safeString (order, 'transactTime');
        const status = this.safeString (order, 'ordStatus');
        const marketId = this.safeString (order, 'symbol');
        market = this.safeMarket (marketId, market);
        const tradeId = this.safeString (order, 'tradeId');
        const trades = [];
        if (tradeId !== '0') {
            trades.push ({ 'id': tradeId });
        }
        return this.safeOrder ({
            'id': this.safeString (order, 'orderID'),
            'clientOrderId': this.safeString (order, 'clOrdID'),
            'datetime': datetime,
            'timestamp': this.parse8601 (datetime),
            'status': this.parseWsOrderStatus (status),
            'symbol': this.safeSymbol (marketId, market),
            'type': this.safeString (order, 'ordType'), // limit, market, stop, stopLimit, trailingStop, fillOrKill
            'timeInForce': this.safeString (order, 'timeInForce'),
            'postOnly': this.safeString (order, 'execInst') === 'ALO',
            'side': this.safeString (order, 'side'),
            'price': this.safeString (order, 'price'),
            'stopPrice': this.safeString (order, 'stopPx'),
            'cost': undefined,
            'amount': this.safeString (order, 'orderQty'),
            'filled': this.safeString (order, 'cumQty'),
            'remaining': this.safeString (order, 'leavesQty'),
            'trades': trades,
            'fee': {
                'rate': undefined,
                'cost': this.safeNumber (order, 'fee'),
                'currency': this.safeString (market, 'quote'),
            },
            'info': order,
            'lastTradeTimestamp': undefined,
            'average': this.safeString (order, 'avgPx'),
        }, market);
    }

    parseWsOrderStatus (status) {
        const statuses = {
            'pending': 'open',
            'open': 'open',
            'rejected': 'rejected',
            'cancelled': 'canceled',
            'filled': 'closed',
            'partial': 'open',
            'expired': 'expired',
        };
        return this.safeString (statuses, status, status);
    }

    async watchOrderBook (symbol: string, limit: Int = undefined, params = {}): Promise<OrderBook> {
        /**
         * @method
         * @name blockchaincom#watchOrderBook
         * @description watches information on open orders with bid (buy) and ask (sell) prices, volumes and other data
         * @see https://exchange.blockchain.com/api/#l2-order-book
         * @param {string} symbol unified symbol of the market to fetch the order book for
         * @param {int} [limit] the maximum amount of order book entries to return
         * @param {objectConstructor} [params] extra parameters specific to the exchange API endpoint
         * @param {string} [params.type] accepts l2 or l3 for level 2 or level 3 order book
         * @returns {object} A dictionary of [order book structures]{@link https://docs.ccxt.com/#/?id=order-book-structure} indexed by market symbols
         */
        await this.loadMarkets ();
        const market = this.market (symbol);
        const url = this.urls['api']['ws'];
        const type = this.safeString (params, 'type', 'l2');
        params = this.omit (params, 'type');
        const messageHash = 'orderbook:' + symbol + ':' + type;
        const subscribe = {
            'action': 'subscribe',
            'channel': type,
            'symbol': market['id'],
        };
        const request = this.deepExtend (subscribe, params);
        const orderbook = await this.watch (url, messageHash, request, messageHash);
        return orderbook.limit ();
    }

    handleOrderBook (client: Client, message) {
        //
        //  subscribe
        //     {
        //         "seqnum": 0,
        //         "event": "subscribed",
        //         "channel": "l2",
        //         "symbol": "BTC-USDT",
        //         "batching": false
        //     }
        //  snapshot
        //     {
        //         "seqnum": 1,
        //         "event": "snapshot",
        //         "channel": "l2",
        //         "symbol": "BTC-USDT",
        //         "bids": [
        //           { num: 1, px: 0.01, qty: 22 },
        //         ],
        //         "asks": [
        //           { num: 1, px: 23840.26, qty: 0.25 },
        //         ],
        //         "timestamp": "2022-08-08T22:03:19.071870Z"
        //     }
        //  update
        //     {
        //         "seqnum": 2,
        //         "event": "updated",
        //         "channel": "l2",
        //         "symbol": "BTC-USDT",
        //         "bids": [],
        //         "asks": [ { num: 1, px: 23855.06, qty: 1.04786347 } ],
        //         "timestamp": "2022-08-08T22:03:19.014680Z"
        //     }
        //
        const event = this.safeString (message, 'event');
        const type = this.safeString (message, 'channel');
        const marketId = this.safeString (message, 'symbol');
        const symbol = this.safeSymbol (marketId);
        const messageHash = 'orderbook:' + symbol + ':' + type;
        const datetime = this.safeString (message, 'timestamp');
        const timestamp = this.parse8601 (datetime);
        let storedOrderBook = this.safeValue (this.orderbooks, symbol);
        if (storedOrderBook === undefined) {
            storedOrderBook = this.countedOrderBook ({});
            this.orderbooks[symbol] = storedOrderBook;
        }
        if (event === 'subscribed') {
            return message;
        } else if (event === 'snapshot') {
            const snapshot = this.parseCountedOrderBook (message, symbol, timestamp, 'bids', 'asks', 'px', 'qty', 'num');
            storedOrderBook.reset (snapshot);
        } else if (event === 'updated') {
            const asks = this.safeValue (message, 'asks', []);
            const bids = this.safeValue (message, 'bids', []);
            this.handleDeltas (storedOrderBook['asks'], asks);
            this.handleDeltas (storedOrderBook['bids'], bids);
            storedOrderBook['timestamp'] = timestamp;
            storedOrderBook['datetime'] = datetime;
        } else {
            throw new NotSupported (this.id + ' watchOrderBook() does not support ' + event + ' yet');
        }
        client.resolve (storedOrderBook, messageHash);
    }

    parseCountedBidAsk (bidAsk, priceKey: IndexType = 0, amountKey: IndexType = 1, countKey: IndexType = 2) {
        const price = this.safeNumber (bidAsk, priceKey);
        const amount = this.safeNumber (bidAsk, amountKey);
        const count = this.safeNumber (bidAsk, countKey);
        return [ price, amount, count ];
    }

    parseCountedBidsAsks (bidasks, priceKey: IndexType = 0, amountKey: IndexType = 1, countKey: IndexType = 2) {
        bidasks = this.toArray (bidasks);
        const result = [];
        for (let i = 0; i < bidasks.length; i++) {
            result.push (this.parseCountedBidAsk (bidasks[i], priceKey, amountKey, countKey));
        }
        return result;
    }

    parseCountedOrderBook (orderbook, symbol: string, timestamp: Int = undefined, bidsKey: IndexType = 'bids', asksKey: IndexType = 'asks', priceKey: IndexType = 0, amountKey: IndexType = 1, countKey: IndexType = 2) {
        const bids = this.parseCountedBidsAsks (this.safeValue (orderbook, bidsKey, []), priceKey, amountKey, countKey);
        const asks = this.parseCountedBidsAsks (this.safeValue (orderbook, asksKey, []), priceKey, amountKey, countKey);
        return {
            'symbol': symbol,
            'bids': this.sortBy (bids, 0, true),
            'asks': this.sortBy (asks, 0),
            'timestamp': timestamp,
            'datetime': this.iso8601 (timestamp),
            'nonce': undefined,
        };
    }

    handleDelta (bookside, delta) {
        const bookArray = this.parseCountedBidAsk (delta, 'px', 'qty', 'num');
        bookside.storeArray (bookArray);
    }

    handleDeltas (bookside, deltas) {
        for (let i = 0; i < deltas.length; i++) {
            this.handleDelta (bookside, deltas[i]);
        }
    }

    checkSequenceNumber (client: Client, message) {
        const seqnum = this.safeInteger (message, 'seqnum', 0);
        const channel = this.safeString (message, 'channel', '');
        const sequenceNumbersByChannel = this.safeValue (this.options, 'sequenceNumbers', {});
        const lastSeqnum = this.safeInteger (sequenceNumbersByChannel, channel);
        if (lastSeqnum === undefined) {
            this.options['sequenceNumbers'][channel] = seqnum;
        } else {
            if (seqnum !== lastSeqnum + 1) {
                throw new ExchangeError (this.id + ' ' + channel + ' seqnum ' + seqnum + ' is not the expected ' + (lastSeqnum + 1));
            }
            this.options['sequenceNumbers'][channel] = seqnum;
        }
    }

    handleMessage (client: Client, message) {
        this.checkSequenceNumber (client, message);
        const channel = this.safeString (message, 'channel');
        const handlers = {
            'ticker': this.handleTicker,
            'trades': this.handleTrades,
            'prices': this.handleOHLCV,
            'l2': this.handleOrderBook,
            'l3': this.handleOrderBook,
            'auth': this.handleAuthenticationMessage,
            'balances': this.handleBalance,
            'trading': this.handleOrders,
        };
        const handler = this.safeValue (handlers, channel);
        if (handler !== undefined) {
            return handler.call (this, client, message);
        }
        throw new NotSupported (this.id + ' received an unsupported message: ' + this.json (message));
    }

    handleAuthenticationMessage (client: Client, message) {
        //
        //     {
        //         "seqnum": 0,
        //         "event": "subscribed",
        //         "channel": "auth",
        //         "readOnly": false
        //     }
        //
        const event = this.safeString (message, 'event');
        if (event !== 'subscribed') {
            throw new AuthenticationError (this.id + ' received an authentication error: ' + this.json (message));
        }
        const future = this.safeValue (client.futures, 'authenticated');
        if (future !== undefined) {
            future.resolve (true);
        }
    }

    authenticate (params = {}) {
        const url = this.urls['api']['ws'];
        const client = this.client (url);
        const messageHash = 'authenticated';
        const future = client.future (messageHash);
        const isAuthenticated = this.safeValue (client.subscriptions, messageHash);
        if (isAuthenticated === undefined) {
            this.checkRequiredCredentials ();
            const request = {
                'action': 'subscribe',
                'channel': 'auth',
                'token': this.secret,
            };
            return this.watch (url, messageHash, this.extend (request, params), messageHash);
        }
        return future;
    }
}<|MERGE_RESOLUTION|>--- conflicted
+++ resolved
@@ -3,11 +3,7 @@
 import blockchaincomRest from '../blockchaincom.js';
 import { NotSupported, AuthenticationError, ExchangeError } from '../base/errors.js';
 import { ArrayCache, ArrayCacheBySymbolById, ArrayCacheByTimestamp } from '../base/ws/Cache.js';
-<<<<<<< HEAD
-import { IndexType, Int, Str, OrderBook, Order, Trade, Ticker, OHLCV, Balances } from '../base/types.js';
-=======
-import type { IndexType, Int, Str } from '../base/types.js';
->>>>>>> f6935ad9
+import type { IndexType, Int, Str, OrderBook, Order, Trade, Ticker, OHLCV, Balances } from '../base/types.js';
 import Client from '../base/ws/Client.js';
 
 //  ---------------------------------------------------------------------------
