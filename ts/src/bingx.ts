
//  ---------------------------------------------------------------------------

import Exchange from './abstract/bingx.js';
import { AuthenticationError, ExchangeNotAvailable, PermissionDenied, ExchangeError, InsufficientFunds, BadRequest, OrderNotFound, DDoSProtection, BadSymbol, ArgumentsRequired } from './base/errors.js';
import { Precise } from './base/Precise.js';
import { sha256 } from './static_dependencies/noble-hashes/sha256.js';
import { DECIMAL_PLACES } from './base/functions/number.js';
import { Int, OrderSide, OHLCV, FundingRateHistory, Order, OrderType, OrderRequest, Str, Trade, Balances, Transaction, Ticker, OrderBook, Tickers, Market, Strings, Currency, Position } from './base/types.js';

//  ---------------------------------------------------------------------------

export default class bingx extends Exchange {
    describe () {
        return this.deepExtend (super.describe (), {
            'id': 'bingx',
            'name': 'BingX',
            'countries': [ 'US' ], // North America, Canada, the EU, Hong Kong and Taiwan
            // cheapest is 60 requests a minute = 1 requests per second on average => ( 1000ms / 1) = 1000 ms between requests on average
            'rateLimit': 1000,
            'version': 'v1',
            'certified': true,
            'pro': true,
            'has': {
                'CORS': undefined,
                'spot': true,
                'margin': true,
                'swap': true,
                'future': false,
                'option': false,
                'cancelAllOrders': true,
                'cancelOrder': true,
                'cancelOrders': true,
                'closeAllPositions': true,
                'closePosition': false,
                'createMarketBuyOrderWithCost': true,
                'createMarketOrderWithCost': true,
                'createMarketSellOrderWithCost': true,
                'createOrder': true,
                'createOrders': true,
                'fetchBalance': true,
                'fetchClosedOrders': true,
                'fetchCurrencies': true,
                'fetchDepositAddress': true,
                'fetchDeposits': true,
                'fetchDepositWithdrawFee': 'emulated',
                'fetchDepositWithdrawFees': true,
                'fetchFundingRate': true,
                'fetchFundingRateHistory': true,
                'fetchLeverage': true,
                'fetchLiquidations': false,
                'fetchMarkets': true,
                'fetchMyLiquidations': true,
                'fetchOHLCV': true,
                'fetchOpenInterest': true,
                'fetchOpenOrders': true,
                'fetchOrder': true,
                'fetchOrderBook': true,
                'fetchPositions': true,
                'fetchTicker': true,
                'fetchTickers': true,
                'fetchTime': true,
                'fetchTrades': true,
                'fetchTransfers': true,
                'fetchWithdrawals': true,
                'setLeverage': true,
                'setMargin': true,
                'setMarginMode': true,
                'transfer': true,
            },
            'hostname': 'bingx.com',
            'urls': {
                'logo': 'https://github-production-user-asset-6210df.s3.amazonaws.com/1294454/253675376-6983b72e-4999-4549-b177-33b374c195e3.jpg',
                'api': {
                    'spot': 'https://open-api.{hostname}/openApi',
                    'swap': 'https://open-api.{hostname}/openApi',
                    'contract': 'https://open-api.{hostname}/openApi',
                    'wallets': 'https://open-api.{hostname}/openApi',
                    'user': 'https://open-api.{hostname}/openApi',
                    'subAccount': 'https://open-api.{hostname}/openApi',
                    'account': 'https://open-api.{hostname}/openApi',
                    'copyTrading': 'https://open-api.{hostname}/openApi',
                },
                'www': 'https://bingx.com/',
                'doc': 'https://bingx-api.github.io/docs/',
                'referral': 'https://bingx.com/invite/OHETOM',
            },
            'fees': {
                'tierBased': true,
                'spot': {
                    'feeSide': 'get',
                    'maker': this.parseNumber ('0.001'),
                    'taker': this.parseNumber ('0.001'),
                },
                'swap': {
                    'feeSide': 'quote',
                    'maker': this.parseNumber ('0.0002'),
                    'taker': this.parseNumber ('0.0005'),
                },
            },
            'requiredCredentials': {
                'apiKey': true,
                'secret': true,
            },
            'api': {
                'spot': {
                    'v1': {
                        'public': {
                            'get': {
                                'common/symbols': 3,
                                'market/trades': 3,
                                'market/depth': 3,
                                'market/kline': 3,
                                'ticker/24hr': 1,
                            },
                        },
                        'private': {
                            'get': {
                                'trade/query': 3,
                                'trade/openOrders': 3,
                                'trade/historyOrders': 3,
                                'account/balance': 3,
                            },
                            'post': {
                                'trade/order': 3,
                                'trade/cancel': 3,
                                'trade/batchOrders': 3,
                                'trade/cancelOrders': 3,
                            },
                        },
                    },
                    'v3': {
                        'private': {
                            'get': {
                                'get/asset/transfer': 3,
                                'asset/transfer': 3,
                                'capital/deposit/hisrec': 3,
                                'capital/withdraw/history': 3,
                            },
                            'post': {
                                'post/asset/transfer': 3,
                            },
                        },
                    },
                },
                'swap': {
                    'v2': {
                        'public': {
                            'get': {
                                'server/time': 3,
                                'quote/contracts': 1,
                                'quote/price': 1,
                                'quote/depth': 1,
                                'quote/trades': 1,
                                'quote/premiumIndex': 1,
                                'quote/fundingRate': 1,
                                'quote/klines': 1,
                                'quote/openInterest': 1,
                                'quote/ticker': 1,
                                'quote/bookTicker': 1,
                            },
                        },
                        'private': {
                            'get': {
                                'user/balance': 3,
                                'user/positions': 3,
                                'user/income': 3,
                                'trade/openOrders': 3,
                                'trade/order': 3,
                                'trade/marginType': 3,
                                'trade/leverage': 3,
                                'trade/forceOrders': 3,
                                'trade/allOrders': 3,
                                'trade/allFillOrders': 3,
                                'user/income/export': 3,
                                'user/commissionRate': 3,
                                'quote/bookTicker': 3,
                            },
                            'post': {
                                'trade/order': 3,
                                'trade/batchOrders': 3,
                                'trade/closeAllPositions': 3,
                                'trade/marginType': 3,
                                'trade/leverage': 3,
                                'trade/positionMargin': 3,
                                'trade/order/test': 3,
                            },
                            'delete': {
                                'trade/order': 3,
                                'trade/batchOrders': 3,
                                'trade/allOpenOrders': 3,
                            },
                        },
                    },
                    'v3': {
                        'public': {
                            'get': {
                                'quote/klines': 1,
                            },
                        },
                    },
                },
                'contract': {
                    'v1': {
                        'private': {
                            'get': {
                                'allPosition': 3,
                                'allOrders': 3,
                                'balance': 3,
                            },
                        },
                    },
                },
                'wallets': {
                    'v1': {
                        'private': {
                            'get': {
                                'capital/config/getall': 3,
                                'capital/deposit/address': 1,
                                'capital/innerTransfer/records': 1,
                                'capital/subAccount/deposit/address': 1,
                                'capital/deposit/subHisrec': 1,
                                'capital/subAccount/innerTransfer/records': 1,
                            },
                            'post': {
                                'capital/withdraw/apply': 3,
                                'capital/innerTransfer/apply': 3,
                                'capital/subAccountInnerTransfer/apply': 3,
                                'capital/deposit/createSubAddress': 1,
                            },
                        },
                    },
                },
                'subAccount': {
                    'v1': {
                        'private': {
                            'get': {
                                'list': 3,
                                'assets': 3,
                                'apiKey/query': 1,
                            },
                            'post': {
                                'create': 3,
                                'apiKey/create': 3,
                                'apiKey/edit': 3,
                                'apiKey/del': 3,
                                'updateStatus': 3,
                            },
                        },
                    },
                },
                'account': {
                    'v1': {
                        'private': {
                            'get': {
                                'uid': 1,
                            },
                            'post': {
                                'innerTransfer/authorizeSubAccount': 3,
                            },
                        },
                    },
                },
                'user': {
                    'auth': {
                        'private': {
                            'post': {
                                'userDataStream': 1,
                            },
                        },
                    },
                },
                'copyTrading': {
                    'v1': {
                        'private': {
                            'get': {
                                'swap/trace/currentTrack': 1,
                            },
                            'post': {
                                'swap/trace/closeTrackOrder': 1,
                                'swap/trace/setTPSL': 1,
                            },
                        },
                    },
                },
                'api': {
                    'v3': {
                        'private': {
                            'get': {
                                'asset/transfer': 1,
                                'capital/deposit/hisrec': 1,
                                'capital/withdraw/history': 1,
                            },
                            'post': {
                                'post/asset/transfer': 1,
                            },
                        },
                    },
                },
            },
            'timeframes': {
                '1m': '1m',
                '3m': '3m',
                '5m': '5m',
                '15m': '15m',
                '30m': '30m',
                '1h': '1h',
                '2h': '2h',
                '4h': '4h',
                '6h': '6h',
                '12h': '12h',
                '1d': '1d',
                '3d': '3d',
                '1w': '1w',
                '1M': '1M',
            },
            'precisionMode': DECIMAL_PLACES,
            'exceptions': {
                'exact': {
                    '400': BadRequest,
                    '401': AuthenticationError,
                    '403': PermissionDenied,
                    '404': BadRequest,
                    '429': DDoSProtection,
                    '418': PermissionDenied,
                    '500': ExchangeError,
                    '504': ExchangeError,
                    '100001': AuthenticationError,
                    '100412': AuthenticationError,
                    '100202': InsufficientFunds,
                    '100204': BadRequest,
                    '100400': BadRequest,
                    '100440': ExchangeError,
                    '100500': ExchangeError,
                    '100503': ExchangeError,
                    '80001': BadRequest,
                    '80012': ExchangeNotAvailable,
                    '80014': BadRequest,
                    '80016': OrderNotFound,
                    '80017': OrderNotFound,
                    '100437': BadRequest, // {"code":100437,"msg":"The withdrawal amount is lower than the minimum limit, please re-enter.","timestamp":1689258588845}
                },
                'broad': {},
            },
            'commonCurrencies': {
            },
            'options': {
                'defaultType': 'spot',
                'accountsByType': {
                    'spot': 'FUND',
                    'swap': 'PFUTURES',
                    'future': 'SFUTURES',
                },
                'accountsById': {
                    'FUND': 'spot',
                    'PFUTURES': 'swap',
                    'SFUTURES': 'future',
                },
                'recvWindow': 5 * 1000, // 5 sec
                'broker': 'CCXT',
            },
        });
    }

    async fetchTime (params = {}) {
        /**
         * @method
         * @name bingx#fetchTime
         * @description fetches the current integer timestamp in milliseconds from the bingx server
         * @see https://bingx-api.github.io/docs/#/swapV2/base-info.html#Get%20Server%20Time
         * @param {object} [params] extra parameters specific to the exchange API endpoint
         * @returns {int} the current integer timestamp in milliseconds from the bingx server
         */
        const response = await this.swapV2PublicGetServerTime (params);
        //
        //    {
        //        "code": 0,
        //        "msg": "",
        //        "data": {
        //            "serverTime": 1675319535362
        //        }
        //    }
        //
        const data = this.safeValue (response, 'data');
        return this.safeInteger (data, 'serverTime');
    }

    async fetchCurrencies (params = {}) {
        /**
         * @method
         * @name bingx#fetchCurrencies
         * @description fetches all available currencies on an exchange
         * @see https://bingx-api.github.io/docs/#/common/account-api.html#All%20Coins
         * @param {object} [params] extra parameters specific to the exchange API endpoint
         * @returns {object} an associative dictionary of currencies
         */
        if (!this.checkRequiredCredentials (false)) {
            return undefined;
        }
        const response = await this.walletsV1PrivateGetCapitalConfigGetall (params);
        //
        //    {
        //        "code": 0,
        //        "timestamp": 1688045966616,
        //        "data": [
        //            {
        //              "coin": "BTC",
        //              "name": "BTC",
        //              "networkList": [
        //                {
        //                  "name": "BTC",
        //                  "network": "BTC",
        //                  "isDefault": true,
        //                  "minConfirm": "2",
        //                  "withdrawEnable": true,
        //                  "withdrawFee": "0.00035",
        //                  "withdrawMax": "1.62842",
        //                  "withdrawMin": "0.0005"
        //                },
        //                {
        //                  "name": "BTC",
        //                  "network": "BEP20",
        //                  "isDefault": false,
        //                  "minConfirm": "15",
        //                  "withdrawEnable": true,
        //                  "withdrawFee": "0.00001",
        //                  "withdrawMax": "1.62734",
        //                  "withdrawMin": "0.0001"
        //                }
        //              ]
        //          },
        //          ...
        //        ],
        //    }
        //
        const data = this.safeValue (response, 'data', []);
        const result = {};
        for (let i = 0; i < data.length; i++) {
            const entry = data[i];
            const currencyId = this.safeString (entry, 'coin');
            const code = this.safeCurrencyCode (currencyId);
            const name = this.safeString (entry, 'name');
            const networkList = this.safeValue (entry, 'networkList');
            const networks = {};
            let fee = undefined;
            let active = undefined;
            let withdrawEnabled = undefined;
            let defaultLimits = {};
            for (let j = 0; j < networkList.length; j++) {
                const rawNetwork = networkList[j];
                const network = this.safeString (rawNetwork, 'network');
                const networkCode = this.networkIdToCode (network);
                const isDefault = this.safeValue (rawNetwork, 'isDefault');
                withdrawEnabled = this.safeValue (rawNetwork, 'withdrawEnable');
                const limits = {
                    'amounts': { 'min': this.safeNumber (rawNetwork, 'withdrawMin'), 'max': this.safeNumber (rawNetwork, 'withdrawMax') },
                };
                if (isDefault) {
                    fee = this.safeNumber (rawNetwork, 'withdrawFee');
                    active = withdrawEnabled;
                    defaultLimits = limits;
                }
                networks[networkCode] = {
                    'info': rawNetwork,
                    'id': network,
                    'network': networkCode,
                    'fee': fee,
                    'active': active,
                    'deposit': undefined,
                    'withdraw': withdrawEnabled,
                    'precision': undefined,
                    'limits': limits,
                };
            }
            result[code] = {
                'info': entry,
                'code': code,
                'id': currencyId,
                'precision': undefined,
                'name': name,
                'active': active,
                'deposit': undefined,
                'withdraw': withdrawEnabled,
                'networks': networks,
                'fee': fee,
                'limits': defaultLimits,
            };
        }
        return result;
    }

    async fetchSpotMarkets (params) {
        const response = await this.spotV1PublicGetCommonSymbols (params);
        //
        //    {
        //        "code": 0,
        //            "msg": "",
        //            "debugMsg": "",
        //            "data": {
        //              "symbols": [
        //                  {
        //                    "symbol": "GEAR-USDT",
        //                    "minQty": 735,
        //                    "maxQty": 2941177,
        //                    "minNotional": 5,
        //                    "maxNotional": 20000,
        //                    "status": 1,
        //                    "tickSize": 0.000001,
        //                    "stepSize": 1
        //                  },
        //                  ...
        //              ]
        //         }
        //    }
        //
        const data = this.safeValue (response, 'data');
        const markets = this.safeValue (data, 'symbols', []);
        return this.parseMarkets (markets);
    }

    async fetchSwapMarkets (params) {
        const response = await this.swapV2PublicGetQuoteContracts (params);
        //
        //    {
        //        "code": 0,
        //        "msg": "",
        //        "data": [
        //            {
        //              "contractId": "100",
        //              "symbol": "BTC-USDT",
        //              "size": "0.0001",
        //              "quantityPrecision": 4,
        //              "pricePrecision": 1,
        //              "feeRate": 0.0005,
        //              "tradeMinLimit": 1,
        //              "maxLongLeverage": 150,
        //              "maxShortLeverage": 150,
        //              "currency": "USDT",
        //              "asset": "BTC",
        //              "status": 1
        //            },
        //            ...
        //        ]
        //    }
        //
        const markets = this.safeValue (response, 'data', []);
        return this.parseMarkets (markets);
    }

    parseMarket (market): Market {
        const id = this.safeString (market, 'symbol');
        const symbolParts = id.split ('-');
        const baseId = symbolParts[0];
        const quoteId = symbolParts[1];
        const base = this.safeCurrencyCode (baseId);
        const quote = this.safeCurrencyCode (quoteId);
        const currency = this.safeString (market, 'currency');
        const settle = this.safeCurrencyCode (currency);
        let pricePrecision = this.safeInteger (market, 'pricePrecision');
        if (pricePrecision === undefined) {
            pricePrecision = this.precisionFromString (this.safeString (market, 'tickSize'));
        }
        let quantityPrecision = this.safeInteger (market, 'quantityPrecision');
        if (quantityPrecision === undefined) {
            quantityPrecision = this.precisionFromString (this.safeString (market, 'stepSize'));
        }
        const type = (settle !== undefined) ? 'swap' : 'spot';
        const spot = type === 'spot';
        const swap = type === 'swap';
        let symbol = base + '/' + quote;
        if (settle !== undefined) {
            symbol += ':' + settle;
        }
        const fees = this.safeValue (this.fees, type, {});
        const contractSize = this.safeNumber (market, 'size');
        const isActive = this.safeString (market, 'status') === '1';
        const isInverse = (spot) ? undefined : false;
        const isLinear = (spot) ? undefined : swap;
        return this.safeMarketStructure ({
            'id': id,
            'symbol': symbol,
            'base': base,
            'quote': quote,
            'settle': settle,
            'baseId': baseId,
            'quoteId': quoteId,
            'settleId': currency,
            'type': type,
            'spot': spot,
            'margin': false,
            'swap': swap,
            'future': false,
            'option': false,
            'active': isActive,
            'contract': swap,
            'linear': isLinear,
            'inverse': isInverse,
            'taker': this.safeNumber (fees, 'taker'),
            'maker': this.safeNumber (fees, 'maker'),
            'feeSide': this.safeString (fees, 'feeSide'),
            'contractSize': contractSize,
            'expiry': undefined,
            'expiryDatetime': undefined,
            'strike': undefined,
            'optionType': undefined,
            'precision': {
                'amount': quantityPrecision,
                'price': pricePrecision,
            },
            'limits': {
                'leverage': {
                    'min': undefined,
                    'max': this.safeInteger (market, 'maxLongLeverage'),
                },
                'amount': {
                    'min': this.safeNumber (market, 'minQty'),
                    'max': this.safeNumber (market, 'maxQty'),
                },
                'price': {
                    'min': undefined,
                    'max': undefined,
                },
                'cost': {
                    'min': this.safeNumber (market, 'minNotional'),
                    'max': this.safeNumber (market, 'maxNotional'),
                },
            },
            'created': undefined,
            'info': market,
        });
    }

    async fetchMarkets (params = {}) {
        /**
         * @method
         * @name bingx#fetchMarkets
         * @description retrieves data on all markets for bingx
         * @see https://bingx-api.github.io/docs/#/spot/market-api.html#Query%20Symbols
         * @see https://bingx-api.github.io/docs/#/swapV2/market-api.html#Contract%20Information
         * @param {object} [params] extra parameters specific to the exchange API endpoint
         * @returns {object[]} an array of objects representing market data
         */
        const requests = [ this.fetchSpotMarkets (params), this.fetchSwapMarkets (params) ];
        const promises = await Promise.all (requests);
        const spotMarkets = this.safeValue (promises, 0, []);
        const swapMarkets = this.safeValue (promises, 1, []);
        return this.arrayConcat (spotMarkets, swapMarkets);
    }

    async fetchOHLCV (symbol: string, timeframe = '1m', since: Int = undefined, limit: Int = undefined, params = {}): Promise<OHLCV[]> {
        /**
         * @method
         * @name bingx#fetchOHLCV
         * @description fetches historical candlestick data containing the open, high, low, and close price, and the volume of a market
         * @see https://bingx-api.github.io/docs/#/swapV2/market-api.html#K-Line%20Data
         * @see https://bingx-api.github.io/docs/#/spot/market-api.html#Candlestick%20chart%20data
         * @see https://bingx-api.github.io/docs/#/swapV2/market-api.html#%20K-Line%20Data
         * @param {string} symbol unified symbol of the market to fetch OHLCV data for
         * @param {string} timeframe the length of time each candle represents
         * @param {int} [since] timestamp in ms of the earliest candle to fetch
         * @param {int} [limit] the maximum amount of candles to fetch
         * @param {object} [params] extra parameters specific to the exchange API endpoint
         * @param {int} [params.until] timestamp in ms of the latest candle to fetch
         * @param {boolean} [params.paginate] default false, when true will automatically paginate by calling this endpoint multiple times. See in the docs all the [availble parameters](https://github.com/ccxt/ccxt/wiki/Manual#pagination-params)
         * @returns {int[][]} A list of candles ordered as timestamp, open, high, low, close, volume
         */
        await this.loadMarkets ();
        let paginate = false;
        [ paginate, params ] = this.handleOptionAndParams (params, 'fetchOHLCV', 'paginate', false);
        if (paginate) {
            return await this.fetchPaginatedCallDeterministic ('fetchOHLCV', symbol, since, limit, timeframe, params, 1440) as OHLCV[];
        }
        const market = this.market (symbol);
        const request = {
            'symbol': market['id'],
        };
        request['interval'] = this.safeString (this.timeframes, timeframe, timeframe);
        if (since !== undefined) {
            request['startTime'] = since;
        }
        if (limit !== undefined) {
            request['limit'] = limit;
        }
        const until = this.safeInteger2 (params, 'until', 'endTime');
        if (until !== undefined) {
            params = this.omit (params, [ 'until' ]);
            request['endTime'] = until;
        }
        let response = undefined;
        if (market['spot']) {
            response = await this.spotV1PublicGetMarketKline (this.extend (request, params));
        } else {
            response = await this.swapV3PublicGetQuoteKlines (this.extend (request, params));
        }
        //
        //    {
        //        "code": 0,
        //        "msg": "",
        //        "data": [
        //          {
        //            "open": "19396.8",
        //            "close": "19394.4",
        //            "high": "19397.5",
        //            "low": "19385.7",
        //            "volume": "110.05",
        //            "time": 1666583700000
        //          },
        //          ...
        //        ]
        //    }
        //
        let ohlcvs = this.safeValue (response, 'data', []);
        if (!Array.isArray (ohlcvs)) {
            ohlcvs = [ ohlcvs ];
        }
        return this.parseOHLCVs (ohlcvs, market, timeframe, since, limit);
    }

    parseOHLCV (ohlcv, market: Market = undefined): OHLCV {
        //
        //    {
        //        "open": "19394.4",
        //        "close": "19379.0",
        //        "high": "19394.4",
        //        "low": "19368.3",
        //        "volume": "167.44",
        //        "time": 1666584000000
        //    }
        // spot
        //    [
        //        1691402580000,
        //        29093.61,
        //        29093.93,
        //        29087.73,
        //        29093.24,
        //        0.59,
        //        1691402639999,
        //        17221.07
        //    ]
        //
        if (Array.isArray (ohlcv)) {
            return [
                this.safeInteger (ohlcv, 0),
                this.safeNumber (ohlcv, 1),
                this.safeNumber (ohlcv, 2),
                this.safeNumber (ohlcv, 3),
                this.safeNumber (ohlcv, 4),
                this.safeNumber (ohlcv, 5),
            ];
        }
        return [
            this.safeInteger (ohlcv, 'time'),
            this.safeNumber (ohlcv, 'open'),
            this.safeNumber (ohlcv, 'high'),
            this.safeNumber (ohlcv, 'low'),
            this.safeNumber (ohlcv, 'close'),
            this.safeNumber (ohlcv, 'volume'),
        ];
    }

    async fetchTrades (symbol: string, since: Int = undefined, limit: Int = undefined, params = {}): Promise<Trade[]> {
        /**
         * @method
         * @name bingx#fetchTrades
         * @description get the list of most recent trades for a particular symbol
         * @see https://bingx-api.github.io/docs/#/spot/market-api.html#Query%20transaction%20records
         * @see https://bingx-api.github.io/docs/#/swapV2/market-api.html#The%20latest%20Trade%20of%20a%20Trading%20Pair
         * @param {string} symbol unified symbol of the market to fetch trades for
         * @param {int} [since] timestamp in ms of the earliest trade to fetch
         * @param {int} [limit] the maximum amount of trades to fetch
         * @param {object} [params] extra parameters specific to the exchange API endpoint
         * @returns {object[]} a list of [trade structures]{@link https://docs.ccxt.com/#/?id=public-trades}
         */
        await this.loadMarkets ();
        const market = this.market (symbol);
        const request = {
            'symbol': market['id'],
        };
        if (limit !== undefined) {
            request['limit'] = Math.min (limit, 100); // avoid API exception "limit should less than 100"
        }
        let response = undefined;
        let marketType = undefined;
        [ marketType, params ] = this.handleMarketTypeAndParams ('fetchTrades', market, params);
        if (marketType === 'spot') {
            response = await this.spotV1PublicGetMarketTrades (this.extend (request, params));
        } else {
            response = await this.swapV2PublicGetQuoteTrades (this.extend (request, params));
        }
        //
        // spot
        //
        //    {
        //        "code": 0,
        //        "data": [
        //            {
        //                "id": 43148253,
        //                "price": 25714.71,
        //                "qty": 1.674571,
        //                "time": 1655085975589,
        //                "buyerMaker": false
        //            }
        //        ]
        //    }
        //
        // swap
        //
        //    {
        //      "code":0,
        //      "msg":"",
        //      "data":[
        //        {
        //          "time": 1672025549368,
        //          "isBuyerMaker": true,
        //          "price": "16885.0",
        //          "qty": "3.3002",
        //          "quoteQty": "55723.87"
        //        },
        //        ...
        //      ]
        //    }
        //
        const trades = this.safeValue (response, 'data', []);
        return this.parseTrades (trades, market, since, limit);
    }

    parseTrade (trade, market: Market = undefined): Trade {
        //
        // spot
        // fetchTrades
        //
        //    {
        //        "id": 43148253,
        //        "price": 25714.71,
        //        "qty": 1.674571,
        //        "time": 1655085975589,
        //        "buyerMaker": false
        //    }
        //
        // swap
        // fetchTrades
        //
        //    {
        //        "time": 1672025549368,
        //        "isBuyerMaker": true,
        //        "price": "16885.0",
        //        "qty": "3.3002",
        //        "quoteQty": "55723.87"
        //    }
        //
        // swap
        // fetchMyTrades
        //
        //    {
        //        "volume": "0.1",
        //        "price": "106.75",
        //        "amount": "10.6750",
        //        "commission": "-0.0053",
        //        "currency": "USDT",
        //        "orderId": "1676213270274379776",
        //        "liquidatedPrice": "0.00",
        //        "liquidatedMarginRatio": "0.00",
        //        "filledTime": "2023-07-04T20:56:01.000+0800"
        //    }
        //
        //
        // ws
        //
        // spot
        //
        //    {
        //        "E": 1690214529432,
        //        "T": 1690214529386,
        //        "e": "trade",
        //        "m": true,
        //        "p": "29110.19",
        //        "q": "0.1868",
        //        "s": "BTC-USDT",
        //        "t": "57903921"
        //    }
        //
        // swap
        //
        //    {
        //        "q": "0.0421",
        //        "p": "29023.5",
        //        "T": 1690221401344,
        //        "m": false,
        //        "s": "BTC-USDT"
        //    }
        //
        let time = this.safeIntegerN (trade, [ 'time', 'filledTm', 'T' ]);
        const datetimeId = this.safeString (trade, 'filledTm');
        if (datetimeId !== undefined) {
            time = this.parse8601 (datetimeId);
        }
        if (time === 0) {
            time = undefined;
        }
        const cost = this.safeString (trade, 'quoteQty');
        const type = (cost === undefined) ? 'spot' : 'swap';
        const currencyId = this.safeString2 (trade, 'currency', 'N');
        const currencyCode = this.safeCurrencyCode (currencyId);
        const m = this.safeValue (trade, 'm', false);
        const marketId = this.safeString (trade, 's');
        const isBuyerMaker = this.safeValue2 (trade, 'buyerMaker', 'isBuyerMaker');
        let takeOrMaker = (isBuyerMaker || m) ? 'maker' : 'taker';
        let side = this.safeStringLower2 (trade, 'side', 'S');
        if (side === undefined) {
            side = (isBuyerMaker || m) ? 'sell' : 'buy';
            takeOrMaker = 'taker';
        }
        return this.safeTrade ({
            'id': this.safeStringN (trade, [ 'id', 't' ]),
            'info': trade,
            'timestamp': time,
            'datetime': this.iso8601 (time),
            'symbol': this.safeSymbol (marketId, market, '-', type),
            'order': this.safeString2 (trade, 'orderId', 'i'),
            'type': this.safeStringLower (trade, 'o'),
            'side': this.parseOrderSide (side),
            'takerOrMaker': takeOrMaker,
            'price': this.safeString2 (trade, 'price', 'p'),
            'amount': this.safeStringN (trade, [ 'qty', 'amount', 'q' ]),
            'cost': cost,
            'fee': {
                'cost': this.parseNumber (Precise.stringAbs (this.safeString2 (trade, 'commission', 'n'))),
                'currency': currencyCode,
                'rate': undefined,
            },
        }, market);
    }

    async fetchOrderBook (symbol: string, limit: Int = undefined, params = {}): Promise<OrderBook> {
        /**
         * @method
         * @name bingx#fetchOrderBook
         * @description fetches information on open orders with bid (buy) and ask (sell) prices, volumes and other data
         * @see https://bingx-api.github.io/docs/#/spot/market-api.html#Query%20depth%20information
         * @see https://bingx-api.github.io/docs/#/swapV2/market-api.html#Get%20Market%20Depth
         * @param {string} symbol unified symbol of the market to fetch the order book for
         * @param {int} [limit] the maximum amount of order book entries to return
         * @param {object} [params] extra parameters specific to the exchange API endpoint
         * @returns {object} A dictionary of [order book structures]{@link https://docs.ccxt.com/#/?id=order-book-structure} indexed by market symbols
         */
        await this.loadMarkets ();
        const market = this.market (symbol);
        const request = {
            'symbol': market['id'],
        };
        if (limit !== undefined) {
            request['limit'] = limit;
        }
        let response = undefined;
        let marketType = undefined;
        [ marketType, params ] = this.handleMarketTypeAndParams ('fetchOrderBook', market, params);
        if (marketType === 'spot') {
            response = await this.spotV1PublicGetMarketDepth (this.extend (request, params));
        } else {
            response = await this.swapV2PublicGetQuoteDepth (this.extend (request, params));
        }
        //
        // spot
        //
        //     {
        //         "code": 0,
        //         "data": {
        //           "bids": [
        //             [
        //               "26324.73",
        //               "0.37655"
        //             ],
        //             [
        //               "26324.71",
        //               "0.31888"
        //             ],
        //         ],
        //         "asks": [
        //             [
        //               "26340.30",
        //               "6.45221"
        //             ],
        //             [
        //               "26340.15",
        //               "6.73261"
        //             ],
        //         ]}
        //     }
        //
        // swap
        //
        //     {
        //         "code": 0,
        //         "msg": "",
        //         "data": {
        //           "T": 1683914263304,
        //           "bids": [
        //             [
        //               "26300.90000000",
        //               "30408.00000000"
        //             ],
        //             [
        //               "26300.80000000",
        //               "50906.00000000"
        //             ],
        //         ],
        //         "asks": [
        //             [
        //               "26301.00000000",
        //               "43616.00000000"
        //             ],
        //             [
        //               "26301.10000000",
        //               "49402.00000000"
        //             ],
        //         ]}
        //     }
        //
        const orderbook = this.safeValue (response, 'data', {});
        const timestamp = this.safeInteger2 (orderbook, 'T', 'ts');
        return this.parseOrderBook (orderbook, market['symbol'], timestamp, 'bids', 'asks', 0, 1);
    }

    async fetchFundingRate (symbol: string, params = {}) {
        /**
         * @method
         * @name bingx#fetchFundingRate
         * @description fetch the current funding rate
         * @see https://bingx-api.github.io/docs/#/swapV2/market-api.html#Current%20Funding%20Rate
         * @param {string} symbol unified market symbol
         * @param {object} [params] extra parameters specific to the exchange API endpoint
         * @returns {object} a [funding rate structure]{@link https://docs.ccxt.com/#/?id=funding-rate-structure}
         */
        await this.loadMarkets ();
        const market = this.market (symbol);
        const request = {
            'symbol': market['id'],
        };
        const response = await this.swapV2PublicGetQuotePremiumIndex (this.extend (request, params));
        //
        //    {
        //        "code":0,
        //        "msg":"",
        //        "data":[
        //          {
        //            "symbol": "BTC-USDT",
        //            "markPrice": "16884.5",
        //            "indexPrice": "16886.9",
        //            "lastFundingRate": "0.0001",
        //            "nextFundingTime": 1672041600000
        //          },
        //          ...
        //        ]
        //    }
        //
        const data = this.safeValue (response, 'data', {});
        return this.parseFundingRate (data, market);
    }

    parseFundingRate (contract, market: Market = undefined) {
        //
        //     {
        //         "symbol": "BTC-USDT",
        //         "markPrice": "16884.5",
        //         "indexPrice": "16886.9",
        //         "lastFundingRate": "0.0001",
        //         "nextFundingTime": 1672041600000
        //     }
        //
        const marketId = this.safeString (contract, 'symbol');
        const nextFundingTimestamp = this.safeInteger (contract, 'nextFundingTime');
        return {
            'info': contract,
            'symbol': this.safeSymbol (marketId, market, '-', 'swap'),
            'markPrice': this.safeNumber (contract, 'markPrice'),
            'indexPrice': this.safeNumber (contract, 'indexPrice'),
            'interestRate': undefined,
            'estimatedSettlePrice': undefined,
            'timestamp': undefined,
            'datetime': undefined,
            'fundingRate': this.safeNumber (contract, 'lastFundingRate'),
            'fundingTimestamp': undefined,
            'fundingDatetime': undefined,
            'nextFundingRate': undefined,
            'nextFundingTimestamp': nextFundingTimestamp,
            'nextFundingDatetime': this.iso8601 (nextFundingTimestamp),
            'previousFundingRate': undefined,
            'previousFundingTimestamp': undefined,
            'previousFundingDatetime': undefined,
        };
    }

    async fetchFundingRateHistory (symbol: Str = undefined, since: Int = undefined, limit: Int = undefined, params = {}) {
        /**
         * @method
         * @name bingx#fetchFundingRateHistory
         * @description fetches historical funding rate prices
         * @see https://bingx-api.github.io/docs/#/swapV2/market-api.html#Funding%20Rate%20History
         * @param {string} symbol unified symbol of the market to fetch the funding rate history for
         * @param {int} [since] timestamp in ms of the earliest funding rate to fetch
         * @param {int} [limit] the maximum amount of [funding rate structures]{@link https://docs.ccxt.com/#/?id=funding-rate-history-structure} to fetch
         * @param {object} [params] extra parameters specific to the exchange API endpoint
         * @param {int} [params.until] timestamp in ms of the latest funding rate to fetch
         * @param {boolean} [params.paginate] default false, when true will automatically paginate by calling this endpoint multiple times. See in the docs all the [availble parameters](https://github.com/ccxt/ccxt/wiki/Manual#pagination-params)
         * @returns {object[]} a list of [funding rate structures]{@link https://docs.ccxt.com/#/?id=funding-rate-history-structure}
         */
        if (symbol === undefined) {
            throw new ArgumentsRequired (this.id + ' fetchFundingRateHistory() requires a symbol argument');
        }
        await this.loadMarkets ();
        let paginate = false;
        [ paginate, params ] = this.handleOptionAndParams (params, 'fetchFundingRateHistory', 'paginate');
        if (paginate) {
            return await this.fetchPaginatedCallDeterministic ('fetchFundingRateHistory', symbol, since, limit, '8h', params) as FundingRateHistory[];
        }
        const market = this.market (symbol);
        const request = {
            'symbol': market['id'],
        };
        if (since !== undefined) {
            request['startTime'] = since;
        }
        if (limit !== undefined) {
            request['limit'] = limit;
        }
        const until = this.safeInteger2 (params, 'until', 'startTime');
        if (until !== undefined) {
            params = this.omit (params, [ 'until' ]);
            request['startTime'] = until;
        }
        const response = await this.swapV2PublicGetQuoteFundingRate (this.extend (request, params));
        //
        //    {
        //        "code":0,
        //        "msg":"",
        //        "data":[
        //          {
        //            "symbol": "BTC-USDT",
        //            "fundingRate": "0.0001",
        //            "fundingTime": 1585684800000
        //          },
        //          ...
        //        ]
        //    }
        //
        const data = this.safeValue (response, 'data', []);
        const rates = [];
        for (let i = 0; i < data.length; i++) {
            const entry = data[i];
            const marketId = this.safeString (entry, 'symbol');
            const symbolInner = this.safeSymbol (marketId, market, '-', 'swap');
            const timestamp = this.safeInteger (entry, 'fundingTime');
            rates.push ({
                'info': entry,
                'symbol': symbolInner,
                'fundingRate': this.safeNumber (entry, 'fundingRate'),
                'timestamp': timestamp,
                'datetime': this.iso8601 (timestamp),
            });
        }
        const sorted = this.sortBy (rates, 'timestamp');
        return this.filterBySymbolSinceLimit (sorted, market['symbol'], since, limit) as FundingRateHistory[];
    }

    async fetchOpenInterest (symbol: string, params = {}) {
        /**
         * @method
         * @name bingx#fetchOpenInterest
         * @description Retrieves the open interest of a currency
         * @see https://bingx-api.github.io/docs/#/swapV2/market-api.html#Get%20Swap%20Open%20Positions
         * @param {string} symbol Unified CCXT market symbol
         * @param {object} [params] exchange specific parameters
         * @returns {object} an open interest structure{@link https://docs.ccxt.com/#/?id=open-interest-structure}
         */
        await this.loadMarkets ();
        const market = this.market (symbol);
        const request = {
            'symbol': market['id'],
        };
        const response = await this.swapV2PublicGetQuoteOpenInterest (this.extend (request, params));
        //
        //     {
        //         "code": 0,
        //         "msg": "",
        //         "data": {
        //           "openInterest": "3289641547.10",
        //           "symbol": "BTC-USDT",
        //           "time": 1672026617364
        //         }
        //     }
        //
        const data = this.safeValue (response, 'data', {});
        return this.parseOpenInterest (data, market);
    }

    parseOpenInterest (interest, market: Market = undefined) {
        //
        //    {
        //        "openInterest": "3289641547.10",
        //        "symbol": "BTC-USDT",
        //        "time": 1672026617364
        //    }
        //
        const timestamp = this.safeInteger (interest, 'time');
        const id = this.safeString (interest, 'symbol');
        const symbol = this.safeSymbol (id, market, '-', 'swap');
        const openInterest = this.safeNumber (interest, 'openInterest');
        return this.safeOpenInterest ({
            'symbol': symbol,
            'baseVolume': undefined,
            'quoteVolume': undefined,  // deprecated
            'openInterestAmount': undefined,
            'openInterestValue': openInterest,
            'timestamp': timestamp,
            'datetime': this.iso8601 (timestamp),
            'info': interest,
        }, market);
    }

    async fetchTicker (symbol: string, params = {}): Promise<Ticker> {
        /**
         * @method
         * @name bingx#fetchTicker
         * @description fetches a price ticker, a statistical calculation with the information calculated over the past 24 hours for a specific market
         * @see https://bingx-api.github.io/docs/#/swapV2/market-api.html#Get%20Ticker
         * @see https://bingx-api.github.io/docs/#/spot/market-api.html#24%E5%B0%8F%E6%97%B6%E4%BB%B7%E6%A0%BC%E5%8F%98%E5%8A%A8%E6%83%85%E5%86%B5
         * @param {string} symbol unified symbol of the market to fetch the ticker for
         * @param {object} [params] extra parameters specific to the exchange API endpoint
         * @returns {object} a [ticker structure]{@link https://docs.ccxt.com/#/?id=ticker-structure}
         */
        await this.loadMarkets ();
        const market = this.market (symbol);
        const request = {
            'symbol': market['id'],
        };
        let response = undefined;
        if (market['spot']) {
            response = await this.spotV1PublicGetTicker24hr (this.extend (request, params));
        } else {
            response = await this.swapV2PublicGetQuoteTicker (this.extend (request, params));
        }
        //
        //    {
        //        "code": 0,
        //        "msg": "",
        //        "data": {
        //          "symbol": "BTC-USDT",
        //          "priceChange": "52.5",
        //          "priceChangePercent": "0.31",
        //          "lastPrice": "16880.5",
        //          "lastQty": "2.2238",
        //          "highPrice": "16897.5",
        //          "lowPrice": "16726.0",
        //          "volume": "245870.1692",
        //          "quoteVolume": "4151395117.73",
        //          "openPrice": "16832.0",
        //          "openTime": 1672026667803,
        //          "closeTime": 1672026648425,
        //  added some time ago:
        //          "firstId": 12345,
        //          "lastId": 12349,
        //          "count": 5,
        //  added 2023-11-10:
        //          "bidPrice": 16726.0,
        //          "bidQty": 0.05,
        //          "askPrice": 16726.0,
        //          "askQty": 0.05,
        //        }
        //    }
        //
        const data = this.safeValue (response, 'data');
        const ticker = this.safeValue (data, 0, data);
        return this.parseTicker (ticker, market);
    }

    async fetchTickers (symbols: Strings = undefined, params = {}): Promise<Tickers> {
        /**
         * @method
         * @name bingx#fetchTickers
         * @description fetches price tickers for multiple markets, statistical information calculated over the past 24 hours for each market
         * @see https://bingx-api.github.io/docs/#/swapV2/market-api.html#Get%20Ticker
         * @param {string[]|undefined} symbols unified symbols of the markets to fetch the ticker for, all market tickers are returned if not assigned
         * @param {object} [params] extra parameters specific to the exchange API endpoint
         * @returns {object} a dictionary of [ticker structures]{@link https://docs.ccxt.com/#/?id=ticker-structure}
         */
        await this.loadMarkets ();
        let market = undefined;
        if (symbols !== undefined) {
            symbols = this.marketSymbols (symbols);
            const firstSymbol = this.safeString (symbols, 0);
            market = this.market (firstSymbol);
        }
        let type = undefined;
        [ type, params ] = this.handleMarketTypeAndParams ('fetchTickers', market, params);
        let response = undefined;
        if (type === 'spot') {
            response = await this.spotV1PublicGetTicker24hr (params);
        } else {
            response = await this.swapV2PublicGetQuoteTicker (params);
        }
        //
        //    {
        //        "code": 0,
        //        "msg": "",
        //        "data": [
        //            {
        //                "symbol": "BTC-USDT",
        //                "priceChange": "52.5",
        //                "priceChangePercent": "0.31",
        //                "lastPrice": "16880.5",
        //                "lastQty": "2.2238",
        //                "highPrice": "16897.5",
        //                "lowPrice": "16726.0",
        //                "volume": "245870.1692",
        //                "quoteVolume": "4151395117.73",
        //                "openPrice": "16832.0",
        //                "openTime": 1672026667803,
        //                "closeTime": 1672026648425,
        //  added some time ago:
        //                "firstId": 12345,
        //                "lastId": 12349,
        //                "count": 5,
        //  added 2023-11-10:
        //                "bidPrice": 16726.0,
        //                "bidQty": 0.05,
        //                "askPrice": 16726.0,
        //                "askQty": 0.05,
        //            },
        //        ]
        //    }
        //
        const tickers = this.safeValue (response, 'data');
        return this.parseTickers (tickers, symbols);
    }

    parseTicker (ticker, market: Market = undefined): Ticker {
        //
        // spot
        //    {
        //        "symbol": "BTC-USDT",
        //        "openPrice": "26032.08",
        //        "highPrice": "26178.86",
        //        "lowPrice": "25968.18",
        //        "lastPrice": "26113.60",
        //        "volume": "1161.79",
        //        "quoteVolume": "30288466.44",
        //        "openTime": "1693081020762",
        //        "closeTime": "1693167420762",
        //  added some time ago:
        //        "firstId": 12345,
        //        "lastId": 12349,
        //        "count": 5,
        //  added 2023-11-10:
        //        "bidPrice": 16726.0,
        //        "bidQty": 0.05,
        //        "askPrice": 16726.0,
        //        "askQty": 0.05,
        //    }
        // swap
        //
        //    {
        //        "symbol": "BTC-USDT",
        //        "priceChange": "52.5",
        //        "priceChangePercent": "0.31%", // they started to add the percent sign in value
        //        "lastPrice": "16880.5",
        //        "lastQty": "2.2238",
        //        "highPrice": "16897.5",
        //        "lowPrice": "16726.0",
        //        "volume": "245870.1692",
        //        "quoteVolume": "4151395117.73",
        //        "openPrice": "16832.0",
        //        "openTime": 1672026667803,
        //        "closeTime": 1672026648425,
        //  added some time ago:
        //        "firstId": 12345,
        //        "lastId": 12349,
        //        "count": 5,
        //  added 2023-11-10:
        //        "bidPrice": 16726.0,
        //        "bidQty": 0.05,
        //        "askPrice": 16726.0,
        //        "askQty": 0.05,
        //    }
        //
        const marketId = this.safeString (ticker, 'symbol');
        const change = this.safeString (ticker, 'priceChange');
        const type = (change === undefined) ? 'spot' : 'swap';
        const symbol = this.safeSymbol (marketId, market, undefined, type);
        const open = this.safeString (ticker, 'openPrice');
        const high = this.safeString (ticker, 'highPrice');
        const low = this.safeString (ticker, 'lowPrice');
        const close = this.safeString (ticker, 'lastPrice');
        const quoteVolume = this.safeString (ticker, 'quoteVolume');
        const baseVolume = this.safeString (ticker, 'volume');
<<<<<<< HEAD
        let percentage = this.safeString (ticker, 'priceChangePercent');
        if (percentage !== undefined) {
            percentage = percentage.replace ('%', '');
        }
=======
        let percentage = this.safeString (ticker, 'priceChangePercent', ''); // priceChangePercent: '5.66%',
        percentage = percentage.replace ('%', '');
>>>>>>> aa7926f8
        const ts = this.safeInteger (ticker, 'closeTime');
        const datetime = this.iso8601 (ts);
        const bid = this.safeString (ticker, 'bidPrice');
        const bidVolume = this.safeString (ticker, 'bidQty');
        const ask = this.safeString (ticker, 'askPrice');
        const askVolume = this.safeString (ticker, 'askQty');
        return this.safeTicker ({
            'symbol': symbol,
            'timestamp': ts,
            'datetime': datetime,
            'high': high,
            'low': low,
            'bid': bid,
            'bidVolume': bidVolume,
            'ask': ask,
            'askVolume': askVolume,
            'vwap': undefined,
            'open': open,
            'close': close,
            'last': undefined,
            'previousClose': undefined,
            'change': change,
            'percentage': percentage,
            'average': undefined,
            'baseVolume': baseVolume,
            'quoteVolume': quoteVolume,
            'info': ticker,
        }, market);
    }

    async fetchBalance (params = {}): Promise<Balances> {
        /**
         * @method
         * @name cryptocom#fetchBalance
         * @description query for balance and get the amount of funds available for trading or funds locked in orders
         * @see https://bingx-api.github.io/docs/#/spot/trade-api.html#Query%20Assets
         * @see https://bingx-api.github.io/docs/#/swapV2/account-api.html#Get%20Perpetual%20Swap%20Account%20Asset%20Information
         * @see https://bingx-api.github.io/docs/#/standard/contract-interface.html#Query%20standard%20contract%20balance
         * @param {object} [params] extra parameters specific to the exchange API endpoint
         * @param {boolean} [params.standard] whether to fetch standard contract balances
         * @returns {object} a [balance structure]{@link https://docs.ccxt.com/#/?id=balance-structure}
         */
        await this.loadMarkets ();
        let response = undefined;
        let standard = undefined;
        [ standard, params ] = this.handleOptionAndParams (params, 'fetchBalance', 'standard', false);
        const [ marketType, marketTypeQuery ] = this.handleMarketTypeAndParams ('fetchBalance', undefined, params);
        if (standard) {
            response = await this.contractV1PrivateGetBalance (marketTypeQuery);
        } else if (marketType === 'spot') {
            response = await this.spotV1PrivateGetAccountBalance (marketTypeQuery);
        } else {
            response = await this.swapV2PrivateGetUserBalance (marketTypeQuery);
        }
        //
        // spot
        //
        //    {
        //        "code": 0,
        //        "msg": "",
        //        "ttl": 1,
        //        "data": {
        //            "balances": [
        //                {
        //                    "asset": "USDT",
        //                    "free": "16.73971130673954",
        //                    "locked": "0"
        //                }
        //            ]
        //        }
        //    }
        //
        // swap
        //
        //    {
        //        "code": 0,
        //        "msg": "",
        //        "data": {
        //          "balance": {
        //            "asset": "USDT",
        //            "balance": "15.6128",
        //            "equity": "15.6128",
        //            "unrealizedProfit": "0.0000",
        //            "realisedProfit": "0.0000",
        //            "availableMargin": "15.6128",
        //            "usedMargin": "0.0000",
        //            "freezedMargin": "0.0000"
        //          }
        //        }
        //    }
        // standard futures
        //    {
        //        "code":"0",
        //        "timestamp":"1691148990942",
        //        "data":[
        //           {
        //              "asset":"VST",
        //              "balance":"100000.00000000000000000000",
        //              "crossWalletBalance":"100000.00000000000000000000",
        //              "crossUnPnl":"0",
        //              "availableBalance":"100000.00000000000000000000",
        //              "maxWithdrawAmount":"100000.00000000000000000000",
        //              "marginAvailable":false,
        //              "updateTime":"1691148990902"
        //           },
        //           {
        //              "asset":"USDT",
        //              "balance":"0",
        //              "crossWalletBalance":"0",
        //              "crossUnPnl":"0",
        //              "availableBalance":"0",
        //              "maxWithdrawAmount":"0",
        //              "marginAvailable":false,
        //              "updateTime":"1691148990902"
        //           },
        //        ]
        //     }
        //
        return this.parseBalance (response);
    }

    parseBalance (response): Balances {
        const data = this.safeValue (response, 'data');
        const balances = this.safeValue2 (data, 'balance', 'balances', data);
        const result = { 'info': response };
        if (Array.isArray (balances)) {
            for (let i = 0; i < balances.length; i++) {
                const balance = balances[i];
                const currencyId = this.safeString (balance, 'asset');
                const code = this.safeCurrencyCode (currencyId);
                const account = this.account ();
                account['free'] = this.safeString2 (balance, 'free', 'availableBalance');
                account['used'] = this.safeString (balance, 'locked');
                account['total'] = this.safeString (balance, 'balance');
                result[code] = account;
            }
        } else {
            const currencyId = this.safeString (balances, 'asset');
            const code = this.safeCurrencyCode (currencyId);
            const account = this.account ();
            account['free'] = this.safeString (balances, 'availableMargin');
            account['used'] = this.safeString (balances, 'usedMargin');
            result[code] = account;
        }
        return this.safeBalance (result);
    }

    async fetchPositions (symbols: Strings = undefined, params = {}) {
        /**
         * @method
         * @name bingx#fetchPositions
         * @description fetch all open positions
         * @see https://bingx-api.github.io/docs/#/swapV2/account-api.html#Perpetual%20Swap%20Positions
         * @see https://bingx-api.github.io/docs/#/standard/contract-interface.html#Query%20standard%20contract%20balance
         * @param {string[]|undefined} symbols list of unified market symbols
         * @param {object} [params] extra parameters specific to the exchange API endpoint
         * @param {boolean} [params.standard] whether to fetch standard contract positions
         * @returns {object[]} a list of [position structure]{@link https://docs.ccxt.com/#/?id=position-structure}
         */
        await this.loadMarkets ();
        symbols = this.marketSymbols (symbols);
        let standard = undefined;
        [ standard, params ] = this.handleOptionAndParams (params, 'fetchPositions', 'standard', false);
        let response = undefined;
        if (standard) {
            response = await this.contractV1PrivateGetAllPosition (params);
        } else {
            response = await this.swapV2PrivateGetUserPositions (params);
        }
        //
        //    {
        //        "code": 0,
        //            "msg": "",
        //            "data": [
        //            {
        //                "symbol": "BTC-USDT",
        //                "positionId": "12345678",
        //                "positionSide": "LONG",
        //                "isolated": true,
        //                "positionAmt": "123.33",
        //                "availableAmt": "128.99",
        //                "unrealizedProfit": "1.22",
        //                "realisedProfit": "8.1",
        //                "initialMargin": "123.33",
        //                "avgPrice": "2.2",
        //                "leverage": 10,
        //            }
        //        ]
        //    }
        //
        const positions = this.safeValue (response, 'data', []);
        return this.parsePositions (positions, symbols);
    }

    parsePosition (position, market: Market = undefined) {
        //
        //     {
        //         "symbol": "BTC-USDT",
        //         "positionId": "12345678",
        //         "positionSide": "LONG",
        //         "isolated": true,
        //         "positionAmt": "123.33",
        //         "availableAmt": "128.99",
        //         "unrealizedProfit": "1.22",
        //         "realisedProfit": "8.1",
        //         "initialMargin": "123.33",
        //         "avgPrice": "2.2",
        //         "leverage": 10,
        //     }
        //
        // standard position
        //
        //     {
        //         "currentPrice": "82.91",
        //         "symbol": "LTC/USDT",
        //         "initialMargin": "5.00000000000000000000",
        //         "unrealizedProfit": "-0.26464500",
        //         "leverage": "20.000000000",
        //         "isolated": true,
        //         "entryPrice": "83.13",
        //         "positionSide": "LONG",
        //         "positionAmt": "1.20365912",
        //     }
        //
        let marketId = this.safeString (position, 'symbol', '');
        marketId = marketId.replace ('/', '-'); // standard return different format
        const isolated = this.safeValue (position, 'isolated');
        let marginMode = undefined;
        if (isolated !== undefined) {
            marginMode = isolated ? 'isolated' : 'cross';
        }
        return this.safePosition ({
            'info': position,
            'id': this.safeString (position, 'positionId'),
            'symbol': this.safeSymbol (marketId, market, '-', 'swap'),
            'notional': this.safeNumber (position, 'positionAmt'),
            'marginMode': marginMode,
            'liquidationPrice': undefined,
            'entryPrice': this.safeNumber2 (position, 'avgPrice', 'entryPrice'),
            'unrealizedPnl': this.safeNumber (position, 'unrealizedProfit'),
            'realizedPnl': this.safeNumber (position, 'realisedProfit'),
            'percentage': undefined,
            'contracts': this.safeNumber (position, 'positionAmt'),
            'contractSize': undefined,
            'markPrice': undefined,
            'lastPrice': undefined,
            'side': this.safeStringLower (position, 'positionSide'),
            'hedged': undefined,
            'timestamp': undefined,
            'datetime': undefined,
            'lastUpdateTimestamp': undefined,
            'maintenanceMargin': undefined,
            'maintenanceMarginPercentage': undefined,
            'collateral': this.safeNumber (position, 'positionAmt'),
            'initialMargin': this.safeNumber (position, 'initialMargin'),
            'initialMarginPercentage': undefined,
            'leverage': this.safeNumber (position, 'leverage'),
            'marginRatio': undefined,
            'stopLossPrice': undefined,
            'takeProfitPrice': undefined,
        });
    }

    async createMarketOrderWithCost (symbol: string, side: OrderSide, cost, params = {}) {
        /**
         * @method
         * @name bingx#createMarketOrderWithCost
         * @description create a market order by providing the symbol, side and cost
         * @param {string} symbol unified symbol of the market to create an order in
         * @param {string} side 'buy' or 'sell'
         * @param {float} cost how much you want to trade in units of the quote currency
         * @param {object} [params] extra parameters specific to the exchange API endpoint
         * @returns {object} an [order structure]{@link https://docs.ccxt.com/#/?id=order-structure}
         */
        params['quoteOrderQty'] = cost;
        return await this.createOrder (symbol, 'market', side, cost, undefined, params);
    }

    async createMarketBuyOrderWithCost (symbol: string, cost, params = {}) {
        /**
         * @method
         * @name bingx#createMarketBuyOrderWithCost
         * @description create a market buy order by providing the symbol and cost
         * @param {string} symbol unified symbol of the market to create an order in
         * @param {float} cost how much you want to trade in units of the quote currency
         * @param {object} [params] extra parameters specific to the exchange API endpoint
         * @returns {object} an [order structure]{@link https://docs.ccxt.com/#/?id=order-structure}
         */
        params['quoteOrderQty'] = cost;
        return await this.createOrder (symbol, 'market', 'buy', cost, undefined, params);
    }

    async createMarketSellOrderWithCost (symbol: string, cost, params = {}) {
        /**
         * @method
         * @name bingx#createMarketSellOrderWithCost
         * @description create a market sell order by providing the symbol and cost
         * @param {string} symbol unified symbol of the market to create an order in
         * @param {float} cost how much you want to trade in units of the quote currency
         * @param {object} [params] extra parameters specific to the exchange API endpoint
         * @returns {object} an [order structure]{@link https://docs.ccxt.com/#/?id=order-structure}
         */
        params['quoteOrderQty'] = cost;
        return await this.createOrder (symbol, 'market', 'sell', cost, undefined, params);
    }

    createOrderRequest (symbol: string, type: OrderType, side: OrderSide, amount, price = undefined, params = {}) {
        /**
         * @method
         * @ignore
         * @name bingx#createOrderRequest
         * @description helper function to build request
         * @param {string} symbol unified symbol of the market to create an order in
         * @param {string} type 'market' or 'limit'
         * @param {string} side 'buy' or 'sell'
         * @param {float} amount how much you want to trade in units of the base currency
         * @param {float} [price] the price at which the order is to be fullfilled, in units of the quote currency, ignored in market orders
         * @param {object} [params] extra parameters specific to the exchange API endpoint
         * @returns {object} request to be sent to the exchange
         */
        const market = this.market (symbol);
        let postOnly = undefined;
        let marketType = undefined;
        [ marketType, params ] = this.handleMarketTypeAndParams ('createOrder', market, params);
        type = type.toUpperCase ();
        const request = {
            'symbol': market['id'],
            'type': type,
            'side': side.toUpperCase (),
        };
        const isMarketOrder = type === 'MARKET';
        const isSpot = marketType === 'spot';
        const timeInForce = this.safeStringUpper (params, 'timeInForce');
        if (timeInForce === 'IOC') {
            request['timeInForce'] = 'IOC';
        }
        if (isSpot) {
            [ postOnly, params ] = this.handlePostOnly (isMarketOrder, timeInForce === 'POC', params);
            if (postOnly || (timeInForce === 'POC')) {
                request['timeInForce'] = 'POC';
            }
            const cost = this.safeNumber2 (params, 'cost', 'quoteOrderQty');
            params = this.omit (params, 'cost');
            if (cost !== undefined) {
                request['quoteOrderQty'] = this.parseToNumeric (this.costToPrecision (symbol, cost));
            } else {
                if (market['spot'] && isMarketOrder && (price !== undefined)) {
                    // keep the legacy behavior, to avoid  breaking the old spot-market-buying code
                    const calculatedCost = Precise.stringMul (this.numberToString (amount), this.numberToString (price));
                    request['quoteOrderQty'] = this.parseToNumeric (calculatedCost);
                } else {
                    request['quantity'] = this.parseToNumeric (this.amountToPrecision (symbol, amount));
                }
            }
            if (!isMarketOrder) {
                request['price'] = this.parseToNumeric (this.priceToPrecision (symbol, price));
            }
        } else {
            [ postOnly, params ] = this.handlePostOnly (isMarketOrder, timeInForce === 'PostOnly', params);
            if (postOnly || (timeInForce === 'PostOnly')) {
                request['timeInForce'] = 'PostOnly';
            } else if (timeInForce === 'GTC') {
                request['timeInForce'] = 'GTC';
            } else if (timeInForce === 'FOK') {
                request['timeInForce'] = 'FOK';
            }
            if ((type === 'LIMIT') || (type === 'TRIGGER_LIMIT') || (type === 'STOP') || (type === 'TAKE_PROFIT')) {
                request['price'] = this.parseToNumeric (this.priceToPrecision (symbol, price));
            }
            const triggerPrice = this.safeNumber2 (params, 'stopPrice', 'triggerPrice');
            const stopLossPrice = this.safeNumber (params, 'stopLossPrice');
            const takeProfitPrice = this.safeNumber (params, 'takeProfitPrice');
            const isTriggerOrder = triggerPrice !== undefined;
            const isStopLossPriceOrder = stopLossPrice !== undefined;
            const isTakeProfitPriceOrder = takeProfitPrice !== undefined;
            let reduceOnly = this.safeValue (params, 'reduceOnly', false);
            if (isTriggerOrder) {
                request['stopPrice'] = this.parseToNumeric (this.priceToPrecision (symbol, triggerPrice));
                if (isMarketOrder || (type === 'TRIGGER_MARKET')) {
                    request['type'] = 'TRIGGER_MARKET';
                } else if ((type === 'LIMIT') || (type === 'TRIGGER_LIMIT')) {
                    request['type'] = 'TRIGGER_LIMIT';
                }
            } else if (isStopLossPriceOrder || isTakeProfitPriceOrder) {
                // This can be used to set the stop loss and take profit, but the position needs to be opened first
                reduceOnly = true;
                if (isStopLossPriceOrder) {
                    request['stopPrice'] = this.parseToNumeric (this.priceToPrecision (symbol, stopLossPrice));
                    if (isMarketOrder || (type === 'STOP_MARKET')) {
                        request['type'] = 'STOP_MARKET';
                    } else if ((type === 'LIMIT') || (type === 'STOP')) {
                        request['type'] = 'STOP';
                    }
                } else if (isTakeProfitPriceOrder) {
                    request['stopPrice'] = this.parseToNumeric (this.priceToPrecision (symbol, takeProfitPrice));
                    if (isMarketOrder || (type === 'TAKE_PROFIT_MARKET')) {
                        request['type'] = 'TAKE_PROFIT_MARKET';
                    } else if ((type === 'LIMIT') || (type === 'TAKE_PROFIT')) {
                        request['type'] = 'TAKE_PROFIT';
                    }
                }
            }
            let positionSide = undefined;
            if (reduceOnly) {
                positionSide = (side === 'buy') ? 'SHORT' : 'LONG';
            } else {
                positionSide = (side === 'buy') ? 'LONG' : 'SHORT';
            }
            request['positionSide'] = positionSide;
            request['quantity'] = this.parseToNumeric (this.amountToPrecision (symbol, amount));
            params = this.omit (params, [ 'reduceOnly', 'triggerPrice', 'stopLossPrice', 'takeProfitPrice' ]);
        }
        return this.extend (request, params);
    }

    async createOrder (symbol: string, type: OrderType, side: OrderSide, amount, price = undefined, params = {}) {
        /**
         * @method
         * @name bingx#createOrder
         * @description create a trade order
         * @see https://bingx-api.github.io/docs/#/en-us/swapV2/trade-api.html#Trade%20order
         * @param {string} symbol unified symbol of the market to create an order in
         * @param {string} type 'market' or 'limit'
         * @param {string} side 'buy' or 'sell'
         * @param {float} amount how much you want to trade in units of the base currency
         * @param {float} [price] the price at which the order is to be fullfilled, in units of the quote currency, ignored in market orders
         * @param {object} [params] extra parameters specific to the exchange API endpoint
         * @param {bool} [params.postOnly] true to place a post only order
         * @param {string} [params.timeInForce] spot supports 'PO' and 'IOC', swap supports 'PO', 'GTC', 'IOC' and 'FOK'
         * @param {bool} [params.reduceOnly] *swap only* true or false whether the order is reduce only
         * @param {float} [params.triggerPrice] *swap only* triggerPrice at which the attached take profit / stop loss order will be triggered
         * @param {float} [params.stopLossPrice] *swap only* stop loss trigger price
         * @param {float} [params.takeProfitPrice] *swap only* take profit trigger price
         * @param {float} [params.cost] the quote quantity that can be used as an alternative for the amount
         * @returns {object} an [order structure]{@link https://docs.ccxt.com/#/?id=order-structure}
         */
        await this.loadMarkets ();
        const market = this.market (symbol);
        const request = this.createOrderRequest (symbol, type, side, amount, price, params);
        let response = undefined;
        if (market['swap']) {
            response = await this.swapV2PrivatePostTradeOrder (request);
        } else {
            response = await this.spotV1PrivatePostTradeOrder (request);
        }
        //
        // spot
        //
        //    {
        //        "code": 0,
        //        "msg": "",
        //        "data": {
        //            "symbol": "XRP-USDT",
        //            "orderId": 1514090846268424192,
        //            "transactTime": 1649822362855,
        //            "price": "0.5",
        //            "origQty": "10",
        //            "executedQty": "0",
        //            "cummulativeQuoteQty": "0",
        //            "status": "PENDING",
        //            "type": "LIMIT",
        //            "side": "BUY"
        //        }
        //    }
        //
        // swap
        //
        //     {
        //         "code": 0,
        //         "msg": "",
        //         "data": {
        //             "order": {
        //                 "symbol": "BTC-USDT",
        //                 "orderId": 1709036527545438208,
        //                 "side": "BUY",
        //                 "positionSide": "LONG",
        //                 "type": "TRIGGER_LIMIT",
        //                 "clientOrderID": "",
        //                 "workingType": ""
        //             }
        //         }
        //     }
        //
        const data = this.safeValue (response, 'data', {});
        const order = this.safeValue (data, 'order', data);
        return this.parseOrder (order, market);
    }

    async createOrders (orders: OrderRequest[], params = {}) {
        /**
         * @method
         * @name bingx#createOrders
         * @description create a list of trade orders
         * @see https://bingx-api.github.io/docs/#/spot/trade-api.html#Batch%20Placing%20Orders
         * @see https://bingx-api.github.io/docs/#/swapV2/trade-api.html#Bulk%20order
         * @param {array} orders list of orders to create, each object should contain the parameters required by createOrder, namely symbol, type, side, amount, price and params
         * @param {object} [params] extra parameters specific to the exchange API endpoint
         * @returns {object} an [order structure]{@link https://docs.ccxt.com/#/?id=order-structure}
         */
        await this.loadMarkets ();
        const ordersRequests = [];
        let symbol = undefined;
        for (let i = 0; i < orders.length; i++) {
            const rawOrder = orders[i];
            const marketId = this.safeString (rawOrder, 'symbol');
            if (symbol === undefined) {
                symbol = marketId;
            } else {
                if (symbol !== marketId) {
                    throw new BadRequest (this.id + ' createOrders() requires all orders to have the same symbol');
                }
            }
            const type = this.safeString (rawOrder, 'type');
            const side = this.safeString (rawOrder, 'side');
            const amount = this.safeNumber (rawOrder, 'amount');
            const price = this.safeNumber (rawOrder, 'price');
            const orderParams = this.safeValue (rawOrder, 'params', {});
            const orderRequest = this.createOrderRequest (marketId, type, side, amount, price, orderParams);
            ordersRequests.push (orderRequest);
        }
        const market = this.market (symbol);
        const request = {};
        let response = undefined;
        if (market['swap']) {
            request['batchOrders'] = this.json (ordersRequests);
            response = await this.swapV2PrivatePostTradeBatchOrders (request);
        } else {
            request['data'] = this.json (ordersRequests);
            response = await this.spotV1PrivatePostTradeBatchOrders (request);
        }
        //
        // spot
        //
        //     {
        //         "code": 0,
        //         "msg": "",
        //         "debugMsg": "",
        //         "data": {
        //             "orders": [
        //                 {
        //                     "symbol": "BTC-USDT",
        //                     "orderId": 1720661389564968960,
        //                     "transactTime": 1699072618272,
        //                     "price": "25000",
        //                     "origQty": "0.0002",
        //                     "executedQty": "0",
        //                     "cummulativeQuoteQty": "0",
        //                     "status": "PENDING",
        //                     "type": "LIMIT",
        //                     "side": "BUY"
        //                 },
        //             ]
        //         }
        //     }
        //
        // swap
        //
        //     {
        //         "code": 0,
        //         "msg": "",
        //         "data": {
        //             "orders": [
        //                 {
        //                     "symbol": "BTC-USDT",
        //                     "orderId": 1720657081994006528,
        //                     "side": "BUY",
        //                     "positionSide": "LONG",
        //                     "type": "LIMIT",
        //                     "clientOrderID": "",
        //                     "workingType": ""
        //                 },
        //             ]
        //         }
        //     }
        //
        const data = this.safeValue (response, 'data', {});
        const result = this.safeValue (data, 'orders', []);
        return this.parseOrders (result, market);
    }

    parseOrderSide (side) {
        const sides = {
            'BUY': 'buy',
            'SELL': 'sell',
            'SHORT': 'sell',
            'LONG': 'buy',
        };
        return this.safeString (sides, side, side);
    }

    parseOrder (order, market: Market = undefined): Order {
        //
        // spot
        // createOrder, createOrders, cancelOrder
        //
        //    {
        //        "symbol": "XRP-USDT",
        //        "orderId": 1514090846268424192,
        //        "transactTime": 1649822362855,
        //        "price": "0.5",
        //        "origQty": "10",
        //        "executedQty": "0",
        //        "cummulativeQuoteQty": "0",
        //        "status": "PENDING",
        //        "type": "LIMIT",
        //        "side": "BUY"
        //    }
        //
        // fetchOrder
        //
        //    {
        //        "symbol": "ETH-USDT",
        //        "orderId": "1660602123001266176",
        //        "price": "1700",
        //        "origQty": "0.003",
        //        "executedQty": "0",
        //        "cummulativeQuoteQty": "0",
        //        "status": "PENDING",
        //        "type": "LIMIT",
        //        "side": "BUY",
        //        "time": "1684753373276",
        //        "updateTime": "1684753373276",
        //        "origQuoteOrderQty": "0",
        //        "fee": "0",
        //        "feeAsset": "ETH"
        //    }
        //
        // fetchOpenOrders, fetchClosedOrders
        //
        //   {
        //       "symbol": "XRP-USDT",
        //       "orderId": 1514073325788200960,
        //       "price": "0.5",
        //       "StopPrice": "0",
        //       "origQty": "20",
        //       "executedQty": "10",
        //       "cummulativeQuoteQty": "5",
        //       "status": "PENDING",
        //       "type": "LIMIT",
        //       "side": "BUY",
        //       "time": 1649818185647,
        //       "updateTime": 1649818185647,
        //       "origQuoteOrderQty": "0"
        //       "fee": "-0.01"
        //   }
        //
        //
        // swap
        // createOrder, createOrders
        //
        //    {
        //      "symbol": "BTC-USDT",
        //      "orderId": 1590973236294713344,
        //      "side": "BUY",
        //      "positionSide": "LONG",
        //      "type": "LIMIT"
        //    }
        //
        // fetchOrder, fetchOpenOrders, fetchClosedOrders
        //
        //     {
        //         "symbol": "BTC-USDT",
        //         "orderId": 1709036527545438208,
        //         "side": "BUY",
        //         "positionSide": "LONG",
        //         "type": "TRIGGER_LIMIT",
        //         "origQty": "0.0010",
        //         "price": "22000.0",
        //         "executedQty": "0.0000",
        //         "avgPrice": "0.0",
        //         "cumQuote": "",
        //         "stopPrice": "23000.0",
        //         "profit": "",
        //         "commission": "",
        //         "status": "NEW",
        //         "time": 1696301035187,
        //         "updateTime": 1696301035187,
        //         "clientOrderId": "",
        //         "leverage": "",
        //         "takeProfit": "",
        //         "stopLoss": "",
        //         "advanceAttr": 0,
        //         "positionID": 0,
        //         "takeProfitEntrustPrice": 0,
        //         "stopLossEntrustPrice": 0,
        //         "orderType": "",
        //         "workingType": "MARK_PRICE"
        //     }
        //
        const positionSide = this.safeString2 (order, 'positionSide', 'ps');
        const marketType = (positionSide === undefined) ? 'spot' : 'swap';
        const marketId = this.safeString2 (order, 'symbol', 's');
        const symbol = this.safeSymbol (marketId, market, '-', marketType);
        const orderId = this.safeString2 (order, 'orderId', 'i');
        const side = this.safeStringLower2 (order, 'side', 'S');
        const type = this.safeStringLower2 (order, 'type', 'o');
        const timestamp = this.safeIntegerN (order, [ 'time', 'transactTime', 'E' ]);
        const lastTradeTimestamp = this.safeInteger2 (order, 'updateTime', 'T');
        const price = this.safeString2 (order, 'price', 'p');
        const average = this.safeString2 (order, 'avgPrice', 'ap');
        const amount = this.safeString2 (order, 'origQty', 'q');
        const filled = this.safeString2 (order, 'executedQty', 'z');
        const statusId = this.safeString2 (order, 'status', 'X');
        let feeCurrencyCode = this.safeString2 (order, 'feeAsset', 'N');
        const feeCost = this.safeStringN (order, [ 'fee', 'commission', 'n' ]);
        if ((feeCurrencyCode === undefined)) {
            if (market['spot']) {
                if (side === 'buy') {
                    feeCurrencyCode = market['base'];
                } else {
                    feeCurrencyCode = market['quote'];
                }
            } else {
                feeCurrencyCode = market['quote'];
            }
        }
        const fee = {
            'currency': feeCurrencyCode,
            'cost': Precise.stringAbs (feeCost),
        };
        const clientOrderId = this.safeString2 (order, 'clientOrderId', 'c');
        return this.safeOrder ({
            'info': order,
            'id': orderId,
            'clientOrderId': clientOrderId,
            'timestamp': timestamp,
            'datetime': this.iso8601 (timestamp),
            'lastTradeTimestamp': lastTradeTimestamp,
            'lastUpdateTimestamp': this.safeInteger (order, 'updateTime'),
            'symbol': symbol,
            'type': type,
            'timeInForce': undefined,
            'postOnly': undefined,
            'side': this.parseOrderSide (side),
            'price': price,
            'stopPrice': this.safeNumber (order, 'stopPrice'),
            'triggerPrice': this.safeNumber (order, 'stopPrice'),
            'stopLossPrice': this.safeNumber (order, 'stopLoss'),
            'takeProfitPrice': this.safeNumber (order, 'takeProfit'),
            'average': average,
            'cost': undefined,
            'amount': amount,
            'filled': filled,
            'remaining': undefined,
            'status': this.parseOrderStatus (statusId),
            'fee': fee,
            'trades': undefined,
        }, market);
    }

    parseOrderStatus (status) {
        const statuses = {
            'NEW': 'open',
            'PENDING': 'open',
            'PARTIALLY_FILLED': 'open',
            'FILLED': 'closed',
            'CANCELED': 'canceled',
            'CANCELLED': 'canceled',
            'FAILED': 'failed',
        };
        return this.safeString (statuses, status, status);
    }

    async cancelOrder (id: string, symbol: Str = undefined, params = {}) {
        /**
         * @method
         * @name bingx#cancelOrder
         * @description cancels an open order
         * @see https://bingx-api.github.io/docs/#/spot/trade-api.html#Cancel%20an%20Order
         * @see https://bingx-api.github.io/docs/#/swapV2/trade-api.html#Cancel%20an%20Order
         * @param {string} id order id
         * @param {string} symbol unified symbol of the market the order was made in
         * @param {object} [params] extra parameters specific to the exchange API endpoint
         * @returns {object} An [order structure]{@link https://docs.ccxt.com/#/?id=order-structure}
         */
        if (symbol === undefined) {
            throw new ArgumentsRequired (this.id + ' cancelOrder() requires a symbol argument');
        }
        await this.loadMarkets ();
        const market = this.market (symbol);
        const request = {
            'symbol': market['id'],
            'orderId': id,
        };
        let response = undefined;
        const [ marketType, query ] = this.handleMarketTypeAndParams ('cancelOrder', market, params);
        if (marketType === 'spot') {
            response = await this.spotV1PrivatePostTradeCancel (this.extend (request, query));
        } else {
            response = await this.swapV2PrivateDeleteTradeOrder (this.extend (request, query));
        }
        //
        // spot
        //
        //   {
        //       "code": 0,
        //       "msg": "",
        //       "data": {
        //           "symbol": "XRP-USDT",
        //           "orderId": 1514090846268424192,
        //           "price": "0.5",
        //           "origQty": "10",
        //           "executedQty": "0",
        //           "cummulativeQuoteQty": "0",
        //           "status": "CANCELED",
        //           "type": "LIMIT",
        //           "side": "BUY"
        //       }
        //   }
        //
        // swap
        //
        //    {
        //        "code": 0,
        //        "msg": "",
        //        "data": {
        //          "order": {
        //            "symbol": "LINK-USDT",
        //            "orderId": 1597783850786750464,
        //            "side": "BUY",
        //            "positionSide": "LONG",
        //            "type": "TRIGGER_MARKET",
        //            "origQty": "5.0",
        //            "price": "5.0000",
        //            "executedQty": "0.0",
        //            "avgPrice": "0.0000",
        //            "cumQuote": "0",
        //            "stopPrice": "5.0000",
        //            "profit": "",
        //            "commission": "",
        //            "status": "CANCELLED",
        //            "time": 1669776330000,
        //            "updateTime": 1669776330000
        //          }
        //        }
        //    }
        //
        const data = this.safeValue (response, 'data');
        const first = this.safeValue (data, 'order', data);
        return this.parseOrder (first, market);
    }

    async cancelAllOrders (symbol: Str = undefined, params = {}) {
        /**
         * @method
         * @name bingx#cancelAllOrders
         * @description cancel all open orders
         * @see https://bingx-api.github.io/docs/#/swapV2/trade-api.html#Cancel%20All%20Orders
         * @param {string} [symbol] unified market symbol, only orders in the market of this symbol are cancelled when symbol is not undefined
         * @param {object} [params] extra parameters specific to the exchange API endpoint
         * @returns {object[]} a list of [order structures]{@link https://docs.ccxt.com/#/?id=order-structure}
         */
        if (symbol === undefined) {
            throw new ArgumentsRequired (this.id + ' cancelAllOrders() requires a symbol argument');
        }
        await this.loadMarkets ();
        const market = this.market (symbol);
        if (market['type'] !== 'swap') {
            throw new BadRequest (this.id + ' cancelAllOrders is only supported for swap markets.');
        }
        const request = {
            'symbol': market['id'],
        };
        const response = await this.swapV2PrivateDeleteTradeAllOpenOrders (this.extend (request, params));
        //
        //    {
        //        "code": 0,
        //        "msg": "",
        //        "data": {
        //          "success": [
        //            {
        //              "symbol": "LINK-USDT",
        //              "orderId": 1597783835095859200,
        //              "side": "BUY",
        //              "positionSide": "LONG",
        //              "type": "TRIGGER_LIMIT",
        //              "origQty": "5.0",
        //              "price": "9.0000",
        //              "executedQty": "0.0",
        //              "avgPrice": "0.0000",
        //              "cumQuote": "0",
        //              "stopPrice": "9.5000",
        //              "profit": "",
        //              "commission": "",
        //              "status": "NEW",
        //              "time": 1669776326000,
        //              "updateTime": 1669776326000
        //            }
        //          ],
        //          "failed": null
        //        }
        //    }
        //
        return response;
    }

    async cancelOrders (ids: Int[], symbol: Str = undefined, params = {}) {
        /**
         * @method
         * @name bingx#cancelOrders
         * @description cancel multiple orders
         * @see https://bingx-api.github.io/docs/#/swapV2/trade-api.html#Cancel%20a%20Batch%20of%20Orders
         * @see https://bingx-api.github.io/docs/#/spot/trade-api.html#Cancel%20a%20Batch%20of%20Orders
         * @param {string[]} ids order ids
         * @param {string} symbol unified market symbol, default is undefined
         * @param {object} [params] extra parameters specific to the exchange API endpoint
         * @returns {object} an list of [order structures]{@link https://docs.ccxt.com/#/?id=order-structure}
         */
        if (symbol === undefined) {
            throw new ArgumentsRequired (this.id + ' cancelOrders() requires a symbol argument');
        }
        await this.loadMarkets ();
        const market = this.market (symbol);
        const request = {
            'symbol': market['id'],
        };
        const parsedIds = [];
        for (let i = 0; i < ids.length; i++) {
            const id = ids[i];
            const stringId = id.toString ();
            parsedIds.push (stringId);
        }
        let response = undefined;
        if (market['spot']) {
            request['orderIds'] = parsedIds.join (',');
            response = await this.spotV1PrivatePostTradeCancelOrders (this.extend (request, params));
        } else {
            request['orderIdList'] = parsedIds;
            response = await this.swapV2PrivateDeleteTradeBatchOrders (this.extend (request, params));
        }
        //
        //    {
        //        "code": 0,
        //        "msg": "",
        //        "data": {
        //          "success": [
        //            {
        //              "symbol": "LINK-USDT",
        //              "orderId": 1597783850786750464,
        //              "side": "BUY",
        //              "positionSide": "LONG",
        //              "type": "TRIGGER_MARKET",
        //              "origQty": "5.0",
        //              "price": "5.5710",
        //              "executedQty": "0.0",
        //              "avgPrice": "0.0000",
        //              "cumQuote": "0",
        //              "stopPrice": "5.0000",
        //              "profit": "0.0000",
        //              "commission": "0.000000",
        //              "status": "CANCELLED",
        //              "time": 1669776330000,
        //              "updateTime": 1672370837000
        //            }
        //          ],
        //          "failed": null
        //        }
        //    }
        //
        return response;
    }

    async fetchOrder (id: string, symbol: Str = undefined, params = {}) {
        /**
         * @method
         * @name bingx#fetchOrder
         * @description fetches information on an order made by the user
         * @see https://bingx-api.github.io/docs/#/spot/trade-api.html#Query%20Orders
         * @see https://bingx-api.github.io/docs/#/swapV2/trade-api.html#Query%20Order
         * @param {string} symbol unified symbol of the market the order was made in
         * @param {object} [params] extra parameters specific to the exchange API endpoint
         * @returns {object} An [order structure]{@link https://docs.ccxt.com/#/?id=order-structure}
         */
        if (symbol === undefined) {
            throw new ArgumentsRequired (this.id + ' fetchOrders() requires a symbol argument');
        }
        await this.loadMarkets ();
        const market = this.market (symbol);
        const request = {
            'symbol': market['id'],
            'orderId': id,
        };
        let response = undefined;
        const [ marketType, query ] = this.handleMarketTypeAndParams ('fetchOrder', market, params);
        if (marketType === 'spot') {
            response = await this.spotV1PrivateGetTradeQuery (this.extend (request, query));
        } else {
            response = await this.swapV2PrivateGetTradeOrder (this.extend (request, query));
        }
        //
        // spot
        //
        //     {
        //         "code": 0,
        //         "msg": "",
        //         "data": {
        //             "symbol": "XRP-USDT",
        //             "orderId": 1514087361158316032,
        //             "price": "0.5",
        //             "origQty": "10",
        //             "executedQty": "0",
        //             "cummulativeQuoteQty": "0",
        //             "status": "CANCELED",
        //             "type": "LIMIT",
        //             "side": "BUY",
        //             "time": 1649821532000,
        //             "updateTime": 1649821543000,
        //             "origQuoteOrderQty": "0",
        //             "fee": "0",
        //             "feeAsset": "XRP"
        //         }
        //     }
        //
        // swap
        //
        //      {
        //          "code": 0,
        //          "msg": "",
        //          "data": {
        //            "order": {
        //              "symbol": "BTC-USDT",
        //              "orderId": 1597597642269917184,
        //              "side": "SELL",
        //              "positionSide": "LONG",
        //              "type": "TAKE_PROFIT_MARKET",
        //              "origQty": "1.0000",
        //              "price": "0.0",
        //              "executedQty": "0.0000",
        //              "avgPrice": "0.0",
        //              "cumQuote": "",
        //              "stopPrice": "16494.0",
        //              "profit": "",
        //              "commission": "",
        //              "status": "FILLED",
        //              "time": 1669731935000,
        //              "updateTime": 1669752524000
        //            }
        //          }
        //      }
        //
        const data = this.safeValue (response, 'data');
        const first = this.safeValue (data, 'order', data);
        return this.parseOrder (first, market);
    }

    async fetchOpenOrders (symbol: Str = undefined, since: Int = undefined, limit: Int = undefined, params = {}): Promise<Order[]> {
        /**
         * @method
         * @name bingx#fetchOpenOrders
         * @see https://bingx-api.github.io/docs/#/spot/trade-api.html#Query%20Open%20Orders
         * @see https://bingx-api.github.io/docs/#/swapV2/trade-api.html#Query%20all%20current%20pending%20orders
         * @description fetch all unfilled currently open orders
         * @param {string} symbol unified market symbol
         * @param {int} [since] the earliest time in ms to fetch open orders for
         * @param {int} [limit] the maximum number of open order structures to retrieve
         * @param {object} [params] extra parameters specific to the exchange API endpoint
         * @returns {object[]} a list of [order structures]{@link https://docs.ccxt.com/#/?id=order-structure}
         */
        if (symbol === undefined) {
            throw new ArgumentsRequired (this.id + ' fetchOrders() requires a symbol argument');
        }
        await this.loadMarkets ();
        const market = this.market (symbol);
        const request = {
            'symbol': market['id'],
        };
        let response = undefined;
        const [ marketType, query ] = this.handleMarketTypeAndParams ('fetchOrder', market, params);
        if (marketType === 'spot') {
            response = await this.spotV1PrivateGetTradeOpenOrders (this.extend (request, query));
        } else {
            response = await this.swapV2PrivateGetTradeOpenOrders (this.extend (request, query));
        }
        //
        //  spot
        //
        //    {
        //        "code": 0,
        //        "msg": "",
        //        "data": {
        //            "orders": [
        //                {
        //                    "symbol": "XRP-USDT",
        //                    "orderId": 1514073325788200960,
        //                    "price": "0.5",
        //                    "origQty": "20",
        //                    "executedQty": "0",
        //                    "cummulativeQuoteQty": "0",
        //                    "status": "PENDING",
        //                    "type": "LIMIT",
        //                    "side": "BUY",
        //                    "time": 1649818185647,
        //                    "updateTime": 1649818185647,
        //                    "origQuoteOrderQty": "0"
        //                }
        //            ]
        //        }
        //    }
        //
        // swap
        //
        //    {
        //        "code": 0,
        //        "msg": "",
        //        "data": {
        //          "orders": [
        //            {
        //              "symbol": "LINK-USDT",
        //              "orderId": 1585839271162413056,
        //              "side": "BUY",
        //              "positionSide": "LONG",
        //              "type": "TRIGGER_MARKET",
        //              "origQty": "5.0",
        //              "price": "9",
        //              "executedQty": "0.0",
        //              "avgPrice": "0",
        //              "cumQuote": "0",
        //              "stopPrice": "5",
        //              "profit": "0.0000",
        //              "commission": "0.000000",
        //              "status": "CANCELLED",
        //              "time": 1667631605000,
        //              "updateTime": 1667631605000
        //            },
        //          ]
        //        }
        //    }
        //
        const data = this.safeValue (response, 'data', []);
        const orders = this.safeValue (data, 'orders', []);
        return this.parseOrders (orders, market, since, limit);
    }

    async fetchClosedOrders (symbol: Str = undefined, since: Int = undefined, limit: Int = undefined, params = {}): Promise<Order[]> {
        /**
         * @method
         * @name bingx#fetchClosedOrders
         * @description fetches information on multiple closed orders made by the user
         * @see https://bingx-api.github.io/docs/#/spot/trade-api.html#Query%20Order%20History
         * @see https://bingx-api.github.io/docs/#/swapV2/trade-api.html#User's%20Force%20Orders
         * @see https://bingx-api.github.io/docs/#/standard/contract-interface.html#Historical%20order
         * @param {string} [symbol] unified market symbol of the market orders were made in
         * @param {int} [since] the earliest time in ms to fetch orders for
         * @param {int} [limit] the maximum number of  orde structures to retrieve
         * @param {object} [params] extra parameters specific to the exchange API endpoint
         * @param {int} [params.until] the latest time in ms to fetch orders for
         * @param {boolean} [params.standard] whether to fetch standard contract orders
         * @returns {object[]} a list of [order structures]{@link https://docs.ccxt.com/#/?id=order-structure}
         */
        if (symbol === undefined) {
            throw new ArgumentsRequired (this.id + ' fetchClosedOrders() requires a symbol argument');
        }
        await this.loadMarkets ();
        const market = this.market (symbol);
        const request = {
            'symbol': market['id'],
        };
        let response = undefined;
        let standard = undefined;
        [ standard, params ] = this.handleOptionAndParams (params, 'fetchClosedOrders', 'standard', false);
        const [ marketType, query ] = this.handleMarketTypeAndParams ('fetchClosedOrders', market, params);
        if (standard) {
            response = await this.contractV1PrivateGetAllOrders (this.extend (request, query));
        } else if (marketType === 'spot') {
            response = await this.spotV1PrivateGetTradeHistoryOrders (this.extend (request, query));
        } else {
            response = await this.swapV2PrivateGetTradeAllOrders (this.extend (request, query));
        }
        //
        //  spot
        //
        //    {
        //        "code": 0,
        //        "msg": "",
        //        "data": {
        //            "orders": [
        //                {
        //                    "symbol": "XRP-USDT",
        //                    "orderId": 1514073325788200960,
        //                    "price": "0.5",
        //                    "origQty": "20",
        //                    "executedQty": "0",
        //                    "cummulativeQuoteQty": "0",
        //                    "status": "PENDING",
        //                    "type": "LIMIT",
        //                    "side": "BUY",
        //                    "time": 1649818185647,
        //                    "updateTime": 1649818185647,
        //                    "origQuoteOrderQty": "0"
        //                }
        //            ]
        //        }
        //    }
        //
        // swap
        //
        //    {
        //        "code": 0,
        //        "msg": "",
        //        "data": {
        //          "orders": [
        //            {
        //              "symbol": "LINK-USDT",
        //              "orderId": 1585839271162413056,
        //              "side": "BUY",
        //              "positionSide": "LONG",
        //              "type": "TRIGGER_MARKET",
        //              "origQty": "5.0",
        //              "price": "9",
        //              "executedQty": "0.0",
        //              "avgPrice": "0",
        //              "cumQuote": "0",
        //              "stopPrice": "5",
        //              "profit": "0.0000",
        //              "commission": "0.000000",
        //              "status": "CANCELLED",
        //              "time": 1667631605000,
        //              "updateTime": 1667631605000
        //            },
        //          ]
        //        }
        //    }
        //
        const data = this.safeValue (response, 'data', []);
        const orders = this.safeValue (data, 'orders', []);
        return this.parseOrders (orders, market, since, limit);
    }

    async transfer (code: string, amount, fromAccount, toAccount, params = {}) {
        /**
         * @method
         * @name bingx#transfer
         * @description transfer currency internally between wallets on the same account
         * @see https://bingx-api.github.io/docs/#/spot/account-api.html#User%20Universal%20Transfer
         * @param {string} code unified currency code
         * @param {float} amount amount to transfer
         * @param {string} fromAccount account to transfer from
         * @param {string} toAccount account to transfer to
         * @param {object} [params] extra parameters specific to the exchange API endpoint
         * @returns {object} a [transfer structure]{@link https://docs.ccxt.com/#/?id=transfer-structure}
         */
        await this.loadMarkets ();
        const currency = this.currency (code);
        const accountsByType = this.safeValue (this.options, 'accountsByType', {});
        const fromId = this.safeString (accountsByType, fromAccount, fromAccount);
        const toId = this.safeString (accountsByType, toAccount, toAccount);
        const request = {
            'asset': currency['id'],
            'amount': this.currencyToPrecision (code, amount),
            'type': fromId + '_' + toId,
        };
        const response = await this.spotV3PrivateGetGetAssetTransfer (this.extend (request, params));
        //
        //    {
        //        "tranId":13526853623
        //    }
        //
        return {
            'info': response,
            'id': this.safeString (response, 'tranId'),
            'timestamp': undefined,
            'datetime': undefined,
            'currency': code,
            'amount': amount,
            'fromAccount': fromAccount,
            'toAccount': toAccount,
            'status': undefined,
        };
    }

    async fetchTransfers (code: Str = undefined, since: Int = undefined, limit: Int = undefined, params = {}) {
        /**
         * @method
         * @name bingx#fetchTransfers
         * @description fetch a history of internal transfers made on an account
         * @see https://bingx-api.github.io/docs/#/spot/account-api.html#Query%20User%20Universal%20Transfer%20History%20(USER_DATA)
         * @param {string} [code] unified currency code of the currency transferred
         * @param {int} [since] the earliest time in ms to fetch transfers for
         * @param {int} [limit] the maximum number of transfers structures to retrieve
         * @param {object} [params] extra parameters specific to the exchange API endpoint
         * @returns {object[]} a list of [transfer structures]{@link https://docs.ccxt.com/#/?id=transfer-structure}
         */
        await this.loadMarkets ();
        let currency = undefined;
        if (code !== undefined) {
            currency = this.currency (code);
        }
        const accountsByType = this.safeValue (this.options, 'accountsByType', {});
        const fromAccount = this.safeString (params, 'fromAccount');
        const toAccount = this.safeString (params, 'toAccount');
        const fromId = this.safeString (accountsByType, fromAccount, fromAccount);
        const toId = this.safeString (accountsByType, toAccount, toAccount);
        if (fromId === undefined || toId === undefined) {
            throw new ExchangeError (this.id + ' fromAccount & toAccount parameter are required');
        }
        const request = {
            'type': fromId + '_' + toId,
        };
        if (since !== undefined) {
            request['startTime'] = since;
        }
        if (limit !== undefined) {
            request['size'] = limit;
        }
        const response = await this.spotV3PrivateGetAssetTransfer (this.extend (request, params));
        //
        //     {
        //         "total": 3,
        //         "rows": [
        //             {
        //                 "asset":"USDT",
        //                 "amount":"-100.00000000000000000000",
        //                 "type":"FUND_SFUTURES",
        //                 "status":"CONFIRMED",
        //                 "tranId":1067594500957016069,
        //                 "timestamp":1658388859000
        //             },
        //         ]
        //     }
        //
        const rows = this.safeValue (response, 'rows', []);
        return this.parseTransfers (rows, currency, since, limit);
    }

    parseTransfer (transfer, currency: Currency = undefined) {
        const tranId = this.safeString (transfer, 'tranId');
        const timestamp = this.safeInteger (transfer, 'timestamp');
        const currencyCode = this.safeCurrencyCode (undefined, currency);
        const status = this.safeString (transfer, 'status');
        const accountsById = this.safeValue (this.options, 'accountsById', {});
        const typeId = this.safeString (transfer, 'type');
        const typeIdSplit = typeId.split ('_');
        const fromId = this.safeString (typeIdSplit, 0);
        const toId = this.safeString (typeId, 1);
        const fromAccount = this.safeString (accountsById, fromId, fromId);
        const toAccount = this.safeString (accountsById, toId, toId);
        return {
            'info': transfer,
            'id': tranId,
            'timestamp': timestamp,
            'datetime': this.iso8601 (timestamp),
            'currency': currencyCode,
            'amount': this.safeNumber (transfer, 'amount'),
            'fromAccount': fromAccount,
            'toAccount': toAccount,
            'status': status,
        };
    }

    async fetchDepositAddress (code: string, params = {}) {
        /**
         * @method
         * @name bingx#fetchDepositAddress
         * @description fetch the deposit address for a currency associated with this account
         * @see https://bingx-api.github.io/docs/#/common/sub-account#Query%20Main%20Account%20Deposit%20Address
         * @param {string} code unified currency code
         * @param {object} [params] extra parameters specific to the exchange API endpoint
         * @returns {object} an [address structure]{@link https://docs.ccxt.com/#/?id=address-structure}
         */
        await this.loadMarkets ();
        const currency = this.currency (code);
        const defaultRecvWindow = this.safeInteger (this.options, 'recvWindow');
        const recvWindow = this.safeInteger (this.parseParams, 'recvWindow', defaultRecvWindow);
        const request = {
            'coin': currency['id'],
            'offset': 0,
            'limit': 1000,
            'recvWindow': recvWindow,
        };
        const response = await this.walletsV1PrivateGetCapitalDepositAddress (this.extend (request, params));
        //
        //     {
        //         "code": "0",
        //         "timestamp": "1695200226859",
        //         "data": {
        //           "data": [
        //             {
        //               "coinId": "799",
        //               "coin": "USDT",
        //               "network": "BEP20",
        //               "address": "6a7eda2817462dabb6493277a2cfe0f5c3f2550b",
        //               "tag": ''
        //             }
        //           ],
        //           "total": "1"
        //         }
        //     }
        //
        const data = this.safeValue (this.safeValue (response, 'data'), 'data');
        const parsed = this.parseDepositAddresses (data, [ currency['code'] ], false);
        return this.indexBy (parsed, 'network');
    }

    parseDepositAddress (depositAddress, currency: Currency = undefined) {
        //
        //     {
        //         "coinId": "799",
        //         "coin": "USDT",
        //         "network": "BEP20",
        //         "address": "6a7eda2817462dabb6493277a2cfe0f5c3f2550b",
        //         "tag": ''
        //     }
        //
        const address = this.safeString (depositAddress, 'address');
        const tag = this.safeString (depositAddress, 'tag');
        const currencyId = this.safeString (depositAddress, 'coin');
        currency = this.safeCurrency (currencyId, currency);
        const code = currency['code'];
        const network = this.safeString (depositAddress, 'network');
        this.checkAddress (address);
        return {
            'currency': code,
            'address': address,
            'tag': tag,
            'network': network,
            'info': depositAddress,
        };
    }

    async fetchDeposits (code: Str = undefined, since: Int = undefined, limit: Int = undefined, params = {}): Promise<Transaction[]> {
        /**
         * @method
         * @name bingx#fetchDeposits
         * @description fetch all deposits made to an account
         * @see https://bingx-api.github.io/docs/#/spot/account-api.html#Deposit%20History(supporting%20network)
         * @param {string} [code] unified currency code
         * @param {int} [since] the earliest time in ms to fetch deposits for
         * @param {int} [limit] the maximum number of deposits structures to retrieve
         * @param {object} [params] extra parameters specific to the exchange API endpoint
         * @returns {object[]} a list of [transaction structures]{@link https://docs.ccxt.com/#/?id=transaction-structure}
         */
        await this.loadMarkets ();
        const request = {
        };
        let currency = undefined;
        if (code !== undefined) {
            currency = this.currency (code);
            request['coin'] = currency['id'];
        }
        if (since !== undefined) {
            request['startTime'] = since;
        }
        if (limit !== undefined) {
            request['limit'] = limit; // default 1000
        }
        const response = await this.spotV3PrivateGetCapitalDepositHisrec (this.extend (request, params));
        //
        //    [
        //        {
        //            "amount":"0.00999800",
        //            "coin":"PAXG",
        //            "network":"ETH",
        //            "status":1,
        //            "address":"0x788cabe9236ce061e5a892e1a59395a81fc8d62c",
        //            "addressTag":"",
        //            "txId":"0xaad4654a3234aa6118af9b4b335f5ae81c360b2394721c019b5d1e75328b09f3",
        //            "insertTime":1599621997000,
        //            "transferType":0,
        //            "unlockConfirm":"12/12", // confirm times for unlocking
        //            "confirmTimes":"12/12"
        //        },
        //    ]
        //
        return this.parseTransactions (response, currency, since, limit);
    }

    async fetchWithdrawals (code: Str = undefined, since: Int = undefined, limit: Int = undefined, params = {}): Promise<Transaction[]> {
        /**
         * @method
         * @name bingx#fetchWithdrawals
         * @description fetch all withdrawals made from an account
         * @see https://bingx-api.github.io/docs/#/spot/account-api.html#Withdraw%20History%20(supporting%20network)
         * @param {string} [code] unified currency code
         * @param {int} [since] the earliest time in ms to fetch withdrawals for
         * @param {int} [limit] the maximum number of withdrawals structures to retrieve
         * @param {object} [params] extra parameters specific to the exchange API endpoint
         * @returns {object[]} a list of [transaction structures]{@link https://docs.ccxt.com/#/?id=transaction-structure}
         */
        await this.loadMarkets ();
        const request = {
        };
        let currency = undefined;
        if (code !== undefined) {
            currency = this.currency (code);
            request['coin'] = currency['id'];
        }
        if (since !== undefined) {
            request['startTime'] = since;
        }
        if (limit !== undefined) {
            request['limit'] = limit; // default 1000
        }
        const response = await this.spotV3PrivateGetCapitalWithdrawHistory (this.extend (request, params));
        //
        //    [
        //        {
        //            "address": "0x94df8b352de7f46f64b01d3666bf6e936e44ce60",
        //            "amount": "8.91000000",
        //            "applyTime": "2019-10-12 11:12:02",
        //            "coin": "USDT",
        //            "id": "b6ae22b3aa844210a7041aee7589627c",
        //            "withdrawOrderId": "WITHDRAWtest123",
        //            "network": "ETH",
        //            "transferType": 0
        //            "status": 6,
        //            "transactionFee": "0.004",
        //            "confirmNo":3,
        //            "info": "The address is not valid. Please confirm with the recipient",
        //            "txId": "0xb5ef8c13b968a406cc62a93a8bd80f9e9a906ef1b3fcf20a2e48573c17659268"
        //        },
        //    ]
        //
        return this.parseTransactions (response, currency, since, limit);
    }

    parseTransaction (transaction, currency: Currency = undefined): Transaction {
        //
        // fetchDeposits
        //
        //    {
        //        "amount":"0.00999800",
        //        "coin":"PAXG",
        //        "network":"ETH",
        //        "status":1,
        //        "address":"0x788cabe9236ce061e5a892e1a59395a81fc8d62c",
        //        "addressTag":"",
        //        "txId":"0xaad4654a3234aa6118af9b4b335f5ae81c360b2394721c019b5d1e75328b09f3",
        //        "insertTime":1599621997000,
        //        "transferType":0,
        //        "unlockConfirm":"12/12", // confirm times for unlocking
        //        "confirmTimes":"12/12"
        //    }
        //
        // fetchWithdrawals
        //
        //    {
        //        "address": "0x94df8b352de7f46f64b01d3666bf6e936e44ce60",
        //        "amount": "8.91000000",
        //        "applyTime": "2019-10-12 11:12:02",
        //        "coin": "USDT",
        //        "id": "b6ae22b3aa844210a7041aee7589627c",
        //        "withdrawOrderId": "WITHDRAWtest123",
        //        "network": "ETH",
        //        "transferType": 0
        //        "status": 6,
        //        "transactionFee": "0.004",
        //        "confirmNo":3,
        //        "info": "The address is not valid. Please confirm with the recipient",
        //        "txId": "0xb5ef8c13b968a406cc62a93a8bd80f9e9a906ef1b3fcf20a2e48573c17659268"
        //    }
        //
        const address = this.safeString (transaction, 'address');
        const tag = this.safeString (transaction, 'addressTag');
        let timestamp = this.safeInteger (transaction, 'insertTime');
        let datetime = this.iso8601 (timestamp);
        if (timestamp === undefined) {
            datetime = this.safeString (transaction, 'applyTime');
            timestamp = this.parse8601 (datetime);
        }
        const network = this.safeString (transaction, 'network');
        const currencyId = this.safeString (transaction, 'coin');
        let code = this.safeCurrencyCode (currencyId, currency);
        if ((code !== undefined) && (code !== network) && code.indexOf (network) >= 0) {
            if (network !== undefined) {
                code = code.replace (network, '');
            }
        }
        const rawType = this.safeString (transaction, 'transferType');
        const type = (rawType === '0') ? 'deposit' : 'withdrawal';
        return {
            'info': transaction,
            'id': this.safeString (transaction, 'id'),
            'txid': this.safeString (transaction, 'txId'),
            'type': type,
            'currency': code,
            'network': this.networkIdToCode (network),
            'amount': this.safeNumber (transaction, 'amount'),
            'status': this.parseTransactionStatus (this.safeString (transaction, 'status')),
            'timestamp': timestamp,
            'datetime': datetime,
            'address': address,
            'addressFrom': undefined,
            'addressTo': address,
            'tag': tag,
            'tagFrom': tag,
            'tagTo': undefined,
            'updated': undefined,
            'comment': this.safeString (transaction, 'info'),
            'fee': {
                'currency': code,
                'cost': this.safeNumber (transaction, 'transactionFee'),
                'rate': undefined,
            },
            'internal': undefined,
        };
    }

    parseTransactionStatus (status) {
        const statuses = {
            '0': 'ok',
            '10': 'pending',
            '20': 'rejected',
            '30': 'ok',
            '40': 'rejected',
            '50': 'ok',
            '60': 'pending',
            '70': 'rejected',
            '2': 'pending',
            '3': 'rejected',
            '4': 'pending',
            '5': 'rejected',
            '6': 'ok',
        };
        return this.safeString (statuses, status, status);
    }

    async setMarginMode (marginMode: string, symbol: Str = undefined, params = {}) {
        /**
         * @method
         * @name bingx#setMarginMode
         * @description set margin mode to 'cross' or 'isolated'
         * @see https://bingx-api.github.io/docs/#/swapV2/trade-api.html#Switch%20Margin%20Mode
         * @param {string} marginMode 'cross' or 'isolated'
         * @param {string} symbol unified market symbol
         * @param {object} [params] extra parameters specific to the exchange API endpoint
         * @returns {object} response from the exchange
         */
        if (symbol === undefined) {
            throw new ArgumentsRequired (this.id + ' setMarginMode() requires a symbol argument');
        }
        await this.loadMarkets ();
        const market = this.market (symbol);
        if (market['type'] !== 'swap') {
            throw new BadSymbol (this.id + ' setMarginMode() supports swap contracts only');
        }
        marginMode = marginMode.toUpperCase ();
        if (marginMode === 'CROSS') {
            marginMode = 'CROSSED';
        }
        if (marginMode !== 'ISOLATED' && marginMode !== 'CROSSED') {
            throw new BadRequest (this.id + ' setMarginMode() marginMode argument should be isolated or cross');
        }
        const request = {
            'symbol': market['id'],
            'marginType': marginMode,
        };
        return await this.swapV2PrivatePostTradeMarginType (this.extend (request, params));
    }

    async setMargin (symbol: string, amount, params = {}) {
        /**
         * @method
         * @name bingx#setMargin
         * @description Either adds or reduces margin in an isolated position in order to set the margin to a specific value
         * @see https://bingx-api.github.io/docs/#/swapV2/trade-api.html#Adjust%20isolated%20margin
         * @param {string} symbol unified market symbol of the market to set margin in
         * @param {float} amount the amount to set the margin to
         * @param {object} [params] parameters specific to the bingx api endpoint
         * @returns {object} A [margin structure]{@link https://docs.ccxt.com/#/?id=add-margin-structure}
         */
        const type = this.safeInteger (params, 'type'); // 1 increase margin 2 decrease margin
        if (type === undefined) {
            throw new ArgumentsRequired (this.id + ' setMargin() requires a type parameter either 1 (increase margin) or 2 (decrease margin)');
        }
        if (!this.inArray (type, [ 1, 2 ])) {
            throw new ArgumentsRequired (this.id + ' setMargin() requires a type parameter either 1 (increase margin) or 2 (decrease margin)');
        }
        await this.loadMarkets ();
        const market = this.market (symbol);
        const request = {
            'symbol': market['id'],
            'amount': this.amountToPrecision (market['symbol'], amount),
            'type': type,
        };
        const response = await this.swapV2PrivatePostTradePositionMargin (this.extend (request, params));
        //
        //    {
        //        "code": 0,
        //        "msg": "",
        //        "amount": 1,
        //        "type": 1
        //    }
        //
        return response;
    }

    async fetchLeverage (symbol: string, params = {}) {
        /**
         * @method
         * @name bingx#fetchLeverage
         * @description fetch the set leverage for a market
         * @see https://bingx-api.github.io/docs/#/swapV2/trade-api.html#Query%20Leverage
         * @param {string} symbol unified market symbol
         * @param {object} [params] extra parameters specific to the exchange API endpoint
         * @returns {object} a [leverage structure]{@link https://docs.ccxt.com/#/?id=leverage-structure}
         */
        await this.loadMarkets ();
        const market = this.market (symbol);
        const request = {
            'symbol': market['id'],
        };
        const response = await this.swapV2PrivateGetTradeLeverage (this.extend (request, params));
        //
        //    {
        //        "code": 0,
        //        "msg": "",
        //        "data": {
        //            "longLeverage": 6,
        //            "shortLeverage": 6
        //        }
        //    }
        //
        return response;
    }

    async setLeverage (leverage, symbol: Str = undefined, params = {}) {
        /**
         * @method
         * @name bingx#setLeverage
         * @description set the level of leverage for a market
         * @see https://bingx-api.github.io/docs/#/swapV2/trade-api.html#Switch%20Leverage
         * @param {float} leverage the rate of leverage
         * @param {string} symbol unified market symbol
         * @param {object} [params] extra parameters specific to the exchange API endpoint
         * @returns {object} response from the exchange
         */
        if (symbol === undefined) {
            throw new ArgumentsRequired (this.id + ' setLeverage() requires a symbol argument');
        }
        const side = this.safeStringUpper (params, 'side');
        this.checkRequiredArgument ('setLeverage', side, 'side', [ 'LONG', 'SHORT' ]);
        await this.loadMarkets ();
        const market = this.market (symbol);
        const request = {
            'symbol': market['id'],
            'side': side,
            'leverage': leverage,
        };
        //
        //    {
        //        "code": 0,
        //        "msg": "",
        //        "data": {
        //            "leverage": 6,
        //            "symbol": "BTC-USDT"
        //        }
        //    }
        //
        return await this.swapV2PrivatePostTradeLeverage (this.extend (request, params));
    }

    async fetchMyTrades (symbol: Str = undefined, since: Int = undefined, limit: Int = undefined, params = {}) {
        /**
         * @method
         * @name bingx#fetchMyTrades
         * @description fetch all trades made by the user
         * @see https://bingx-api.github.io/docs/#/swapV2/trade-api.html#Query%20historical%20transaction%20orders
         * @param {string} [symbol] unified market symbol
         * @param {int} [since] the earliest time in ms to fetch trades for
         * @param {int} [limit] the maximum number of trades structures to retrieve
         * @param {object} [params] extra parameters specific to the exchange API endpoint
         * @param {string} params.trandingUnit COIN (directly represent assets such as BTC and ETH) or CONT (represents the number of contract sheets)
         * @returns {object[]} a list of [trade structures]{@link https://docs.ccxt.com/#/?id=trade-structure}
         */
        if (symbol === undefined) {
            throw new ArgumentsRequired (this.id + ' fetchMyTrades() requires a symbol argument');
        }
        if (since === undefined) {
            throw new ArgumentsRequired (this.id + ' fetchMyTrades() requires a since argument');
        }
        const tradingUnit = this.safeStringUpper (params, 'tradingUnit', 'CONT');
        await this.loadMarkets ();
        const market = this.market (symbol);
        if (market['spot']) {
            throw new BadSymbol (this.id + ' fetchMyTrades() supports swap contracts only');
        }
        const request = {
            'symbol': market['id'],
            'tradingUnit': tradingUnit,
            'startTs': since,
            'endTs': this.nonce (),
        };
        const query = this.omit (params, 'tradingUnit');
        const response = await this.swapV2PrivateGetTradeAllFillOrders (this.extend (request, query));
        //
        //    {
        //       "code": "0",
        //       "msg": '',
        //       "data": { fill_orders: [
        //          {
        //              "volume": "0.1",
        //              "price": "106.75",
        //              "amount": "10.6750",
        //              "commission": "-0.0053",
        //              "currency": "USDT",
        //              "orderId": "1676213270274379776",
        //              "liquidatedPrice": "0.00",
        //              "liquidatedMarginRatio": "0.00",
        //              "filledTime": "2023-07-04T20:56:01.000+0800"
        //          }
        //        ]
        //      }
        //    }
        //
        const data = this.safeValue (response, 'data', []);
        const fillOrders = this.safeValue (data, 'fill_orders', []);
        return this.parseTrades (fillOrders, market, since, limit, query);
    }

    parseDepositWithdrawFee (fee, currency: Currency = undefined) {
        //
        //    {
        //        "coin": "BTC",
        //        "name": "BTC",
        //        "networkList": [
        //          {
        //            "name": "BTC",
        //            "network": "BTC",
        //            "isDefault": true,
        //            "minConfirm": "2",
        //            "withdrawEnable": true,
        //            "withdrawFee": "0.00035",
        //            "withdrawMax": "1.62842",
        //            "withdrawMin": "0.0005"
        //          },
        //          {
        //            "name": "BTC",
        //            "network": "BEP20",
        //            "isDefault": false,
        //            "minConfirm": "15",
        //            "withdrawEnable": true,
        //            "withdrawFee": "0.00001",
        //            "withdrawMax": "1.62734",
        //            "withdrawMin": "0.0001"
        //          }
        //        ]
        //    }
        //
        const networkList = this.safeValue (fee, 'networkList', []);
        const networkListLength = networkList.length;
        const result = {
            'info': fee,
            'withdraw': {
                'fee': undefined,
                'percentage': undefined,
            },
            'deposit': {
                'fee': undefined,
                'percentage': undefined,
            },
            'networks': {},
        };
        if (networkListLength !== 0) {
            for (let i = 0; i < networkListLength; i++) {
                const network = networkList[i];
                const networkId = this.safeString (network, 'network');
                const isDefault = this.safeValue (network, 'isDefault');
                const currencyCode = this.safeString (currency, 'code');
                const networkCode = this.networkIdToCode (networkId, currencyCode);
                result['networks'][networkCode] = {
                    'deposit': { 'fee': undefined, 'percentage': undefined },
                    'withdraw': { 'fee': this.safeNumber (network, 'withdrawFee'), 'percentage': false },
                };
                if (isDefault) {
                    result['withdraw']['fee'] = this.safeNumber (network, 'withdrawFee');
                    result['withdraw']['percentage'] = false;
                }
            }
        }
        return result;
    }

    async fetchDepositWithdrawFees (codes: Strings = undefined, params = {}) {
        /**
         * @method
         * @name bingx#fetchDepositWithdrawFees
         * @description fetch deposit and withdraw fees
         * @see https://bingx-api.github.io/docs/#/common/account-api.html#All%20Coins'%20Information
         * @param {string[]|undefined} codes list of unified currency codes
         * @param {object} [params] extra parameters specific to the exchange API endpoint
         * @returns {object} a list of [fee structures]{@link https://docs.ccxt.com/#/?id=fee-structure}
         */
        await this.loadMarkets ();
        const response = await this.walletsV1PrivateGetCapitalConfigGetall (params);
        const coins = this.safeValue (response, 'data');
        return this.parseDepositWithdrawFees (coins, codes, 'coin');
    }

    async withdraw (code: string, amount, address, tag = undefined, params = {}) {
        /**
         * @method
         * @name bingx#withdraw
         * @description make a withdrawal
         * @see https://bingx-api.github.io/docs/#/common/account-api.html#Withdraw
         * @param {string} code unified currency code
         * @param {float} amount the amount to withdraw
         * @param {string} address the address to withdraw to
         * @param {string} [tag]
         * @param {object} [params] extra parameters specific to the exchange API endpoint
         * @param {int} [params.walletType] 1 fund account, 2 standard account, 3 perpetual account
         * @returns {object} a [transaction structure]{@link https://docs.ccxt.com/#/?id=transaction-structure}
         */
        await this.loadMarkets ();
        const currency = this.currency (code);
        let walletType = this.safeInteger (params, 'walletType');
        if (walletType === undefined) {
            walletType = 1;
        }
        if (!this.inArray (walletType, [ 1, 2, 3 ])) {
            throw new BadRequest (this.id + ' withdraw() requires either 1 fund account, 2 standard futures account, 3 perpetual account for walletType');
        }
        const request = {
            'coin': currency['id'],
            'address': address,
            'amount': this.numberToString (amount),
            'walletType': walletType,
        };
        const network = this.safeStringUpper (params, 'network');
        if (network !== undefined) {
            request['network'] = this.networkCodeToId (network);
        }
        params = this.omit (params, [ 'walletType', 'network' ]);
        const response = await this.walletsV1PrivatePostCapitalWithdrawApply (this.extend (request, params));
        const data = this.safeValue (response, 'data');
        //    {
        //        "code":0,
        //        "timestamp":1689258953651,
        //        "data":{
        //           "id":"1197073063359000577"
        //        }
        //    }
        this.parseTransaction (data);
    }

    parseParams (params) {
        const sortedParams = this.keysort (params);
        const keys = Object.keys (sortedParams);
        for (let i = 0; i < keys.length; i++) {
            const key = keys[i];
            const value = sortedParams[key];
            if (Array.isArray (value)) {
                let arrStr = '[';
                for (let j = 0; j < value.length; j++) {
                    const arrayElement = value[j];
                    if (j > 0) {
                        arrStr += ',';
                    }
                    arrStr += arrayElement.toString ();
                }
                arrStr += ']';
                sortedParams[key] = arrStr;
            }
        }
        return sortedParams;
    }

    async fetchMyLiquidations (symbol: Str = undefined, since: Int = undefined, limit: Int = undefined, params = {}) {
        /**
         * @method
         * @name bingx#fetchMyLiquidations
         * @description retrieves the users liquidated positions
         * @see https://bingx-api.github.io/docs/#/swapV2/trade-api.html#User's%20Force%20Orders
         * @param {string} [symbol] unified CCXT market symbol
         * @param {int} [since] the earliest time in ms to fetch liquidations for
         * @param {int} [limit] the maximum number of liquidation structures to retrieve
         * @param {object} [params] exchange specific parameters for the bingx api endpoint
         * @param {int} [params.until] timestamp in ms of the latest liquidation
         * @returns {object} an array of [liquidation structures]{@link https://docs.ccxt.com/#/?id=liquidation-structure}
         */
        await this.loadMarkets ();
        let request = {
            'autoCloseType': 'LIQUIDATION',
        };
        [ request, params ] = this.handleUntilOption ('endTime', request, params);
        let market = undefined;
        if (symbol !== undefined) {
            market = this.market (symbol);
            request['symbol'] = symbol;
        }
        if (since !== undefined) {
            request['startTime'] = since;
        }
        if (limit !== undefined) {
            request['limit'] = limit;
        }
        const response = await this.swapV2PrivateGetTradeForceOrders (this.extend (request, params));
        //
        //     {
        //         "code": 0,
        //         "msg": "",
        //         "data": {
        //             "orders": [
        //                 {
        //                     "time": "int64",
        //                     "symbol": "string",
        //                     "side": "string",
        //                      "type": "string",
        //                     "positionSide": "string",
        //                     "cumQuote": "string",
        //                     "status": "string",
        //                     "stopPrice": "string",
        //                     "price": "string",
        //                     "origQty": "string",
        //                     "avgPrice": "string",
        //                     "executedQty": "string",
        //                     "orderId": "int64",
        //                     "profit": "string",
        //                     "commission": "string",
        //                     "workingType": "string",
        //                     "updateTime": "int64"
        //                 },
        //             ]
        //         }
        //     }
        //
        const data = this.safeValue (response, 'data', {});
        const liquidations = this.safeValue (data, 'orders', []);
        return this.parseLiquidations (liquidations, market, since, limit);
    }

    parseLiquidation (liquidation, market: Market = undefined) {
        //
        //     {
        //         "time": "int64",
        //         "symbol": "string",
        //         "side": "string",
        //         "type": "string",
        //         "positionSide": "string",
        //         "cumQuote": "string",
        //         "status": "string",
        //         "stopPrice": "string",
        //         "price": "string",
        //         "origQty": "string",
        //         "avgPrice": "string",
        //         "executedQty": "string",
        //         "orderId": "int64",
        //         "profit": "string",
        //         "commission": "string",
        //         "workingType": "string",
        //         "updateTime": "int64"
        //     }
        //
        const marketId = this.safeString (liquidation, 'symbol');
        const timestamp = this.safeInteger (liquidation, 'time');
        const contractsString = this.safeString (liquidation, 'executedQty');
        const contractSizeString = this.safeString (market, 'contractSize');
        const priceString = this.safeString (liquidation, 'avgPrice');
        const baseValueString = Precise.stringMul (contractsString, contractSizeString);
        const quoteValueString = Precise.stringMul (baseValueString, priceString);
        return this.safeLiquidation ({
            'info': liquidation,
            'symbol': this.safeSymbol (marketId, market),
            'contracts': this.parseNumber (contractsString),
            'contractSize': this.parseNumber (contractSizeString),
            'price': this.parseNumber (priceString),
            'baseValue': this.parseNumber (baseValueString),
            'quoteValue': this.parseNumber (quoteValueString),
            'timestamp': timestamp,
            'datetime': this.iso8601 (timestamp),
        });
    }

    async closeAllPositions (params = {}): Promise<Position[]> {
        /**
         * @method
         * @name bitget#closePositions
         * @description closes open positions for a market
         * @see https://bitgetlimited.github.io/apidoc/en/mix/#close-all-position
         * @param {object} [params] extra parameters specific to the okx api endpoint
         * @param {string} [params.recvWindow] request valid time window value
         * @returns {[object]} [A list of position structures]{@link https://docs.ccxt.com/#/?id=position-structure}
         */
        await this.loadMarkets ();
        const defaultRecvWindow = this.safeInteger (this.options, 'recvWindow');
        const recvWindow = this.safeInteger (this.parseParams, 'recvWindow', defaultRecvWindow);
        let marketType = undefined;
        [ marketType, params ] = this.handleMarketTypeAndParams ('closeAllPositions', undefined, params);
        if (marketType === 'margin') {
            throw new BadRequest (this.id + ' closePositions () cannot be used for ' + marketType + ' markets');
        }
        const request = {
            'recvWindow': recvWindow,
        };
        const response = await this.swapV2PrivatePostTradeCloseAllPositions (this.extend (request, params));
        //
        //    {
        //        "code": 0,
        //        "msg": "",
        //        "data": {
        //            "success": [
        //                1727686766700486656,
        //                1727686767048613888
        //            ],
        //            "failed": null
        //        }
        //    }
        //
        const data = this.safeValue (response, 'data', {});
        const success = this.safeValue (data, 'success', []);
        const positions = [];
        for (let i = 0; i < success.length; i++) {
            const position = this.parsePosition ({ 'positionId': success[i] });
            positions.push (position);
        }
        return positions;
    }

    sign (path, section = 'public', method = 'GET', params = {}, headers = undefined, body = undefined) {
        const type = section[0];
        const version = section[1];
        const access = section[2];
        let url = this.implodeHostname (this.urls['api'][type]);
        if (type === 'spot' && version === 'v3') {
            url += '/api';
        } else {
            url += '/' + type;
        }
        url += '/' + version + '/';
        path = this.implodeParams (path, params);
        url += path;
        params = this.omit (params, this.extractParams (path));
        params = this.keysort (params);
        if (access === 'public') {
            params['timestamp'] = this.nonce ();
            if (Object.keys (params).length) {
                url += '?' + this.urlencode (params);
            }
        } else if (access === 'private') {
            this.checkRequiredCredentials ();
            params['timestamp'] = this.nonce ();
            const parsedParams = this.parseParams (params);
            let query = this.urlencode (parsedParams);
            const signature = this.hmac (this.encode (this.rawencode (parsedParams)), this.encode (this.secret), sha256);
            if (Object.keys (params).length) {
                query = '?' + query + '&';
            } else {
                query += '?';
            }
            query += 'signature=' + signature;
            headers = {
                'X-BX-APIKEY': this.apiKey,
                'X-SOURCE-KEY': this.safeString (this.options, 'broker', 'CCXT'),
            };
            url += query;
        }
        return { 'url': url, 'method': method, 'body': body, 'headers': headers };
    }

    nonce () {
        return this.milliseconds ();
    }

    handleErrors (httpCode, reason, url, method, headers, body, response, requestHeaders, requestBody) {
        if (response === undefined) {
            return undefined; // fallback to default error handler
        }
        //
        //    {
        //        "code": 80014,
        //        "msg": "Invalid parameters, err:Key: 'GetTickerRequest.Symbol' Error:Field validation for "Symbol" failed on the "len=0|endswith=-USDT" tag",
        //        "data": {
        //        }
        //    }
        //
        const code = this.safeString (response, 'code');
        const message = this.safeString (response, 'msg');
        if (code !== undefined && code !== '0') {
            const feedback = this.id + ' ' + body;
            this.throwExactlyMatchedException (this.exceptions['exact'], message, feedback);
            this.throwExactlyMatchedException (this.exceptions['exact'], code, feedback);
            this.throwBroadlyMatchedException (this.exceptions['broad'], message, feedback);
            throw new ExchangeError (feedback); // unknown message
        }
        return undefined;
    }
}<|MERGE_RESOLUTION|>--- conflicted
+++ resolved
@@ -1392,15 +1392,11 @@
         const close = this.safeString (ticker, 'lastPrice');
         const quoteVolume = this.safeString (ticker, 'quoteVolume');
         const baseVolume = this.safeString (ticker, 'volume');
-<<<<<<< HEAD
+
         let percentage = this.safeString (ticker, 'priceChangePercent');
         if (percentage !== undefined) {
             percentage = percentage.replace ('%', '');
         }
-=======
-        let percentage = this.safeString (ticker, 'priceChangePercent', ''); // priceChangePercent: '5.66%',
-        percentage = percentage.replace ('%', '');
->>>>>>> aa7926f8
         const ts = this.safeInteger (ticker, 'closeTime');
         const datetime = this.iso8601 (ts);
         const bid = this.safeString (ticker, 'bidPrice');
