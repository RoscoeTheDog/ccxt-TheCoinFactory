--- conflicted
+++ resolved
@@ -6,11 +6,7 @@
 import { Precise } from './base/Precise.js';
 import { sha256 } from './static_dependencies/noble-hashes/sha256.js';
 import { DECIMAL_PLACES } from './base/functions/number.js';
-<<<<<<< HEAD
 import { Int, OrderSide, OHLCV } from './base/types.js';
-=======
-import { Int, OrderSide, FundingRateHistory } from './base/types.js';
->>>>>>> 0c395b26
 
 //  ---------------------------------------------------------------------------
 
