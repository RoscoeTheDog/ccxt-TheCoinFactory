
//  ---------------------------------------------------------------------------

import Exchange from './abstract/bingx.js';
import { AuthenticationError, ExchangeNotAvailable, PermissionDenied, ExchangeError, InsufficientFunds, BadRequest, OrderNotFound, DDoSProtection, BadSymbol, InvalidOrder, ArgumentsRequired } from './base/errors.js';
import { Precise } from './base/Precise.js';
import { sha256 } from './static_dependencies/noble-hashes/sha256.js';
import { DECIMAL_PLACES } from './base/functions/number.js';
import { Int, OrderSide } from './base/types.js';

//  ---------------------------------------------------------------------------

export default class bingx extends Exchange {
    describe () {
        return this.deepExtend (super.describe (), {
            'id': 'bingx',
            'name': 'BingX',
            'countries': [ 'US' ], // North America, Canada, the EU, Hong Kong and Taiwan
            // cheapest is 60 requests a minute = 1 requests per second on average => ( 1000ms / 1) = 1000 ms between requests on average
            'rateLimit': 1000,
            'version': 'v1',
            'certified': true,
            'pro': true,
            'has': {
                'CORS': undefined,
                'spot': true,
                'margin': true,
                'swap': true,
                'future': false,
                'option': false,
                'cancelAllOrders': true,
                'cancelOrder': true,
                'cancelOrders': true,
                'createOrder': true,
                'fetchBalance': true,
                'fetchClosedOrders': true,
                'fetchCurrencies': true,
                'fetchDepositAddress': true,
                'fetchDeposits': true,
                'fetchDepositWithdrawFee': 'emulated',
                'fetchDepositWithdrawFees': true,
                'fetchFundingRate': true,
                'fetchFundingRateHistory': true,
                'fetchLeverage': true,
                'fetchMarkets': true,
                'fetchOHLCV': true,
                'fetchOpenInterest': true,
                'fetchOpenOrders': true,
                'fetchOrder': true,
                'fetchOrderBook': true,
                'fetchPositions': true,
                'fetchTicker': true,
                'fetchTickers': true,
                'fetchTime': true,
                'fetchTrades': true,
                'fetchTransfers': true,
                'fetchWithdrawals': true,
                'setLeverage': true,
                'setMagin': true,
                'setMarginMode': true,
                'transfer': true,
            },
            'hostname': 'bingx.com',
            'urls': {
                'logo': 'https://github-production-user-asset-6210df.s3.amazonaws.com/1294454/253675376-6983b72e-4999-4549-b177-33b374c195e3.jpg',
                'api': {
                    'spot': 'https://open-api.{hostname}/openApi',
                    'swap': 'https://open-api.{hostname}/openApi',
                    'contract': 'https://open-api.{hostname}/openApi',
                    'wallets': 'https://open-api.{hostname}/openApi',
                    'user': 'https://open-api.{hostname}/openApi',
                    'subAccount': 'https://open-api.{hostname}/openApi',
                    'account': 'https://open-api.{hostname}/openApi',
                },
                'www': 'https://bingx.com/',
                'doc': 'https://bingx-api.github.io/docs/',
                'referral': 'https://bingx.com/invite/OHETOM',
                'fees': {
                    'trading': {
                        'tierBased': true,
                    },
                },
            },
            'requiredCredentials': {
                'apiKey': true,
                'secret': true,
            },
            'api': {
                'spot': {
                    'v1': {
                        'public': {
                            'get': {
                                'common/symbols': 3,
                                'market/trades': 3,
                                'market/depth': 3,
                                'market/kline': 3,
                                'ticker/24hr': 1,
                            },
                        },
                        'private': {
                            'get': {
                                'trade/query': 3,
                                'trade/openOrders': 3,
                                'trade/historyOrders': 3,
                                'account/balance': 3,
                            },
                            'post': {
                                'trade/order': 3,
                                'trade/cancel': 3,
                                'trade/batchOrders': 3,
                                'trade/cancelOrders': 3,
                            },
                        },
                    },
                    'v3': {
                        'private': {
                            'get': {
                                'get/asset/transfer': 3,
                                'asset/transfer': 3,
                                'capital/deposit/hisrec': 3,
                                'capital/withdraw/history': 3,
                            },
                            'post': {
                                'post/asset/transfer': 3,
                            },
                        },
                    },
                },
                'swap': {
                    'v2': {
                        'public': {
                            'get': {
                                'server/time': 3,
                                'quote/contracts': 1,
                                'quote/price': 1,
                                'quote/depth': 1,
                                'quote/trades': 1,
                                'quote/premiumIndex': 1,
                                'quote/fundingRate': 1,
                                'quote/klines': 1,
                                'quote/openInterest': 1,
                                'quote/ticker': 1,
                                'quote/bookTicker': 1,
                            },
                        },
                        'private': {
                            'get': {
                                'user/balance': 3,
                                'user/positions': 3,
                                'user/income': 3,
                                'trade/openOrders': 3,
                                'trade/order': 3,
                                'trade/marginType': 3,
                                'trade/leverage': 3,
                                'trade/forceOrders': 3,
                                'trade/allOrders': 3,
                                'trade/allFillOrders': 3,
                                'user/income/export': 3,
                                'user/commissionRate': 3,
                                'quote/bookTicker': 3,
                            },
                            'post': {
                                'trade/order': 3,
                                'trade/batchOrders': 3,
                                'trade/closeAllPositions': 3,
                                'trade/marginType': 3,
                                'trade/leverage': 3,
                                'trade/positionMargin': 3,
                                'trade/order/test': 3,
                            },
                            'delete': {
                                'trade/order': 3,
                                'trade/batchOrders': 3,
                                'trade/allOpenOrders': 3,
                            },
                        },
                    },
                },
                'contract': {
                    'v1': {
                        'private': {
                            'get': {
                                'allPosition': 3,
                                'allOrders': 3,
                                'balance': 3,
                            },
                        },
                    },
                },
                'wallets': {
                    'v1': {
                        'private': {
                            'get': {
                                'capital/config/getall': 3,
                                'capital/deposit/address': 1,
                                'capital/innerTransfer/records': 1,
                                'capital/subAccount/deposit/address': 1,
                                'capital/deposit/subHisrec': 1,
                                'capital/subAccount/innerTransfer/records': 1,
                            },
                            'post': {
                                'capital/withdraw/apply': 3,
                                'capital/innerTransfer/apply': 3,
                                'capital/subAccountInnerTransfer/apply': 3,
                                'capital/deposit/createSubAddress': 1,
                            },
                        },
                    },
                },
                'subAccount': {
                    'v1': {
                        'private': {
                            'get': {
                                'list': 3,
                                'assets': 3,
                                'apiKey/query': 1,
                            },
                            'post': {
                                'create': 3,
                                'apiKey/create': 3,
                                'apiKey/edit': 3,
                                'apiKey/del': 3,
                                'updateStatus': 3,
                            },
                        },
                    },
                },
                'account': {
                    'v1': {
                        'private': {
                            'get': {
                                'uid': 1,
                            },
                            'post': {
                                'innerTransfer/authorizeSubAccount': 3,
                            },
                        },
                    },
                },
<<<<<<< HEAD
                'user': {
                    'auth': {
                        'private': {
                            'post': {
                                'userDataStream': 1,
=======
                'copyTrading': {
                    'v1': {
                        'private': {
                            'get': {
                                'swap/trace/currentTrack': 1,
                            },
                            'post': {
                                'swap/trace/closeTrackOrder': 1,
                                'swap/trace/setTPSL': 1,
                            },
                        },
                    },
                },
                'api': {
                    'v3': {
                        'private': {
                            'get': {
                                'asset/transfer': 1,
                                'capital/deposit/hisrec': 1,
                                'capital/withdraw/history': 1,
                            },
                            'post': {
                                'post/asset/transfer': 1,
>>>>>>> 0e32b699
                            },
                        },
                    },
                },
            },
            'timeframes': {
                '1m': '1m',
                '3m': '3m',
                '5m': '5m',
                '15m': '15m',
                '30m': '30m',
                '1h': '1h',
                '2h': '2h',
                '4h': '4h',
                '6h': '6h',
                '12h': '12h',
                '1d': '1d',
                '3d': '3d',
                '1w': '1w',
                '1M': '1M',
            },
            'fees': {
                'trading': {
                },
            },
            'precisionMode': DECIMAL_PLACES,
            'exceptions': {
                'exact': {
                    '400': BadRequest,
                    '401': AuthenticationError,
                    '403': PermissionDenied,
                    '404': BadRequest,
                    '429': DDoSProtection,
                    '418': PermissionDenied,
                    '500': ExchangeError,
                    '504': ExchangeError,
                    '100001': AuthenticationError,
                    '100412': AuthenticationError,
                    '100202': InsufficientFunds,
                    '100400': BadRequest,
                    '100440': ExchangeError,
                    '100500': ExchangeError,
                    '100503': ExchangeError,
                    '80001': BadRequest,
                    '80012': ExchangeNotAvailable,
                    '80014': BadRequest,
                    '80016': OrderNotFound,
                    '80017': OrderNotFound,
                    '100437': BadRequest, // {"code":100437,"msg":"The withdrawal amount is lower than the minimum limit, please re-enter.","timestamp":1689258588845}
                },
                'broad': {},
            },
            'commonCurrencies': {
            },
            'options': {
                'defaultType': 'spot',
                'accountsByType': {
                    'spot': 'FUND',
                    'swap': 'PFUTURES',
                    'future': 'SFUTURES',
                },
                'accountsById': {
                    'FUND': 'spot',
                    'PFUTURES': 'swap',
                    'SFUTURES': 'future',
                },
                'recvWindow': 5 * 1000, // 5 sec
            },
        });
    }

    async fetchTime (params = {}) {
        /**
         * @method
         * @name bingx#fetchTime
         * @description fetches the current integer timestamp in milliseconds from the bingx server
         * @see https://bingx-api.github.io/docs/#/swapV2/base-info.html#Get%20Server%20Time
         * @param {object} [params] extra parameters specific to the bingx api endpoint
         * @returns {int} the current integer timestamp in milliseconds from the bingx server
         */
        const response = await this.swapV2PublicGetServerTime (params);
        //
        //    {
        //        "code": 0,
        //        "msg": "",
        //        "data": {
        //            "serverTime": 1675319535362
        //        }
        //    }
        //
        const data = this.safeValue (response, 'data');
        return this.safeInteger (data, 'serverTime');
    }

    async fetchCurrencies (params = {}) {
        /**
         * @method
         * @name bingx#fetchCurrencies
         * @description fetches all available currencies on an exchange
         * @see https://bingx-api.github.io/docs/#/common/account-api.html#All%20Coins
         * @param {object} [params] extra parameters specific to the bingx api endpoint
         * @returns {object} an associative dictionary of currencies
         */
        if (!this.checkRequiredCredentials (false)) {
            return undefined;
        }
        const response = await this.walletsV1PrivateGetCapitalConfigGetall (params);
        //
        //    {
        //        'code': 0,
        //        'timestamp': 1688045966616,
        //        'data': [
        //            {
        //              coin: 'BTC',
        //              name: 'BTC',
        //              networkList: [
        //                {
        //                  name: 'BTC',
        //                  network: 'BTC',
        //                  isDefault: true,
        //                  minConfirm: '2',
        //                  withdrawEnable: true,
        //                  withdrawFee: '0.00035',
        //                  withdrawMax: '1.62842',
        //                  withdrawMin: '0.0005'
        //                },
        //                {
        //                  name: 'BTC',
        //                  network: 'BEP20',
        //                  isDefault: false,
        //                  minConfirm: '15',
        //                  withdrawEnable: true,
        //                  withdrawFee: '0.00001',
        //                  withdrawMax: '1.62734',
        //                  withdrawMin: '0.0001'
        //                }
        //              ]
        //          },
        //          ...
        //        ],
        //    }
        //
        const data = this.safeValue (response, 'data', []);
        const result = {};
        for (let i = 0; i < data.length; i++) {
            const entry = data[i];
            const currencyId = this.safeString (entry, 'coin');
            const code = this.safeCurrencyCode (currencyId);
            const name = this.safeString (entry, 'name');
            const networkList = this.safeValue (entry, 'networkList');
            const networks = {};
            let fee = undefined;
            let active = undefined;
            let withdrawEnabled = undefined;
            let defaultLimits = {};
            for (let j = 0; j < networkList.length; j++) {
                const rawNetwork = networkList[j];
                const network = this.safeString (rawNetwork, 'network');
                const networkCode = this.networkIdToCode (network);
                const isDefault = this.safeValue (rawNetwork, 'isDefault');
                withdrawEnabled = this.safeValue (rawNetwork, 'withdrawEnable');
                const limits = {
                    'amounts': { 'min': this.safeNumber (rawNetwork, 'withdrawMin'), 'max': this.safeNumber (rawNetwork, 'withdrawMax') },
                };
                if (isDefault) {
                    fee = this.safeNumber (rawNetwork, 'withdrawFee');
                    active = withdrawEnabled;
                    defaultLimits = limits;
                }
                networks[networkCode] = {
                    'info': rawNetwork,
                    'id': network,
                    'network': networkCode,
                    'fee': fee,
                    'active': active,
                    'deposit': undefined,
                    'withdraw': withdrawEnabled,
                    'precision': undefined,
                    'limits': limits,
                };
            }
            result[code] = {
                'info': entry,
                'code': code,
                'id': currencyId,
                'precision': undefined,
                'name': name,
                'active': active,
                'deposit': undefined,
                'withdraw': withdrawEnabled,
                'networks': networks,
                'fee': fee,
                'limits': defaultLimits,
            };
        }
        return result;
    }

    async fetchSpotMarkets (params) {
        const response = await this.spotV1PublicGetCommonSymbols (params);
        //
        //    {
        //        "code": 0,
        //            "msg": "",
        //            "debugMsg": "",
        //            "data": {
        //              "symbols": [
        //                  {
        //                    "symbol": "GEAR-USDT",
        //                    "minQty": 735,
        //                    "maxQty": 2941177,
        //                    "minNotional": 5,
        //                    "maxNotional": 20000,
        //                    "status": 1,
        //                    "tickSize": 0.000001,
        //                    "stepSize": 1
        //                  },
        //                  ...
        //              ]
        //         }
        //    }
        //
        const result = [];
        const data = this.safeValue (response, 'data');
        const markets = this.safeValue (data, 'symbols', []);
        for (let i = 0; i < markets.length; i++) {
            result.push (this.parseMarket (markets[i]));
        }
        return result;
    }

    async fetchSwapMarkets (params) {
        const response = await this.swapV2PublicGetQuoteContracts (params);
        //
        //    {
        //        "code": 0,
        //        "msg": "",
        //        "data": [
        //            {
        //              "contractId": "100",
        //              "symbol": "BTC-USDT",
        //              "size": "0.0001",
        //              "quantityPrecision": 4,
        //              "pricePrecision": 1,
        //              "feeRate": 0.0005,
        //              "tradeMinLimit": 1,
        //              "maxLongLeverage": 150,
        //              "maxShortLeverage": 150,
        //              "currency": "USDT",
        //              "asset": "BTC",
        //              "status": 1
        //            },
        //            ...
        //        ]
        //    }
        //
        const result = [];
        const markets = this.safeValue (response, 'data');
        for (let i = 0; i < markets.length; i++) {
            result.push (this.parseMarket (markets[i]));
        }
        return result;
    }

    parseMarket (market) {
        const id = this.safeString (market, 'symbol');
        const symbolParts = id.split ('-');
        const baseId = symbolParts[0];
        const quoteId = symbolParts[1];
        const base = this.safeCurrencyCode (baseId);
        const quote = this.safeCurrencyCode (quoteId);
        const currency = this.safeString (market, 'currency');
        const settle = this.safeCurrencyCode (currency);
        let pricePrecision = this.safeInteger (market, 'pricePrecision');
        if (pricePrecision === undefined) {
            pricePrecision = this.precisionFromString (this.safeString (market, 'tickSize'));
        }
        let quantityPrecision = this.safeInteger (market, 'quantityPrecision');
        if (quantityPrecision === undefined) {
            quantityPrecision = this.precisionFromString (this.safeString (market, 'stepSize'));
        }
        const type = (settle !== undefined) ? 'swap' : 'spot';
        const spot = type === 'spot';
        const swap = type === 'swap';
        let symbol = base + '/' + quote;
        if (settle !== undefined) {
            symbol += ':' + settle;
        }
        const contractSize = this.safeNumber (market, 'size');
        const isActive = this.safeString (market, 'status') === '1';
        const isInverse = (spot) ? undefined : false;
        const isLinear = (spot) ? undefined : swap;
        const entry = {
            'id': id,
            'symbol': symbol,
            'base': base,
            'quote': quote,
            'settle': settle,
            'baseId': baseId,
            'quoteId': quoteId,
            'settleId': currency,
            'type': type,
            'spot': spot,
            'margin': false,
            'swap': swap,
            'future': false,
            'option': false,
            'active': isActive,
            'contract': swap,
            'linear': isLinear,
            'inverse': isInverse,
            'taker': undefined,
            'maker': undefined,
            'contractSize': contractSize,
            'expiry': undefined,
            'expiryDatetime': undefined,
            'strike': undefined,
            'optionType': undefined,
            'precision': {
                'amount': quantityPrecision,
                'price': pricePrecision,
                'base': undefined,
                'quote': undefined,
            },
            'limits': {
                'leverage': {
                    'min': undefined,
                    'max': this.safeInteger (market, 'maxLongLeverage'),
                },
                'amount': {
                    'min': this.safeNumber (market, 'minQty'),
                    'max': this.safeNumber (market, 'maxQty'),
                },
                'price': {
                    'min': undefined,
                    'max': undefined,
                },
                'cost': {
                    'min': this.safeNumber (market, 'minNotional'),
                    'max': this.safeNumber (market, 'maxNotional'),
                },
            },
            'info': market,
        };
        return entry;
    }

    async fetchMarkets (params = {}) {
        /**
         * @method
         * @name bingx#fetchMarkets
         * @description retrieves data on all markets for bingx
         * @see https://bingx-api.github.io/docs/#/spot/market-api.html#Query%20Symbols
         * @see https://bingx-api.github.io/docs/#/swapV2/market-api.html#Contract%20Information
         * @param {object} [params] extra parameters specific to the exchange api endpoint
         * @returns {[object]} an array of objects representing market data
         */
        const requests = [ this.fetchSpotMarkets (params), this.fetchSwapMarkets (params) ];
        const promises = await Promise.all (requests);
        const spotMarkets = this.safeValue (promises, 0, []);
        const swapMarkets = this.safeValue (promises, 1, []);
        return this.arrayConcat (spotMarkets, swapMarkets);
    }

    async fetchOHLCV (symbol: string, timeframe = '1m', since: Int = undefined, limit: Int = undefined, params = {}) {
        /**
         * @method
         * @name bingx#fetchOHLCV
         * @description fetches historical candlestick data containing the open, high, low, and close price, and the volume of a market
         * @see https://bingx-api.github.io/docs/#/swapV2/market-api.html#K-Line%20Data
         * @see https://bingx-api.github.io/docs/#/spot/market-api.html#Candlestick%20chart%20data
         * @param {string} symbol unified symbol of the market to fetch OHLCV data for
         * @param {string} timeframe the length of time each candle represents
         * @param {int} [since] timestamp in ms of the earliest candle to fetch
         * @param {int} [limit] the maximum amount of candles to fetch
         * @param {object} [params] extra parameters specific to the bingx api endpoint
         * @param {string} [params.price] "mark" or "index" for mark price and index price candles
         * @param {int} [params.until] timestamp in ms of the latest candle to fetch
         * @returns {[[int]]} A list of candles ordered as timestamp, open, high, low, close, volume
         */
        await this.loadMarkets ();
        const market = this.market (symbol);
        const request = {
            'symbol': market['id'],
        };
        request['interval'] = this.safeString (this.timeframes, timeframe, timeframe);
        if (since !== undefined) {
            request['startTime'] = since;
        }
        if (limit !== undefined) {
            request['limit'] = limit;
        } else {
            request['limit'] = 50;
        }
        let response = undefined;
        if (market['spot']) {
            response = await this.spotV1PublicGetMarketKline (this.extend (request, params));
        } else {
            response = await this.swapV2PublicGetQuoteKlines (this.extend (request, params));
        }
        //
        //    {
        //        "code": 0,
        //        "msg": "",
        //        "data": [
        //          {
        //            "open": "19396.8",
        //            "close": "19394.4",
        //            "high": "19397.5",
        //            "low": "19385.7",
        //            "volume": "110.05",
        //            "time": 1666583700000
        //          },
        //          ...
        //        ]
        //    }
        //
        let ohlcvs = this.safeValue (response, 'data', []);
        if (!Array.isArray (ohlcvs)) {
            ohlcvs = [ ohlcvs ];
        }
        return this.parseOHLCVs (ohlcvs, market, timeframe, since, limit);
    }

    parseOHLCV (ohlcv, market = undefined) {
        //
        //    {
        //        "open": "19394.4",
        //        "close": "19379.0",
        //        "high": "19394.4",
        //        "low": "19368.3",
        //        "volume": "167.44",
        //        "time": 1666584000000
        //    }
        // spot
        //    [
        //        1691402580000,
        //        29093.61,
        //        29093.93,
        //        29087.73,
        //        29093.24,
        //        0.59,
        //        1691402639999,
        //        17221.07
        //    ]
        //
        if (Array.isArray (ohlcv)) {
            return [
                this.safeInteger (ohlcv, 0),
                this.safeNumber (ohlcv, 1),
                this.safeNumber (ohlcv, 2),
                this.safeNumber (ohlcv, 3),
                this.safeNumber (ohlcv, 4),
                this.safeNumber (ohlcv, 5),
            ];
        }
        return [
            this.safeInteger (ohlcv, 'time'),
            this.safeNumber (ohlcv, 'open'),
            this.safeNumber (ohlcv, 'high'),
            this.safeNumber (ohlcv, 'low'),
            this.safeNumber (ohlcv, 'close'),
            this.safeNumber (ohlcv, 'volume'),
        ];
    }

    async fetchTrades (symbol: string, since: Int = undefined, limit: Int = undefined, params = {}) {
        /**
         * @method
         * @name bingx#fetchTrades
         * @description get the list of most recent trades for a particular symbol
         * @see https://bingx-api.github.io/docs/#/spot/market-api.html#Query%20transaction%20records
         * @see https://bingx-api.github.io/docs/#/swapV2/market-api.html#The%20latest%20Trade%20of%20a%20Trading%20Pair
         * @param {string} symbol unified symbol of the market to fetch trades for
         * @param {int} [since] timestamp in ms of the earliest trade to fetch
         * @param {int} [limit] the maximum amount of trades to fetch
         * @param {object} [params] extra parameters specific to the bingx api endpoint
         * @returns {[object]} a list of [trade structures]{@link https://github.com/ccxt/ccxt/wiki/Manual#public-trades}
         */
        await this.loadMarkets ();
        const market = this.market (symbol);
        const request = {
            'symbol': market['id'],
        };
        if (limit !== undefined) {
            request['limit'] = Math.min (limit, 100); // avoid API exception "limit should less than 100"
        }
        let response = undefined;
        let marketType = undefined;
        [ marketType, params ] = this.handleMarketTypeAndParams ('fetchTrades', market, params);
        if (marketType === 'spot') {
            response = await this.spotV1PublicGetMarketTrades (this.extend (request, params));
        } else {
            response = await this.swapV2PublicGetQuoteTrades (this.extend (request, params));
        }
        //
        // spot
        //
        //    {
        //        "code": 0,
        //        "data": [
        //            {
        //                "id": 43148253,
        //                "price": 25714.71,
        //                "qty": 1.674571,
        //                "time": 1655085975589,
        //                "buyerMaker": false
        //            }
        //        ]
        //    }
        //
        // swap
        //
        //    {
        //      "code":0,
        //      "msg":"",
        //      "data":[
        //        {
        //          "time": 1672025549368,
        //          "isBuyerMaker": true,
        //          "price": "16885.0",
        //          "qty": "3.3002",
        //          "quoteQty": "55723.87"
        //        },
        //        ...
        //      ]
        //    }
        //
        const trades = this.safeValue (response, 'data', []);
        return this.parseTrades (trades, market, since, limit);
    }

    parseTrade (trade, market = undefined) {
        //
        // spot
        // fetchTrades
        //
        //    {
        //        "id": 43148253,
        //        "price": 25714.71,
        //        "qty": 1.674571,
        //        "time": 1655085975589,
        //        "buyerMaker": false
        //    }
        //
        // swap
        // fetchTrades
        //
        //    {
        //        "time": 1672025549368,
        //        "isBuyerMaker": true,
        //        "price": "16885.0",
        //        "qty": "3.3002",
        //        "quoteQty": "55723.87"
        //    }
        //
        // swap
        // fetchMyTrades
        //
        //    {
        //        volume: '0.1',
        //        price: '106.75',
        //        amount: '10.6750',
        //        commission: '-0.0053',
        //        currency: 'USDT',
        //        orderId: '1676213270274379776',
        //        liquidatedPrice: '0.00',
        //        liquidatedMarginRatio: '0.00',
        //        filledTime: '2023-07-04T20:56:01.000+0800'
        //    }
        //
        //
        // ws
        //
        // spot
        //
        //    {
        //        E: 1690214529432,
        //        T: 1690214529386,
        //        e: 'trade',
        //        m: true,
        //        p: '29110.19',
        //        q: '0.1868',
        //        s: 'BTC-USDT',
        //        t: '57903921'
        //    }
        //
        // swap
        //
        //    {
        //        q: '0.0421',
        //        p: '29023.5',
        //        T: 1690221401344,
        //        m: false,
        //        s: 'BTC-USDT'
        //    }
        //
        let time = this.safeIntegerN (trade, [ 'time', 'filledTm', 'T' ]);
        const datetimeId = this.safeString (trade, 'filledTm');
        if (datetimeId !== undefined) {
            time = this.parse8601 (datetimeId);
        }
        const isBuyerMaker = this.safeValue2 (trade, 'buyerMaker', 'isBuyerMaker');
        let side = undefined;
        if (isBuyerMaker !== undefined) {
            side = isBuyerMaker ? 'sell' : 'buy';
        }
        const cost = this.safeString (trade, 'quoteQty');
        const type = (cost === undefined) ? 'spot' : 'swap';
        const currencyId = this.safeString (trade, 'currency');
        const currencyCode = this.safeCurrencyCode (currencyId);
        return this.safeTrade ({
            'id': this.safeStringN (trade, [ 'id', 't' ]),
            'info': trade,
            'timestamp': time,
            'datetime': this.iso8601 (time),
            'symbol': this.safeSymbol (undefined, market, '-', type),
            'order': this.safeString (trade, 'orderId'),
            'type': undefined,
            'side': side,
            'takerOrMaker': (isBuyerMaker === true || this.safeValue (trade, 'm')) ? 'maker' : 'taker',
            'price': this.safeString2 (trade, 'price', 'p'),
            'amount': this.safeStringN (trade, [ 'qty', 'amount', 'q' ]),
            'cost': cost,
            'fee': {
                'cost': this.parseNumber (Precise.stringAbs (this.safeString (trade, 'commission'))),
                'currency': currencyCode,
                'rate': undefined,
            },
        }, market);
    }

    async fetchOrderBook (symbol: string, limit: Int = undefined, params = {}) {
        /**
         * @method
         * @name bingx#fetchOrderBook
         * @description fetches information on open orders with bid (buy) and ask (sell) prices, volumes and other data
         * @see https://bingx-api.github.io/docs/#/spot/market-api.html#Query%20depth%20information
         * @see https://bingx-api.github.io/docs/#/swapV2/market-api.html#Get%20Market%20Depth
         * @param {string} symbol unified symbol of the market to fetch the order book for
         * @param {int} [limit] the maximum amount of order book entries to return
         * @param {object} [params] extra parameters specific to the bingx api endpoint
         * @returns {object} A dictionary of [order book structures]{@link https://github.com/ccxt/ccxt/wiki/Manual#order-book-structure} indexed by market symbols
         */
        await this.loadMarkets ();
        const market = this.market (symbol);
        const request = {
            'symbol': market['id'],
        };
        if (limit !== undefined) {
            request['limit'] = limit;
        }
        let response = undefined;
        let marketType = undefined;
        [ marketType, params ] = this.handleMarketTypeAndParams ('fetchOrderBook', market, params);
        if (marketType === 'spot') {
            response = await this.spotV1PublicGetMarketDepth (this.extend (request, params));
        } else {
            response = await this.swapV2PublicGetQuoteDepth (this.extend (request, params));
        }
        //
        // spot
        //
        //     {
        //         "code": 0,
        //         "data": {
        //           "bids": [
        //             [
        //               "26324.73",
        //               "0.37655"
        //             ],
        //             [
        //               "26324.71",
        //               "0.31888"
        //             ],
        //         ],
        //         "asks": [
        //             [
        //               "26340.30",
        //               "6.45221"
        //             ],
        //             [
        //               "26340.15",
        //               "6.73261"
        //             ],
        //         ]}
        //     }
        //
        // swap
        //
        //     {
        //         "code": 0,
        //         "msg": "",
        //         "data": {
        //           "T": 1683914263304,
        //           "bids": [
        //             [
        //               "26300.90000000",
        //               "30408.00000000"
        //             ],
        //             [
        //               "26300.80000000",
        //               "50906.00000000"
        //             ],
        //         ],
        //         "asks": [
        //             [
        //               "26301.00000000",
        //               "43616.00000000"
        //             ],
        //             [
        //               "26301.10000000",
        //               "49402.00000000"
        //             ],
        //         ]}
        //     }
        //
        const orderbook = this.safeValue (response, 'data', {});
        const timestamp = this.safeInteger2 (orderbook, 'T', 'ts');
        return this.parseOrderBook (orderbook, market['symbol'], timestamp, 'bids', 'asks', 0, 1);
    }

    async fetchFundingRate (symbol: string, params = {}) {
        /**
         * @method
         * @name bingx#fetchFundingRate
         * @description fetch the current funding rate
         * @see https://bingx-api.github.io/docs/#/swapV2/market-api.html#Current%20Funding%20Rate
         * @param {string} symbol unified market symbol
         * @param {object} [params] extra parameters specific to the bingx api endpoint
         * @returns {object} a [funding rate structure]{@link https://github.com/ccxt/ccxt/wiki/Manual#funding-rate-structure}
         */
        await this.loadMarkets ();
        const market = this.market (symbol);
        const request = {
            'symbol': market['id'],
        };
        const response = await this.swapV2PublicGetQuotePremiumIndex (this.extend (request, params));
        //
        //    {
        //        "code":0,
        //        "msg":"",
        //        "data":[
        //          {
        //            "symbol": "BTC-USDT",
        //            "markPrice": "16884.5",
        //            "indexPrice": "16886.9",
        //            "lastFundingRate": "0.0001",
        //            "nextFundingTime": 1672041600000
        //          },
        //          ...
        //        ]
        //    }
        //
        const data = this.safeValue (response, 'data', {});
        return this.parseFundingRate (data, market);
    }

    parseFundingRate (contract, market = undefined) {
        //
        //     {
        //         "symbol": "BTC-USDT",
        //         "markPrice": "16884.5",
        //         "indexPrice": "16886.9",
        //         "lastFundingRate": "0.0001",
        //         "nextFundingTime": 1672041600000
        //     }
        //
        const marketId = this.safeString (contract, 'symbol');
        const nextFundingTimestamp = this.safeInteger (contract, 'nextFundingTime');
        return {
            'info': contract,
            'symbol': this.safeSymbol (marketId, market, '-', 'swap'),
            'markPrice': this.safeNumber (contract, 'markPrice'),
            'indexPrice': this.safeNumber (contract, 'indexPrice'),
            'interestRate': undefined,
            'estimatedSettlePrice': undefined,
            'timestamp': undefined,
            'datetime': undefined,
            'fundingRate': this.safeNumber (contract, 'lastFundingRate'),
            'fundingTimestamp': undefined,
            'fundingDatetime': undefined,
            'nextFundingRate': undefined,
            'nextFundingTimestamp': nextFundingTimestamp,
            'nextFundingDatetime': this.iso8601 (nextFundingTimestamp),
            'previousFundingRate': undefined,
            'previousFundingTimestamp': undefined,
            'previousFundingDatetime': undefined,
        };
    }

    async fetchFundingRateHistory (symbol: string = undefined, since: Int = undefined, limit: Int = undefined, params = {}) {
        /**
         * @method
         * @name bingx#fetchFundingRateHistory
         * @description fetches historical funding rate prices
         * @see https://bingx-api.github.io/docs/#/swapV2/market-api.html#Funding%20Rate%20History
         * @param {string} symbol unified symbol of the market to fetch the funding rate history for
         * @param {int} [since] timestamp in ms of the earliest funding rate to fetch
         * @param {int} [limit] the maximum amount of [funding rate structures]{@link https://github.com/ccxt/ccxt/wiki/Manual#funding-rate-history-structure} to fetch
         * @param {object} [params] extra parameters specific to the bingx api endpoint
         * @returns {[object]} a list of [funding rate structures]{@link https://github.com/ccxt/ccxt/wiki/Manual#funding-rate-history-structure}
         */
        this.checkRequiredSymbol ('fetchFundingRateHistory', symbol);
        await this.loadMarkets ();
        const market = this.market (symbol);
        const request = {
            'symbol': market['id'],
        };
        if (since !== undefined) {
            request['startTime'] = since;
        }
        if (limit !== undefined) {
            request['limit'] = limit;
        }
        const response = await this.swapV2PublicGetQuoteFundingRate (this.extend (request, params));
        //
        //    {
        //        "code":0,
        //        "msg":"",
        //        "data":[
        //          {
        //            "symbol": "BTC-USDT",
        //            "fundingRate": "0.0001",
        //            "fundingTime": 1585684800000
        //          },
        //          ...
        //        ]
        //    }
        //
        const data = this.safeValue (response, 'data', []);
        const rates = [];
        for (let i = 0; i < data.length; i++) {
            const entry = data[i];
            const marketId = this.safeString (entry, 'symbol');
            const symbolInner = this.safeSymbol (marketId, market, '-', 'swap');
            const timestamp = this.safeInteger (entry, 'fundingTime');
            rates.push ({
                'info': entry,
                'symbol': symbolInner,
                'fundingRate': this.safeNumber (entry, 'fundingRate'),
                'timestamp': timestamp,
                'datetime': this.iso8601 (timestamp),
            });
        }
        const sorted = this.sortBy (rates, 'timestamp');
        return this.filterBySymbolSinceLimit (sorted, market['symbol'], since, limit);
    }

    async fetchOpenInterest (symbol: string, params = {}) {
        /**
         * @method
         * @name bingx#fetchOpenInterest
         * @description Retrieves the open interest of a currency
         * @see https://bingx-api.github.io/docs/#/swapV2/market-api.html#Get%20Swap%20Open%20Positions
         * @param {string} symbol Unified CCXT market symbol
         * @param {object} [params] exchange specific parameters
         * @returns {object} an open interest structure{@link https://github.com/ccxt/ccxt/wiki/Manual#interest-history-structure}
         */
        await this.loadMarkets ();
        const market = this.market (symbol);
        const request = {
            'symbol': market['id'],
        };
        const response = await this.swapV2PublicGetQuoteOpenInterest (this.extend (request, params));
        //
        //     {
        //         "code": 0,
        //         "msg": "",
        //         "data": {
        //           "openInterest": "3289641547.10",
        //           "symbol": "BTC-USDT",
        //           "time": 1672026617364
        //         }
        //     }
        //
        const data = this.safeValue (response, 'data', {});
        return this.parseOpenInterest (data, market);
    }

    parseOpenInterest (interest, market = undefined) {
        //
        //    {
        //        "openInterest": "3289641547.10",
        //        "symbol": "BTC-USDT",
        //        "time": 1672026617364
        //    }
        //
        const timestamp = this.safeInteger (interest, 'time');
        const id = this.safeString (interest, 'symbol');
        const symbol = this.safeSymbol (id, market, '-', 'swap');
        const openInterest = this.safeNumber (interest, 'openInterest');
        return {
            'symbol': symbol,
            'openInterestAmount': undefined,
            'openInterestValue': openInterest,
            'timestamp': timestamp,
            'datetime': this.iso8601 (timestamp),
            'info': interest,
        };
    }

    async fetchTicker (symbol: string, params = {}) {
        /**
         * @method
         * @name bingx#fetchTicker
         * @description fetches a price ticker, a statistical calculation with the information calculated over the past 24 hours for a specific market
         * @see https://bingx-api.github.io/docs/#/swapV2/market-api.html#Get%20Ticker
         * @see https://bingx-api.github.io/docs/#/spot/market-api.html#24%E5%B0%8F%E6%97%B6%E4%BB%B7%E6%A0%BC%E5%8F%98%E5%8A%A8%E6%83%85%E5%86%B5
         * @param {string} symbol unified symbol of the market to fetch the ticker for
         * @param {object} [params] extra parameters specific to the bingx api endpoint
         * @returns {object} a [ticker structure]{@link https://github.com/ccxt/ccxt/wiki/Manual#ticker-structure}
         */
        await this.loadMarkets ();
        const market = this.market (symbol);
        const request = {
            'symbol': market['id'],
        };
        let response = undefined;
        if (market['spot']) {
            response = await this.spotV1PublicGetTicker24hr (this.extend (request, params));
        } else {
            response = await this.swapV2PublicGetQuoteTicker (this.extend (request, params));
        }
        //
        //    {
        //        "code": 0,
        //        "msg": "",
        //        "data": {
        //          "symbol": "BTC-USDT",
        //          "priceChange": "52.5",
        //          "priceChangePercent": "0.31",
        //          "lastPrice": "16880.5",
        //          "lastQty": "2.2238",
        //          "highPrice": "16897.5",
        //          "lowPrice": "16726.0",
        //          "volume": "245870.1692",
        //          "quoteVolume": "4151395117.73",
        //          "openPrice": "16832.0",
        //          "openTime": 1672026667803,
        //          "closeTime": 1672026648425
        //        }
        //    }
        //
        const data = this.safeValue (response, 'data');
        const ticker = this.safeValue (data, 0, data);
        return this.parseTicker (ticker, market);
    }

    async fetchTickers (symbols: string[] = undefined, params = {}) {
        /**
         * @method
         * @name bingx#fetchTickers
         * @description fetches price tickers for multiple markets, statistical calculations with the information calculated over the past 24 hours each market
         * @see https://bingx-api.github.io/docs/#/swapV2/market-api.html#Get%20Ticker
         * @param {[string]|undefined} symbols unified symbols of the markets to fetch the ticker for, all market tickers are returned if not assigned
         * @param {object} [params] extra parameters specific to the bingx api endpoint
         * @returns {object} a dictionary of [ticker structures]{@link https://github.com/ccxt/ccxt/wiki/Manual#ticker-structure}
         */
        await this.loadMarkets ();
        let market = undefined;
        if (symbols !== undefined) {
            symbols = this.marketSymbols (symbols);
            const firstSymbol = this.safeString (symbols, 0);
            market = this.market (firstSymbol);
        }
        let type = undefined;
        [ type, params ] = this.handleMarketTypeAndParams ('fetchTickers', market, params);
        let response = undefined;
        if (type === 'spot') {
            response = await this.spotV1PublicGetTicker24hr (params);
        } else {
            response = await this.swapV2PublicGetQuoteTicker (params);
        }
        //
        //    {
        //        "code": 0,
        //        "msg": "",
        //        "data": [
        //            {
        //                "symbol": "BTC-USDT",
        //                "priceChange": "52.5",
        //                "priceChangePercent": "0.31",
        //                "lastPrice": "16880.5",
        //                "lastQty": "2.2238",
        //                "highPrice": "16897.5",
        //                "lowPrice": "16726.0",
        //                "volume": "245870.1692",
        //                "quoteVolume": "4151395117.73",
        //                "openPrice": "16832.0",
        //                "openTime": 1672026667803,
        //                "closeTime": 1672026648425
        //            },
        //        ]
        //    }
        //
        const tickers = this.safeValue (response, 'data');
        return this.parseTickers (tickers, symbols);
    }

    parseTicker (ticker, market = undefined) {
        //
        // spot
        //    {
        //        symbol: 'BTC-USDT',
        //        openPrice: '26032.08',
        //        highPrice: '26178.86',
        //        lowPrice: '25968.18',
        //        lastPrice: '26113.60',
        //        volume: '1161.79',
        //        quoteVolume: '30288466.44',
        //        openTime: '1693081020762',
        //        closeTime: '1693167420762'
        //    }
        // swap
        //
        //    {
        //        "symbol": "BTC-USDT",
        //        "priceChange": "52.5",
        //        "priceChangePercent": "0.31",
        //        "lastPrice": "16880.5",
        //        "lastQty": "2.2238",
        //        "highPrice": "16897.5",
        //        "lowPrice": "16726.0",
        //        "volume": "245870.1692",
        //        "quoteVolume": "4151395117.73",
        //        "openPrice": "16832.0",
        //        "openTime": 1672026667803,
        //        "closeTime": 1672026648425
        //    }
        //
        const marketId = this.safeString (ticker, 'symbol');
        const change = this.safeString (ticker, 'priceChange');
        const type = (change === undefined) ? 'spot' : 'swap';
        const symbol = this.safeSymbol (marketId, market, undefined, type);
        const open = this.safeString (ticker, 'openPrice');
        const high = this.safeString (ticker, 'highPrice');
        const low = this.safeString (ticker, 'lowPrice');
        const close = this.safeString (ticker, 'lastPrice');
        const quoteVolume = this.safeString (ticker, 'quoteVolume');
        const baseVolume = this.safeString (ticker, 'volume');
        const percentage = this.safeString (ticker, 'priceChangePercent');
        const ts = this.safeInteger (ticker, 'closeTime');
        const datetime = this.iso8601 (ts);
        return this.safeTicker ({
            'symbol': symbol,
            'timestamp': ts,
            'datetime': datetime,
            'high': high,
            'low': low,
            'bid': undefined,
            'bidVolume': undefined,
            'ask': undefined,
            'askVolume': undefined,
            'vwap': undefined,
            'open': open,
            'close': close,
            'last': undefined,
            'previousClose': undefined,
            'change': change,
            'percentage': percentage,
            'average': undefined,
            'baseVolume': baseVolume,
            'quoteVolume': quoteVolume,
            'info': ticker,
        }, market);
    }

    async fetchBalance (params = {}) {
        /**
         * @method
         * @name cryptocom#fetchBalance
         * @description query for balance and get the amount of funds available for trading or funds locked in orders
         * @see https://bingx-api.github.io/docs/#/spot/trade-api.html#Query%20Assets
         * @see https://bingx-api.github.io/docs/#/swapV2/account-api.html#Get%20Perpetual%20Swap%20Account%20Asset%20Information
         * @see https://bingx-api.github.io/docs/#/standard/contract-interface.html#Query%20standard%20contract%20balance
         * @param {object} [params] extra parameters specific to the cryptocom api endpoint
         * @param {boolean} [params.standard] whether to fetch standard contract balances
         * @returns {object} a [balance structure]{@link https://github.com/ccxt/ccxt/wiki/Manual#balance-structure}
         */
        await this.loadMarkets ();
        let response = undefined;
        let standard = undefined;
        [ standard, params ] = this.handleOptionAndParams (params, 'fetchBalance', 'standard', false);
        const [ marketType, marketTypeQuery ] = this.handleMarketTypeAndParams ('fetchBalance', undefined, params);
        if (standard) {
            response = await this.contractV1PrivateGetBalance (marketTypeQuery);
        } else if (marketType === 'spot') {
            response = await this.spotV1PrivateGetAccountBalance (marketTypeQuery);
        } else {
            response = await this.swapV2PrivateGetUserBalance (marketTypeQuery);
        }
        //
        // spot
        //
        //    {
        //        "code": 0,
        //        "msg": "",
        //        "ttl": 1,
        //        "data": {
        //            "balances": [
        //                {
        //                    "asset": "USDT",
        //                    "free": "16.73971130673954",
        //                    "locked": "0"
        //                }
        //            ]
        //        }
        //    }
        //
        // swap
        //
        //    {
        //        "code": 0,
        //        "msg": "",
        //        "data": {
        //          "balance": {
        //            "asset": "USDT",
        //            "balance": "15.6128",
        //            "equity": "15.6128",
        //            "unrealizedProfit": "0.0000",
        //            "realisedProfit": "0.0000",
        //            "availableMargin": "15.6128",
        //            "usedMargin": "0.0000",
        //            "freezedMargin": "0.0000"
        //          }
        //        }
        //    }
        // standard futures
        //    {
        //        "code":"0",
        //        "timestamp":"1691148990942",
        //        "data":[
        //           {
        //              "asset":"VST",
        //              "balance":"100000.00000000000000000000",
        //              "crossWalletBalance":"100000.00000000000000000000",
        //              "crossUnPnl":"0",
        //              "availableBalance":"100000.00000000000000000000",
        //              "maxWithdrawAmount":"100000.00000000000000000000",
        //              "marginAvailable":false,
        //              "updateTime":"1691148990902"
        //           },
        //           {
        //              "asset":"USDT",
        //              "balance":"0",
        //              "crossWalletBalance":"0",
        //              "crossUnPnl":"0",
        //              "availableBalance":"0",
        //              "maxWithdrawAmount":"0",
        //              "marginAvailable":false,
        //              "updateTime":"1691148990902"
        //           },
        //        ]
        //     }
        //
        return this.parseBalance (response);
    }

    parseBalance (response) {
        const data = this.safeValue (response, 'data');
        const balances = this.safeValue2 (data, 'balance', 'balances', data);
        const result = { 'info': response };
        if (Array.isArray (balances)) {
            for (let i = 0; i < balances.length; i++) {
                const balance = balances[i];
                const currencyId = this.safeString (balance, 'asset');
                const code = this.safeCurrencyCode (currencyId);
                const account = this.account ();
                account['free'] = this.safeString2 (balance, 'free', 'availableBalance');
                account['used'] = this.safeString (balance, 'locked');
                account['total'] = this.safeString (balance, 'balance');
                result[code] = account;
            }
        } else {
            const currencyId = this.safeString (balances, 'asset');
            const code = this.safeCurrencyCode (currencyId);
            const account = this.account ();
            account['free'] = this.safeString (balances, 'availableMargin');
            account['used'] = this.safeString (balances, 'usedMargin');
            result[code] = account;
        }
        return this.safeBalance (result);
    }

    async fetchPositions (symbols: string[] = undefined, params = {}) {
        /**
         * @method
         * @name bingx#fetchPositions
         * @description fetch all open positions
         * @see https://bingx-api.github.io/docs/#/swapV2/account-api.html#Perpetual%20Swap%20Positions
         * @see https://bingx-api.github.io/docs/#/standard/contract-interface.html#Query%20standard%20contract%20balance
         * @param {[string]|undefined} symbols list of unified market symbols
         * @param {object} [params] extra parameters specific to the bingx api endpoint
         * @param {boolean} [params.standard] whether to fetch standard contract positions
         * @returns {[object]} a list of [position structure]{@link https://github.com/ccxt/ccxt/wiki/Manual#position-structure}
         */
        await this.loadMarkets ();
        symbols = this.marketSymbols (symbols);
        let standard = undefined;
        [ standard, params ] = this.handleOptionAndParams (params, 'fetchPositions', 'standard', false);
        let response = undefined;
        if (standard) {
            response = await this.contractV1PrivateGetAllPosition (params);
        } else {
            response = await this.swapV2PrivateGetUserPositions (params);
        }
        //
        //    {
        //        "code": 0,
        //            "msg": "",
        //            "data": [
        //            {
        //                "symbol": "BTC-USDT",
        //                "positionId": "12345678",
        //                "positionSide": "LONG",
        //                "isolated": true,
        //                "positionAmt": "123.33",
        //                "availableAmt": "128.99",
        //                "unrealizedProfit": "1.22",
        //                "realisedProfit": "8.1",
        //                "initialMargin": "123.33",
        //                "avgPrice": "2.2",
        //                "leverage": 10,
        //            }
        //        ]
        //    }
        //
        const positions = this.safeValue (response, 'data', []);
        return this.parsePositions (positions, symbols);
    }

    parsePosition (position, market = undefined) {
        //
        //     {
        //         "symbol": "BTC-USDT",
        //         "positionId": "12345678",
        //         "positionSide": "LONG",
        //         "isolated": true,
        //         "positionAmt": "123.33",
        //         "availableAmt": "128.99",
        //         "unrealizedProfit": "1.22",
        //         "realisedProfit": "8.1",
        //         "initialMargin": "123.33",
        //         "avgPrice": "2.2",
        //         "leverage": 10,
        //     }
        // standard position
        //     {
        //         "currentPrice":"82.91",
        //         "symbol":"LTC/USDT",
        //         "initialMargin":"5.00000000000000000000",
        //         "unrealizedProfit":"-0.26464500",
        //         "leverage":"20.000000000",
        //         "isolated":true,
        //         "entryPrice":"83.13",
        //         "positionSide":"LONG",
        //         "positionAmt":"1.20365912",
        //     }
        //
        let marketId = this.safeString (position, 'symbol');
        marketId = marketId.replace ('/', '-'); // standard return different format
        const isolated = this.safeValue (position, 'isolated');
        const marginMode = isolated ? 'isolated' : 'cross';
        return this.safePosition ({
            'info': position,
            'id': this.safeString (position, 'positionId'),
            'symbol': this.safeSymbol (marketId, market, '-', 'swap'),
            'notional': this.safeString (position, 'positionAmt'),
            'marginMode': marginMode,
            'liquidationPrice': undefined,
            'entryPrice': this.safeNumber2 (position, 'avgPrice', 'entryPrice'),
            'unrealizedPnl': this.safeNumber (position, 'unrealizedProfit'),
            'percentage': undefined,
            'contracts': undefined,
            'contractSize': undefined,
            'markPrice': undefined,
            'lastPrice': undefined,
            'side': this.safeStringLower (position, 'positionSide'),
            'hedged': undefined,
            'timestamp': undefined,
            'datetime': undefined,
            'lastUpdateTimestamp': undefined,
            'maintenanceMargin': undefined,
            'maintenanceMarginPercentage': undefined,
            'collateral': this.safeString (position, 'positionAmt'),
            'initialMargin': this.safeNumber (position, 'initialMargin'),
            'initialMarginPercentage': undefined,
            'leverage': this.safeNumber (position, 'leverage'),
            'marginRatio': undefined,
            'stopLossPrice': undefined,
            'takeProfitPrice': undefined,
        });
    }

    async createOrder (symbol: string, type, side: OrderSide, amount, price = undefined, params = {}) {
        /**
         * @method
         * @name bingx#createOrder
         * @description create a trade order
         * @see https://bingx-api.github.io/docs/#/spot/trade-api.html#Create%20an%20Order
         * @see https://bingx-api.github.io/docs/#/swapV2/trade-api.html#Trade%20order
         * @param {string} symbol unified symbol of the market to create an order in
         * @param {string} type 'market' or 'limit'
         * @param {string} side 'buy' or 'sell'
         * @param {float} amount how much of currency you want to trade in units of base currency
         * @param {float} [price] the price at which the order is to be fullfilled, in units of the quote currency, ignored in market orders
         * @param {object} [params] extra parameters specific to the bingx api endpoint
         * @param {bool} [params.postOnly] true to place a post only order
         * @param {float} [params.triggerPrice] *swap only* triggerPrice at which the attached take profit / stop loss order will be triggered
         * @param {float} [params.stopLossPrice] *swap only* stop loss trigger price
         * @param {float} [params.takeProfitPrice] *swap only* take profit trigger price
         * @returns {object} an [order structure]{@link https://github.com/ccxt/ccxt/wiki/Manual#order-structure}
         */
        await this.loadMarkets ();
        const market = this.market (symbol);
        let response = undefined;
        const [ marketType, query ] = this.handleMarketTypeAndParams ('createOrder', market, params);
        type = type.toUpperCase ();
        const request = {
            'symbol': market['id'],
            'type': type,
            'side': side.toUpperCase (),
        };
        const isMarketOrder = type === 'MARKET';
        const isSpotMarket = marketType === 'spot';
        let stopPriceRaw = undefined;
        let stopPrice = undefined;
        let stopLossPrice = undefined;
        let takeProfitPrice = undefined;
        if (!isSpotMarket) {
            stopPriceRaw = this.safeValue2 (params, 'stopPrice', 'triggerPrice');
            if (stopPriceRaw !== undefined) {
                stopPrice = this.priceToPrecision (symbol, stopPriceRaw);
            }
            stopLossPrice = this.safeValue (params, 'stopLossPrice');
            takeProfitPrice = this.safeValue (params, 'takeProfitPrice');
        }
        if ((stopLossPrice !== undefined) && (takeProfitPrice !== undefined)) {
            throw new InvalidOrder ('Order is either a takeProfit order or a stopLoss order');
        }
        if ((type === 'LIMIT') || (type === 'TRIGGER_LIMIT')) {
            request['price'] = this.priceToPrecision (symbol, price);
            if ((stopPrice !== undefined)) {
                request['type'] = 'TRIGGER_LIMIT';
                request['stopPrice'] = stopPrice;
            }
            if (type === 'TRIGGER_LIMIT') {
                if (stopPrice === undefined) {
                    throw new InvalidOrder ('TRIGGER_LIMIT requires a triggerPrice / stopPrice');
                }
                request['stopPrice'] = stopPrice;
            }
        }
        if (isMarketOrder || (type === 'TRIGGER_MARKET')) {
            if ((stopPrice !== undefined)) {
                request['type'] = 'TRIGGER_MARKET';
                request['stopPrice'] = stopPrice;
            }
            if (type === 'TRIGGER_MARKET') {
                if (stopPrice === undefined) {
                    throw new InvalidOrder ('TRIGGER_MARKET requires a triggerPrice / stopPrice');
                }
                request['stopPrice'] = stopPrice;
            }
        }
        const exchangeSpecificTifParam = this.safeStringUpperN (params, [ 'force', 'timeInForce' ]);
        let postOnly = undefined;
        [ postOnly, params ] = this.handlePostOnly (isMarketOrder, exchangeSpecificTifParam === 'POC', params);
        if (isSpotMarket) {
            const createMarketBuyOrderRequiresPrice = this.safeValue (this.options, 'createMarketBuyOrderRequiresPrice', true);
            if (createMarketBuyOrderRequiresPrice && isMarketOrder && (side === 'buy')) {
                if (price === undefined) {
                    throw new InvalidOrder (this.id + ' createOrder() requires price argument for market buy orders on spot markets to calculate the total amount to spend (amount * price), alternatively set the createMarketBuyOrderRequiresPrice option to false and pass in the cost to spend into the amount parameter');
                } else {
                    const amountString = this.numberToString (amount);
                    const priceString = this.numberToString (price);
                    const cost = this.parseNumber (Precise.stringMul (amountString, priceString));
                    request['quoteOrderQty'] = this.priceToPrecision (symbol, cost);
                }
            } else {
                request['quantity'] = this.amountToPrecision (symbol, amount);
            }
        } else {
            request['quantity'] = this.amountToPrecision (symbol, amount);
        }
        if ((stopLossPrice !== undefined)) {
            request['type'] = 'STOP_MARKET';
            request['stopPrice'] = this.priceToPrecision (symbol, stopLossPrice);
        }
        if ((takeProfitPrice !== undefined)) {
            request['type'] = 'TAKE_PROFIT_MARKET';
            request['stopPrice'] = this.priceToPrecision (symbol, takeProfitPrice);
        }
        if (postOnly) {
            request['timeInForce'] = 'POC';
        } else if (exchangeSpecificTifParam === 'POC') {
            request['timeInForce'] = 'POC';
        } else if (!isSpotMarket) {
            request['timeInForce'] = 'GTC';
        }
        if (isSpotMarket) {
            response = await this.spotV1PrivatePostTradeOrder (this.extend (request, query));
        } else {
            response = await this.swapV2PrivatePostTradeOrder (this.extend (request, query));
        }
        //
        // spot
        //    {
        //        "code": 0,
        //        "msg": "",
        //        "data": {
        //            "symbol": "XRP-USDT",
        //            "orderId": 1514090846268424192,
        //            "transactTime": 1649822362855,
        //            "price": "0.5",
        //            "origQty": "10",
        //            "executedQty": "0",
        //            "cummulativeQuoteQty": "0",
        //            "status": "PENDING",
        //            "type": "LIMIT",
        //            "side": "BUY"
        //        }
        //    }
        //
        // swap
        //
        //    {
        //        "code": 0,
        //        "msg": "",
        //        "data": {
        //          "order": {
        //            "symbol": "BTC-USDT",
        //            "orderId": 1590973236294713344,
        //            "side": "BUY",
        //            "positionSide": "LONG",
        //            "type": "LIMIT"
        //          }
        //        }
        //    }
        //
        const data = this.safeValue (response, 'data');
        const first = this.safeValue (data, 'order', data);
        return this.parseOrder (first, market);
    }

    parseOrder (order, market = undefined) {
        //
        // spot
        // createOrder, cancelOrder
        //
        //    {
        //        "symbol": "XRP-USDT",
        //        "orderId": 1514090846268424192,
        //        "transactTime": 1649822362855,
        //        "price": "0.5",
        //        "origQty": "10",
        //        "executedQty": "0",
        //        "cummulativeQuoteQty": "0",
        //        "status": "PENDING",
        //        "type": "LIMIT",
        //        "side": "BUY"
        //    }
        //
        // fetchOrder
        //
        //    {
        //        symbol: 'ETH-USDT',
        //        orderId: '1660602123001266176',
        //        price: '1700',
        //        origQty: '0.003',
        //        executedQty: '0',
        //        cummulativeQuoteQty: '0',
        //        status: 'PENDING',
        //        type: 'LIMIT',
        //        side: 'BUY',
        //        time: '1684753373276',
        //        updateTime: '1684753373276',
        //        origQuoteOrderQty: '0',
        //        fee: '0',
        //        feeAsset: 'ETH'
        //    }
        //
        // fetchOpenOrders, fetchClosedOrders
        //
        //   {
        //       "symbol": "XRP-USDT",
        //       "orderId": 1514073325788200960,
        //       "price": "0.5",
        //       "origQty": "20",
        //       "executedQty": "0",
        //       "cummulativeQuoteQty": "0",
        //       "status": "PENDING",
        //       "type": "LIMIT",
        //       "side": "BUY",
        //       "time": 1649818185647,
        //       "updateTime": 1649818185647,
        //       "origQuoteOrderQty": "0"
        //   }
        //
        //
        // swap
        // createOrder
        //
        //    {
        //      "symbol": "BTC-USDT",
        //      "orderId": 1590973236294713344,
        //      "side": "BUY",
        //      "positionSide": "LONG",
        //      "type": "LIMIT"
        //    }
        //
        // fetchOrder, fetchOpenOrders, fetchClosedOrders
        //
        //    {
        //        "symbol": "LINK-USDT",
        //        "orderId": 1585839271162413056,
        //        "side": "BUY",
        //        "positionSide": "LONG",
        //        "type": "TRIGGER_MARKET",
        //        "origQty": "5.0",
        //        "price": "9",
        //        "executedQty": "0.0",
        //        "avgPrice": "0",
        //        "cumQuote": "0",
        //        "stopPrice": "5",
        //        "profit": "0.0000",
        //        "commission": "0.000000",
        //        "status": "CANCELLED",
        //        "time": 1667631605000,
        //        "updateTime": 1667631605000
        //    }
        //
        const positionSide = this.safeString (order, 'positionSide');
        const marketType = (positionSide === undefined) ? 'spot' : 'swap';
        const marketId = this.safeString2 (order, 'symbol', 's');
        const symbol = this.safeSymbol (marketId, market, '-', marketType);
        const orderId = this.safeString2 (order, 'orderId', 'i');
        const side = this.safeStringLower2 (order, 'side', 'S');
        const type = this.safeStringLower2 (order, 'type', 'o');
        const timestamp = this.safeIntegerN (order, [ 'time', 'transactTime', 'E' ]);
        const lastTradeTimestamp = this.safeInteger2 (order, 'updateTime', 'T');
        const price = this.safeString2 (order, 'price', 'p');
        const average = this.safeString2 (order, 'avgPrice', 'ap');
        const amount = this.safeString2 (order, 'origQty', 'q');
        const filled = this.safeString2 (order, 'executedQty', 'z');
        const statusId = this.safeStringLower2 (order, 'status', 'x');
        const fee = {
            'currency': this.safeString2 (order, 'feeAsset', 'N'),
            'rate': this.safeStringN (order, [ 'fee', 'commission', 'n' ]),
        };
        const clientOrderId = this.safeString2 (order, 'clientOrderId', 'c');
        return this.safeOrder ({
            'info': order,
            'id': orderId,
            'clientOrderId': clientOrderId,
            'timestamp': timestamp,
            'datetime': this.iso8601 (timestamp),
            'lastTradeTimestamp': lastTradeTimestamp,
            'symbol': symbol,
            'type': type,
            'timeInForce': undefined,
            'postOnly': undefined,
            'side': side,
            'price': price,
            'stopPrice': this.safeNumber (order, 'triggerPrice'),
            'triggerPrice': this.safeNumber (order, 'triggerPrice'),
            'average': average,
            'cost': undefined,
            'amount': amount,
            'filled': filled,
            'remaining': undefined,
            'status': this.parseOrderStatus (statusId),
            'fee': fee,
            'trades': undefined,
        }, market);
    }

    parseOrderStatus (status) {
        const statuses = {
            'NEW': 'open',
            'PENDING': 'open',
            'PARTIALLY_FILLED': 'open',
            'FILLED': 'closed',
            'CANCELED': 'canceled',
            'CANCELLED': 'canceled',
            'FAILED': 'failed',
        };
        return this.safeString (statuses, status, status);
    }

    async cancelOrder (id: string, symbol: string = undefined, params = {}) {
        /**
         * @method
         * @name bingx#cancelOrder
         * @description cancels an open order
         * @see https://bingx-api.github.io/docs/#/spot/trade-api.html#Cancel%20an%20Order
         * @see https://bingx-api.github.io/docs/#/swapV2/trade-api.html#Cancel%20an%20Order
         * @param {string} id order id
         * @param {string} symbol unified symbol of the market the order was made in
         * @param {object} [params] extra parameters specific to the bingx api endpoint
         * @returns {object} An [order structure]{@link https://github.com/ccxt/ccxt/wiki/Manual#order-structure}
         */
        this.checkRequiredSymbol ('cancelOrder', symbol);
        await this.loadMarkets ();
        const market = this.market (symbol);
        const request = {
            'symbol': market['id'],
            'orderId': id,
        };
        let response = undefined;
        const [ marketType, query ] = this.handleMarketTypeAndParams ('cancelOrder', market, params);
        if (marketType === 'spot') {
            response = await this.spotV1PrivatePostTradeCancel (this.extend (request, query));
        } else {
            response = await this.swapV2PrivateDeleteTradeOrder (this.extend (request, query));
        }
        //
        // spot
        //
        //   {
        //       "code": 0,
        //       "msg": "",
        //       "data": {
        //           "symbol": "XRP-USDT",
        //           "orderId": 1514090846268424192,
        //           "price": "0.5",
        //           "origQty": "10",
        //           "executedQty": "0",
        //           "cummulativeQuoteQty": "0",
        //           "status": "CANCELED",
        //           "type": "LIMIT",
        //           "side": "BUY"
        //       }
        //   }
        //
        // swap
        //
        //    {
        //        "code": 0,
        //        "msg": "",
        //        "data": {
        //          "order": {
        //            "symbol": "LINK-USDT",
        //            "orderId": 1597783850786750464,
        //            "side": "BUY",
        //            "positionSide": "LONG",
        //            "type": "TRIGGER_MARKET",
        //            "origQty": "5.0",
        //            "price": "5.0000",
        //            "executedQty": "0.0",
        //            "avgPrice": "0.0000",
        //            "cumQuote": "0",
        //            "stopPrice": "5.0000",
        //            "profit": "",
        //            "commission": "",
        //            "status": "CANCELLED",
        //            "time": 1669776330000,
        //            "updateTime": 1669776330000
        //          }
        //        }
        //    }
        //
        const data = this.safeValue (response, 'data');
        const first = this.safeValue (data, 'order', data);
        return this.parseOrder (first, market);
    }

    async cancelAllOrders (symbol: string = undefined, params = {}) {
        /**
         * @method
         * @name bingx#cancelAllOrders
         * @description cancel all open orders
         * @see https://bingx-api.github.io/docs/#/swapV2/trade-api.html#Cancel%20All%20Orders
         * @param {string} [symbol] unified market symbol, only orders in the market of this symbol are cancelled when symbol is not undefined
         * @param {object} [params] extra parameters specific to the bingx api endpoint
         * @returns {[object]} a list of [order structures]{@link https://github.com/ccxt/ccxt/wiki/Manual#order-structure}
         */
        this.checkRequiredSymbol ('cancelAllOrders', symbol);
        await this.loadMarkets ();
        const market = this.market (symbol);
        if (market['type'] !== 'swap') {
            throw new BadRequest (this.id + ' cancelAllOrders is only supported for swap markets.');
        }
        const request = {
            'symbol': market['id'],
        };
        const response = await this.swapV2PrivateDeleteTradeAllOpenOrders (this.extend (request, params));
        //
        //    {
        //        "code": 0,
        //        "msg": "",
        //        "data": {
        //          "success": [
        //            {
        //              "symbol": "LINK-USDT",
        //              "orderId": 1597783835095859200,
        //              "side": "BUY",
        //              "positionSide": "LONG",
        //              "type": "TRIGGER_LIMIT",
        //              "origQty": "5.0",
        //              "price": "9.0000",
        //              "executedQty": "0.0",
        //              "avgPrice": "0.0000",
        //              "cumQuote": "0",
        //              "stopPrice": "9.5000",
        //              "profit": "",
        //              "commission": "",
        //              "status": "NEW",
        //              "time": 1669776326000,
        //              "updateTime": 1669776326000
        //            }
        //          ],
        //          "failed": null
        //        }
        //    }
        //
        return response;
    }

    async cancelOrders (ids: Int[], symbol: string = undefined, params = {}) {
        /**
         * @method
         * @name bingx#cancelOrders
         * @description cancel multiple orders
         * @see https://bingx-api.github.io/docs/#/swapV2/trade-api.html#Cancel%20a%20Batch%20of%20Orders
         * @see https://bingx-api.github.io/docs/#/spot/trade-api.html#Cancel%20a%20Batch%20of%20Orders
         * @param {[string]} ids order ids
         * @param {string} symbol unified market symbol, default is undefined
         * @param {object} [params] extra parameters specific to the bingx api endpoint
         * @returns {object} an list of [order structures]{@link https://github.com/ccxt/ccxt/wiki/Manual#order-structure}
         */
        this.checkRequiredSymbol ('cancelOrders', symbol);
        await this.loadMarkets ();
        const market = this.market (symbol);
        const request = {
            'symbol': market['id'],
        };
        const parsedIds = [];
        for (let i = 0; i < ids.length; i++) {
            const id = ids[i];
            const stringId = id.toString ();
            parsedIds.push (stringId);
        }
        let response = undefined;
        if (market['spot']) {
            request['orderIds'] = parsedIds.join (',');
            response = await this.spotV1PrivatePostTradeCancelOrders (this.extend (request, params));
        } else {
            request['orderIdList'] = parsedIds;
            response = await this.swapV2PrivateDeleteTradeBatchOrders (this.extend (request, params));
        }
        //
        //    {
        //        "code": 0,
        //        "msg": "",
        //        "data": {
        //          "success": [
        //            {
        //              "symbol": "LINK-USDT",
        //              "orderId": 1597783850786750464,
        //              "side": "BUY",
        //              "positionSide": "LONG",
        //              "type": "TRIGGER_MARKET",
        //              "origQty": "5.0",
        //              "price": "5.5710",
        //              "executedQty": "0.0",
        //              "avgPrice": "0.0000",
        //              "cumQuote": "0",
        //              "stopPrice": "5.0000",
        //              "profit": "0.0000",
        //              "commission": "0.000000",
        //              "status": "CANCELLED",
        //              "time": 1669776330000,
        //              "updateTime": 1672370837000
        //            }
        //          ],
        //          "failed": null
        //        }
        //    }
        //
        return response;
    }

    async fetchOrder (id: string, symbol: string = undefined, params = {}) {
        /**
         * @method
         * @name bingx#fetchOrder
         * @description fetches information on an order made by the user
         * @see https://bingx-api.github.io/docs/#/spot/trade-api.html#Query%20Orders
         * @see https://bingx-api.github.io/docs/#/swapV2/trade-api.html#Query%20Order
         * @param {string} symbol unified symbol of the market the order was made in
         * @param {object} [params] extra parameters specific to the bingx api endpoint
         * @returns {object} An [order structure]{@link https://github.com/ccxt/ccxt/wiki/Manual#order-structure}
         */
        this.checkRequiredSymbol ('fetchOrders', symbol);
        await this.loadMarkets ();
        const market = this.market (symbol);
        const request = {
            'symbol': market['id'],
            'orderId': id,
        };
        let response = undefined;
        const [ marketType, query ] = this.handleMarketTypeAndParams ('fetchOrder', market, params);
        if (marketType === 'spot') {
            response = await this.spotV1PrivateGetTradeQuery (this.extend (request, query));
        } else {
            response = await this.swapV2PrivateGetTradeOrder (this.extend (request, query));
        }
        //
        // spot
        //
        //     {
        //         "code": 0,
        //         "msg": "",
        //         "data": {
        //             "symbol": "XRP-USDT",
        //             "orderId": 1514087361158316032,
        //             "price": "0.5",
        //             "origQty": "10",
        //             "executedQty": "0",
        //             "cummulativeQuoteQty": "0",
        //             "status": "CANCELED",
        //             "type": "LIMIT",
        //             "side": "BUY",
        //             "time": 1649821532000,
        //             "updateTime": 1649821543000,
        //             "origQuoteOrderQty": "0",
        //             "fee": "0",
        //             "feeAsset": "XRP"
        //         }
        //     }
        //
        // swap
        //
        //      {
        //          "code": 0,
        //          "msg": "",
        //          "data": {
        //            "order": {
        //              "symbol": "BTC-USDT",
        //              "orderId": 1597597642269917184,
        //              "side": "SELL",
        //              "positionSide": "LONG",
        //              "type": "TAKE_PROFIT_MARKET",
        //              "origQty": "1.0000",
        //              "price": "0.0",
        //              "executedQty": "0.0000",
        //              "avgPrice": "0.0",
        //              "cumQuote": "",
        //              "stopPrice": "16494.0",
        //              "profit": "",
        //              "commission": "",
        //              "status": "FILLED",
        //              "time": 1669731935000,
        //              "updateTime": 1669752524000
        //            }
        //          }
        //      }
        //
        const data = this.safeValue (response, 'data');
        const first = this.safeValue (data, 'order', data);
        return this.parseOrder (first, market);
    }

    async fetchOpenOrders (symbol: string = undefined, since: Int = undefined, limit: Int = undefined, params = {}) {
        /**
         * @method
         * @name bingx#fetchOpenOrders
         * @see https://bingx-api.github.io/docs/#/spot/trade-api.html#Query%20Open%20Orders
         * @see https://bingx-api.github.io/docs/#/swapV2/trade-api.html#Query%20all%20current%20pending%20orders
         * @description fetch all unfilled currently open orders
         * @param {string} symbol unified market symbol
         * @param {int} [since] the earliest time in ms to fetch open orders for
         * @param {int} [limit] the maximum number of open order structures to retrieve
         * @param {object} [params] extra parameters specific to the bingx api endpoint
         * @returns {[object]} a list of [order structures]{@link https://github.com/ccxt/ccxt/wiki/Manual#order-structure}
         */
        this.checkRequiredSymbol ('fetchOrders', symbol);
        await this.loadMarkets ();
        const market = this.market (symbol);
        const request = {
            'symbol': market['id'],
        };
        let response = undefined;
        const [ marketType, query ] = this.handleMarketTypeAndParams ('fetchOrder', market, params);
        if (marketType === 'spot') {
            response = await this.spotV1PrivateGetTradeOpenOrders (this.extend (request, query));
        } else {
            response = await this.swapV2PrivateGetTradeOpenOrders (this.extend (request, query));
        }
        //
        //  spot
        //
        //    {
        //        "code": 0,
        //        "msg": "",
        //        "data": {
        //            "orders": [
        //                {
        //                    "symbol": "XRP-USDT",
        //                    "orderId": 1514073325788200960,
        //                    "price": "0.5",
        //                    "origQty": "20",
        //                    "executedQty": "0",
        //                    "cummulativeQuoteQty": "0",
        //                    "status": "PENDING",
        //                    "type": "LIMIT",
        //                    "side": "BUY",
        //                    "time": 1649818185647,
        //                    "updateTime": 1649818185647,
        //                    "origQuoteOrderQty": "0"
        //                }
        //            ]
        //        }
        //    }
        //
        // swap
        //
        //    {
        //        "code": 0,
        //        "msg": "",
        //        "data": {
        //          "orders": [
        //            {
        //              "symbol": "LINK-USDT",
        //              "orderId": 1585839271162413056,
        //              "side": "BUY",
        //              "positionSide": "LONG",
        //              "type": "TRIGGER_MARKET",
        //              "origQty": "5.0",
        //              "price": "9",
        //              "executedQty": "0.0",
        //              "avgPrice": "0",
        //              "cumQuote": "0",
        //              "stopPrice": "5",
        //              "profit": "0.0000",
        //              "commission": "0.000000",
        //              "status": "CANCELLED",
        //              "time": 1667631605000,
        //              "updateTime": 1667631605000
        //            },
        //          ]
        //        }
        //    }
        //
        const data = this.safeValue (response, 'data', []);
        const orders = this.safeValue (data, 'orders', []);
        return this.parseOrders (orders, market, since, limit);
    }

    async fetchClosedOrders (symbol: string = undefined, since: Int = undefined, limit: Int = undefined, params = {}) {
        /**
         * @method
         * @name bingx#fetchClosedOrders
         * @description fetches information on multiple closed orders made by the user
         * @see https://bingx-api.github.io/docs/#/spot/trade-api.html#Query%20Order%20History
         * @see https://bingx-api.github.io/docs/#/swapV2/trade-api.html#User's%20Force%20Orders
         * @see https://bingx-api.github.io/docs/#/standard/contract-interface.html#Historical%20order
         * @param {string} [symbol] unified market symbol of the market orders were made in
         * @param {int} [since] the earliest time in ms to fetch orders for
         * @param {int} [limit] the maximum number of  orde structures to retrieve
         * @param {object} [params] extra parameters specific to the bingx api endpoint
         * @param {int} [params.until] the latest time in ms to fetch orders for
         * @param {boolean} [params.standard] whether to fetch standard contract orders
         * @returns {[object]} a list of [order structures]{@link https://github.com/ccxt/ccxt/wiki/Manual#order-structure}
         */
        this.checkRequiredSymbol ('fetchClosedOrders', symbol);
        await this.loadMarkets ();
        const market = this.market (symbol);
        const request = {
            'symbol': market['id'],
        };
        let response = undefined;
        let standard = undefined;
        [ standard, params ] = this.handleOptionAndParams (params, 'fetchClosedOrders', 'standard', false);
        const [ marketType, query ] = this.handleMarketTypeAndParams ('fetchClosedOrders', market, params);
        if (standard) {
            response = await this.contractV1PrivateGetAllOrders (this.extend (request, query));
        } else if (marketType === 'spot') {
            response = await this.spotV1PrivateGetTradeHistoryOrders (this.extend (request, query));
        } else {
            response = await this.swapV2PrivateGetTradeAllOrders (this.extend (request, query));
        }
        //
        //  spot
        //
        //    {
        //        "code": 0,
        //        "msg": "",
        //        "data": {
        //            "orders": [
        //                {
        //                    "symbol": "XRP-USDT",
        //                    "orderId": 1514073325788200960,
        //                    "price": "0.5",
        //                    "origQty": "20",
        //                    "executedQty": "0",
        //                    "cummulativeQuoteQty": "0",
        //                    "status": "PENDING",
        //                    "type": "LIMIT",
        //                    "side": "BUY",
        //                    "time": 1649818185647,
        //                    "updateTime": 1649818185647,
        //                    "origQuoteOrderQty": "0"
        //                }
        //            ]
        //        }
        //    }
        //
        // swap
        //
        //    {
        //        "code": 0,
        //        "msg": "",
        //        "data": {
        //          "orders": [
        //            {
        //              "symbol": "LINK-USDT",
        //              "orderId": 1585839271162413056,
        //              "side": "BUY",
        //              "positionSide": "LONG",
        //              "type": "TRIGGER_MARKET",
        //              "origQty": "5.0",
        //              "price": "9",
        //              "executedQty": "0.0",
        //              "avgPrice": "0",
        //              "cumQuote": "0",
        //              "stopPrice": "5",
        //              "profit": "0.0000",
        //              "commission": "0.000000",
        //              "status": "CANCELLED",
        //              "time": 1667631605000,
        //              "updateTime": 1667631605000
        //            },
        //          ]
        //        }
        //    }
        //
        const data = this.safeValue (response, 'data', []);
        const orders = this.safeValue (data, 'orders', []);
        return this.parseOrders (orders, market, since, limit);
    }

    async transfer (code: string, amount, fromAccount, toAccount, params = {}) {
        /**
         * @method
         * @name bingx#transfer
         * @description transfer currency internally between wallets on the same account
         * @see https://bingx-api.github.io/docs/#/spot/account-api.html#User%20Universal%20Transfer
         * @param {string} code unified currency code
         * @param {float} amount amount to transfer
         * @param {string} fromAccount account to transfer from
         * @param {string} toAccount account to transfer to
         * @param {object} [params] extra parameters specific to the bingx api endpoint
         * @returns {object} a [transfer structure]{@link https://github.com/ccxt/ccxt/wiki/Manual#transfer-structure}
         */
        await this.loadMarkets ();
        const currency = this.currency (code);
        const accountsByType = this.safeValue (this.options, 'accountsByType', {});
        const fromId = this.safeString (accountsByType, fromAccount, fromAccount);
        const toId = this.safeString (accountsByType, toAccount, toAccount);
        const request = {
            'asset': currency['id'],
            'amount': this.currencyToPrecision (code, amount),
            'type': fromId + '_' + toId,
        };
        const response = await this.spotV3PrivateGetGetAssetTransfer (this.extend (request, params));
        //
        //    {
        //        "tranId":13526853623
        //    }
        //
        return {
            'info': response,
            'id': this.safeString (response, 'tranId'),
            'timestamp': undefined,
            'datetime': undefined,
            'currency': code,
            'amount': amount,
            'fromAccount': fromAccount,
            'toAccount': toAccount,
            'status': undefined,
        };
    }

    async fetchTransfers (code: string = undefined, since: Int = undefined, limit: Int = undefined, params = {}) {
        /**
         * @method
         * @name bingx#fetchTransfers
         * @description fetch a history of internal transfers made on an account
         * @see https://bingx-api.github.io/docs/#/spot/account-api.html#Query%20User%20Universal%20Transfer%20History%20(USER_DATA)
         * @param {string} [code] unified currency code of the currency transferred
         * @param {int} [since] the earliest time in ms to fetch transfers for
         * @param {int} [limit] the maximum number of transfers structures to retrieve
         * @param {object} [params] extra parameters specific to the bingx api endpoint
         * @returns {[object]} a list of [transfer structures]{@link https://github.com/ccxt/ccxt/wiki/Manual#transfer-structure}
         */
        await this.loadMarkets ();
        let currency = undefined;
        if (code !== undefined) {
            currency = this.currency (code);
        }
        const accountsByType = this.safeValue (this.options, 'accountsByType', {});
        const fromAccount = this.safeString (params, 'fromAccount');
        const toAccount = this.safeString (params, 'toAccount');
        const fromId = this.safeString (accountsByType, fromAccount, fromAccount);
        const toId = this.safeString (accountsByType, toAccount, toAccount);
        if (fromId === undefined || toId === undefined) {
            throw new ExchangeError (this.id + ' fromAccount & toAccount parameter are required');
        }
        const request = {
            'type': fromId + '_' + toId,
        };
        if (since !== undefined) {
            request['startTime'] = since;
        }
        if (limit !== undefined) {
            request['size'] = limit;
        }
        const response = await this.spotV3PrivateGetAssetTransfer (this.extend (request, params));
        //
        //     {
        //         total: 3,
        //         rows: [
        //             {
        //                 "asset":"USDT",
        //                 "amount":"-100.00000000000000000000",
        //                 "type":"FUND_SFUTURES",
        //                 "status":"CONFIRMED",
        //                 "tranId":1067594500957016069,
        //                 "timestamp":1658388859000
        //             },
        //         ]
        //     }
        //
        const rows = this.safeValue (response, 'rows', []);
        return this.parseTransfers (rows, currency, since, limit);
    }

    parseTransfer (transfer, currency = undefined) {
        const tranId = this.safeString (transfer, 'tranId');
        const timestamp = this.safeInteger (transfer, 'timestamp');
        const currencyCode = this.safeCurrencyCode (undefined, currency);
        const status = this.safeString (transfer, 'status');
        const accountsById = this.safeValue (this.options, 'accountsById', {});
        const typeId = this.safeString (transfer, 'type');
        const typeIdSplit = typeId.split ('_');
        const fromId = this.safeString (typeIdSplit, 0);
        const toId = this.safeString (typeId, 1);
        const fromAccount = this.safeString (accountsById, fromId, fromId);
        const toAccount = this.safeString (accountsById, toId, toId);
        return {
            'info': transfer,
            'id': tranId,
            'timestamp': timestamp,
            'datetime': this.iso8601 (timestamp),
            'currency': currencyCode,
            'amount': this.safeNumber (transfer, 'amount'),
            'fromAccount': fromAccount,
            'toAccount': toAccount,
            'status': status,
        };
    }

    async fetchDepositAddress (code: string, params = {}) {
        /**
         * @method
         * @name bingx#fetchDepositAddress
         * @description fetch the deposit address for a currency associated with this account
         * @see https://bingx-api.github.io/docs/#/common/sub-account#Query%20Main%20Account%20Deposit%20Address
         * @param {string} code unified currency code
         * @param {object} [params] extra parameters specific to the bingx api endpoint
         * @returns {object} an [address structure]{@link https://github.com/ccxt/ccxt/wiki/Manual#address-structure}
         */
        await this.loadMarkets ();
        const currency = this.currency (code);
        const defaultRecvWindow = this.safeInteger (this.options, 'recvWindow');
        const recvWindow = this.safeInteger (this.parseParams, 'recvWindow', defaultRecvWindow);
        const request = {
            'coin': currency['id'],
            'offset': 0,
            'limit': 1000,
            'recvWindow': recvWindow,
        };
        const response = await this.walletsV1PrivateGetCapitalDepositAddress (this.extend (request, params));
        //
        //     {
        //         code: '0',
        //         timestamp: '1695200226859',
        //         data: {
        //           data: [
        //             {
        //               coinId: '799',
        //               coin: 'USDT',
        //               network: 'BEP20',
        //               address: '6a7eda2817462dabb6493277a2cfe0f5c3f2550b',
        //               tag: ''
        //             }
        //           ],
        //           total: '1'
        //         }
        //     }
        //
        const data = this.safeValue (this.safeValue (response, 'data'), 'data');
        const parsed = this.parseDepositAddresses (data, [ currency['code'] ], false);
        return this.indexBy (parsed, 'network');
    }

    parseDepositAddress (depositAddress, currency = undefined) {
        //
        //     {
        //         coinId: '799',
        //         coin: 'USDT',
        //         network: 'BEP20',
        //         address: '6a7eda2817462dabb6493277a2cfe0f5c3f2550b',
        //         tag: ''
        //     }
        //
        const address = this.safeString (depositAddress, 'address');
        const tag = this.safeString (depositAddress, 'tag');
        const currencyId = this.safeString (depositAddress, 'coin');
        currency = this.safeCurrency (currencyId, currency);
        const code = currency['code'];
        const network = this.safeString (depositAddress, 'network');
        this.checkAddress (address);
        return {
            'currency': code,
            'address': address,
            'tag': tag,
            'network': network,
            'info': depositAddress,
        };
    }

    async fetchDeposits (code: string = undefined, since: Int = undefined, limit: Int = undefined, params = {}) {
        /**
         * @method
         * @name bingx#fetchDeposits
         * @description fetch all deposits made to an account
         * @see https://bingx-api.github.io/docs/#/spot/account-api.html#Deposit%20History(supporting%20network)
         * @param {string} [code] unified currency code
         * @param {int} [since] the earliest time in ms to fetch deposits for
         * @param {int} [limit] the maximum number of deposits structures to retrieve
         * @param {object} [params] extra parameters specific to the bingx api endpoint
         * @returns {[object]} a list of [transaction structures]{@link https://github.com/ccxt/ccxt/wiki/Manual#transaction-structure}
         */
        await this.loadMarkets ();
        const request = {
        };
        let currency = undefined;
        if (code !== undefined) {
            currency = this.currency (code);
            request['coin'] = currency['id'];
        }
        if (since !== undefined) {
            request['startTime'] = since;
        }
        if (limit !== undefined) {
            request['limit'] = limit; // default 1000
        }
        const response = await this.spotV3PrivateGetCapitalDepositHisrec (this.extend (request, params));
        //
        //    [
        //        {
        //            "amount":"0.00999800",
        //            "coin":"PAXG",
        //            "network":"ETH",
        //            "status":1,
        //            "address":"0x788cabe9236ce061e5a892e1a59395a81fc8d62c",
        //            "addressTag":"",
        //            "txId":"0xaad4654a3234aa6118af9b4b335f5ae81c360b2394721c019b5d1e75328b09f3",
        //            "insertTime":1599621997000,
        //            "transferType":0,
        //            "unlockConfirm":"12/12", // confirm times for unlocking
        //            "confirmTimes":"12/12"
        //        },
        //    ]
        //
        return this.parseTransactions (response, currency, since, limit);
    }

    async fetchWithdrawals (code: string = undefined, since: Int = undefined, limit: Int = undefined, params = {}) {
        /**
         * @method
         * @name bingx#fetchWithdrawals
         * @description fetch all withdrawals made from an account
         * @see https://bingx-api.github.io/docs/#/spot/account-api.html#Withdraw%20History%20(supporting%20network)
         * @param {string} [code] unified currency code
         * @param {int} [since] the earliest time in ms to fetch withdrawals for
         * @param {int} [limit] the maximum number of withdrawals structures to retrieve
         * @param {object} [params] extra parameters specific to the bingx api endpoint
         * @returns {[object]} a list of [transaction structures]{@link https://github.com/ccxt/ccxt/wiki/Manual#transaction-structure}
         */
        await this.loadMarkets ();
        const request = {
        };
        let currency = undefined;
        if (code !== undefined) {
            currency = this.currency (code);
            request['coin'] = currency['id'];
        }
        if (since !== undefined) {
            request['startTime'] = since;
        }
        if (limit !== undefined) {
            request['limit'] = limit; // default 1000
        }
        const response = await this.spotV3PrivateGetCapitalWithdrawHistory (this.extend (request, params));
        //
        //    [
        //        {
        //            "address": "0x94df8b352de7f46f64b01d3666bf6e936e44ce60",
        //            "amount": "8.91000000",
        //            "applyTime": "2019-10-12 11:12:02",
        //            "coin": "USDT",
        //            "id": "b6ae22b3aa844210a7041aee7589627c",
        //            "withdrawOrderId": "WITHDRAWtest123",
        //            "network": "ETH",
        //            "transferType": 0
        //            "status": 6,
        //            "transactionFee": "0.004",
        //            "confirmNo":3,
        //            "info": "The address is not valid. Please confirm with the recipient",
        //            "txId": "0xb5ef8c13b968a406cc62a93a8bd80f9e9a906ef1b3fcf20a2e48573c17659268"
        //        },
        //    ]
        //
        return this.parseTransactions (response, currency, since, limit);
    }

    parseTransaction (transaction, currency = undefined) {
        //
        // fetchDeposits
        //
        //    {
        //        "amount":"0.00999800",
        //        "coin":"PAXG",
        //        "network":"ETH",
        //        "status":1,
        //        "address":"0x788cabe9236ce061e5a892e1a59395a81fc8d62c",
        //        "addressTag":"",
        //        "txId":"0xaad4654a3234aa6118af9b4b335f5ae81c360b2394721c019b5d1e75328b09f3",
        //        "insertTime":1599621997000,
        //        "transferType":0,
        //        "unlockConfirm":"12/12", // confirm times for unlocking
        //        "confirmTimes":"12/12"
        //    }
        //
        // fetchWithdrawals
        //
        //    {
        //        "address": "0x94df8b352de7f46f64b01d3666bf6e936e44ce60",
        //        "amount": "8.91000000",
        //        "applyTime": "2019-10-12 11:12:02",
        //        "coin": "USDT",
        //        "id": "b6ae22b3aa844210a7041aee7589627c",
        //        "withdrawOrderId": "WITHDRAWtest123",
        //        "network": "ETH",
        //        "transferType": 0
        //        "status": 6,
        //        "transactionFee": "0.004",
        //        "confirmNo":3,
        //        "info": "The address is not valid. Please confirm with the recipient",
        //        "txId": "0xb5ef8c13b968a406cc62a93a8bd80f9e9a906ef1b3fcf20a2e48573c17659268"
        //    }
        //
        const address = this.safeString (transaction, 'address');
        const tag = this.safeString (transaction, 'addressTag');
        let timestamp = this.safeInteger (transaction, 'insertTime');
        let datetime = this.iso8601 (timestamp);
        if (timestamp === undefined) {
            datetime = this.safeString (transaction, 'applyTime');
            timestamp = this.parse8601 (datetime);
        }
        const network = this.safeString (transaction, 'network');
        const currencyId = this.safeString (transaction, 'coin');
        let code = this.safeCurrencyCode (currencyId, currency);
        if (code !== undefined && code.indexOf (network) >= 0) {
            code = code.replace (network, '');
        }
        const rawType = this.safeString (transaction, 'transferType');
        const type = (rawType === '0') ? 'deposit' : 'withdrawal';
        return {
            'info': transaction,
            'id': this.safeString (transaction, 'id'),
            'txid': this.safeString (transaction, 'txId'),
            'type': type,
            'currency': code,
            'network': this.networkIdToCode (network),
            'amount': this.safeNumber (transaction, 'amount'),
            'status': this.parseTransactionStatus (this.safeString (transaction, 'status')),
            'timestamp': timestamp,
            'datetime': datetime,
            'address': address,
            'addressFrom': undefined,
            'addressTo': address,
            'tag': tag,
            'tagFrom': tag,
            'tagTo': undefined,
            'updated': undefined,
            'comment': this.safeString (transaction, 'info'),
            'fee': {
                'currency': code,
                'cost': this.safeNumber (transaction, 'transactionFee'),
                'rate': undefined,
            },
        };
    }

    parseTransactionStatus (status) {
        const statuses = {
            '0': 'ok',
            '10': 'pending',
            '20': 'rejected',
            '30': 'ok',
            '40': 'rejected',
            '50': 'ok',
            '60': 'pending',
            '70': 'rejected',
            '2': 'pending',
            '3': 'rejected',
            '4': 'pending',
            '5': 'rejected',
            '6': 'ok',
        };
        return this.safeString (statuses, status, status);
    }

    async setMarginMode (marginMode: string, symbol: string = undefined, params = {}) {
        /**
         * @method
         * @name bingx#setMarginMode
         * @description set margin mode to 'cross' or 'isolated'
         * @see https://bingx-api.github.io/docs/#/swapV2/trade-api.html#Switch%20Margin%20Mode
         * @param {string} marginMode 'cross' or 'isolated'
         * @param {string} symbol unified market symbol
         * @param {object} [params] extra parameters specific to the bingx api endpoint
         * @returns {object} response from the exchange
         */
        this.checkRequiredSymbol ('setMarginMode', symbol);
        await this.loadMarkets ();
        const market = this.market (symbol);
        if (market['type'] !== 'swap') {
            throw new BadSymbol (this.id + ' setMarginMode() supports swap contracts only');
        }
        marginMode = marginMode.toUpperCase ();
        if (marginMode === 'CROSS') {
            marginMode = 'CROSSED';
        }
        if (marginMode !== 'ISOLATED' && marginMode !== 'CROSSED') {
            throw new BadRequest (this.id + ' setMarginMode() marginMode argument should be isolated or cross');
        }
        const request = {
            'symbol': market['id'],
            'marginType': marginMode,
        };
        return await this.swapV2PrivatePostTradeMarginType (this.extend (request, params));
    }

    async setMargin (symbol: string, amount, params = {}) {
        /**
         * @method
         * @name bingx#setMargin
         * @description Either adds or reduces margin in an isolated position in order to set the margin to a specific value
         * @see https://bingx-api.github.io/docs/#/swapV2/trade-api.html#Adjust%20isolated%20margin
         * @param {string} symbol unified market symbol of the market to set margin in
         * @param {float} amount the amount to set the margin to
         * @param {object} [params] parameters specific to the bingx api endpoint
         * @returns {object} A [margin structure]{@link https://github.com/ccxt/ccxt/wiki/Manual#add-margin-structure}
         */
        const type = this.safeInteger (params, 'type'); // 1 increase margin 2 decrease margin
        if (type === undefined) {
            throw new ArgumentsRequired (this.id + ' setMargin() requires a type parameter either 1 (increase margin) or 2 (decrease margin)');
        }
        if (!this.inArray (type, [ 1, 2 ])) {
            throw new ArgumentsRequired (this.id + ' setMargin() requires a type parameter either 1 (increase margin) or 2 (decrease margin)');
        }
        await this.loadMarkets ();
        const market = this.market (symbol);
        const request = {
            'symbol': market['id'],
            'amount': this.amountToPrecision (market['symbol'], amount),
            'type': type,
        };
        const response = await this.swapV2PrivatePostTradePositionMargin (this.extend (request, params));
        //
        //    {
        //        "code": 0,
        //        "msg": "",
        //        "amount": 1,
        //        "type": 1
        //    }
        //
        return response;
    }

    async fetchLeverage (symbol: string, params = {}) {
        /**
         * @method
         * @name bingx#fetchLeverage
         * @description fetch the set leverage for a market
         * @see https://bingx-api.github.io/docs/#/swapV2/trade-api.html#Query%20Leverage
         * @param {string} symbol unified market symbol
         * @param {object} [params] extra parameters specific to the bingx api endpoint
         * @returns {object} a [leverage structure]{@link https://github.com/ccxt/ccxt/wiki/Manual#leverage-structure}
         */
        await this.loadMarkets ();
        const market = this.market (symbol);
        const request = {
            'symbol': market['id'],
        };
        const response = await this.swapV2PrivateGetTradeLeverage (this.extend (request, params));
        //
        //    {
        //        "code": 0,
        //        "msg": "",
        //        "data": {
        //            "longLeverage": 6,
        //            "shortLeverage": 6
        //        }
        //    }
        //
        return response;
    }

    async setLeverage (leverage, symbol: string = undefined, params = {}) {
        /**
         * @method
         * @name bingx#setLeverage
         * @description set the level of leverage for a market
         * @see https://bingx-api.github.io/docs/#/swapV2/trade-api.html#Switch%20Leverage
         * @param {float} leverage the rate of leverage
         * @param {string} symbol unified market symbol
         * @param {object} [params] extra parameters specific to the bingx api endpoint
         * @returns {object} response from the exchange
         */
        this.checkRequiredSymbol ('setLeverage', symbol);
        const side = this.safeStringUpper (params, 'side');
        this.checkRequiredArgument ('setLeverage', side, 'side', [ 'LONG', 'SHORT' ]);
        await this.loadMarkets ();
        const market = this.market (symbol);
        const request = {
            'symbol': market['id'],
            'side': side,
            'leverage': leverage,
        };
        //
        //    {
        //        "code": 0,
        //        "msg": "",
        //        "data": {
        //            "leverage": 6,
        //            "symbol": "BTC-USDT"
        //        }
        //    }
        //
        return await this.swapV2PrivatePostTradeLeverage (this.extend (request, params));
    }

    async fetchMyTrades (symbol: string = undefined, since: Int = undefined, limit: Int = undefined, params = {}) {
        /**
         * @method
         * @name bingx#fetchMyTrades
         * @description fetch all trades made by the user
         * @see https://bingx-api.github.io/docs/#/swapV2/trade-api.html#Query%20historical%20transaction%20orders
         * @param {string} [symbol] unified market symbol
         * @param {int} [since] the earliest time in ms to fetch trades for
         * @param {int} [limit] the maximum number of trades structures to retrieve
         * @param {object} [params] extra parameters specific to the bingx api endpoint
         * @param {string} params.trandingUnit COIN (directly represent assets such as BTC and ETH) or CONT (represents the number of contract sheets)
         * @returns {[object]} a list of [trade structures]{@link https://github.com/ccxt/ccxt/wiki/Manual#trade-structure}
         */
        this.checkRequiredArgument ('fetchMyTrades', symbol, 'symbol');
        this.checkRequiredArgument ('fetchMyTrades', since, 'since');
        const tradingUnit = this.safeStringUpper (params, 'tradingUnit', 'CONT');
        await this.loadMarkets ();
        const market = this.market (symbol);
        if (market['spot']) {
            throw new BadSymbol (this.id + ' fetchMyTrades() supports swap contracts only');
        }
        const request = {
            'symbol': market['id'],
            'tradingUnit': tradingUnit,
            'startTs': since,
            'endTs': this.nonce (),
        };
        const query = this.omit (params, 'tradingUnit');
        const response = await this.swapV2PrivateGetTradeAllFillOrders (this.extend (request, query));
        //
        //    {
        //       code: '0',
        //       msg: '',
        //       data: { fill_orders: [
        //          {
        //              volume: '0.1',
        //              price: '106.75',
        //              amount: '10.6750',
        //              commission: '-0.0053',
        //              currency: 'USDT',
        //              orderId: '1676213270274379776',
        //              liquidatedPrice: '0.00',
        //              liquidatedMarginRatio: '0.00',
        //              filledTime: '2023-07-04T20:56:01.000+0800'
        //          }
        //        ]
        //      }
        //    }
        //
        const data = this.safeValue (response, 'data', []);
        const fillOrders = this.safeValue (data, 'fill_orders', []);
        return this.parseTrades (fillOrders, market, since, limit, query);
    }

    parseDepositWithdrawFee (fee, currency = undefined) {
        //
        //    {
        //        coin: 'BTC',
        //        name: 'BTC',
        //        networkList: [
        //          {
        //            name: 'BTC',
        //            network: 'BTC',
        //            isDefault: true,
        //            minConfirm: '2',
        //            withdrawEnable: true,
        //            withdrawFee: '0.00035',
        //            withdrawMax: '1.62842',
        //            withdrawMin: '0.0005'
        //          },
        //          {
        //            name: 'BTC',
        //            network: 'BEP20',
        //            isDefault: false,
        //            minConfirm: '15',
        //            withdrawEnable: true,
        //            withdrawFee: '0.00001',
        //            withdrawMax: '1.62734',
        //            withdrawMin: '0.0001'
        //          }
        //        ]
        //    }
        //
        const networkList = this.safeValue (fee, 'networkList', []);
        const networkListLength = networkList.length;
        const result = {
            'info': fee,
            'withdraw': {
                'fee': undefined,
                'percentage': undefined,
            },
            'deposit': {
                'fee': undefined,
                'percentage': undefined,
            },
            'networks': {},
        };
        if (networkListLength !== 0) {
            for (let i = 0; i < networkListLength; i++) {
                const network = networkList[i];
                const networkId = this.safeString (network, 'network');
                const isDefault = this.safeValue (network, 'isDefault');
                const currencyCode = this.safeString (currency, 'code');
                const networkCode = this.networkIdToCode (networkId, currencyCode);
                result['networks'][networkCode] = {
                    'deposit': { 'fee': undefined, 'percentage': undefined },
                    'withdraw': { 'fee': this.safeNumber (network, 'withdrawFee'), 'percentage': false },
                };
                if (isDefault) {
                    result['withdraw']['fee'] = this.safeNumber (network, 'withdrawFee');
                    result['withdraw']['percentage'] = false;
                }
            }
        }
        return result;
    }

    async fetchDepositWithdrawFees (codes: string[] = undefined, params = {}) {
        /**
         * @method
         * @name bingx#fetchDepositWithdrawFees
         * @description fetch deposit and withdraw fees
         * @see https://bingx-api.github.io/docs/#/common/account-api.html#All%20Coins'%20Information
         * @param {[string]|undefined} codes list of unified currency codes
         * @param {object} [params] extra parameters specific to the bingx api endpoint
         * @returns {object} a list of [fee structures]{@link https://github.com/ccxt/ccxt/wiki/Manual#fee-structure}
         */
        await this.loadMarkets ();
        const response = await this.walletsV1PrivateGetCapitalConfigGetall (params);
        const coins = this.safeValue (response, 'data');
        return this.parseDepositWithdrawFees (coins, codes, 'coin');
    }

    async withdraw (code: string, amount, address, tag = undefined, params = {}) {
        /**
         * @method
         * @name bingx#withdraw
         * @description make a withdrawal
         * @see https://bingx-api.github.io/docs/#/common/account-api.html#Withdraw
         * @param {string} code unified currency code
         * @param {float} amount the amount to withdraw
         * @param {string} address the address to withdraw to
         * @param {string} [tag]
         * @param {object} [params] extra parameters specific to the bingx api endpoint
         * @param {int} [params.walletType] 1 fund account, 2 standard account, 3 perpetual account
         * @returns {object} a [transaction structure]{@link https://github.com/ccxt/ccxt/wiki/Manual#transaction-structure}
         */
        await this.loadMarkets ();
        const currency = this.currency (code);
        let walletType = this.safeInteger (params, 'walletType');
        if (walletType === undefined) {
            walletType = 1;
        }
        if (!this.inArray (walletType, [ 1, 2, 3 ])) {
            throw new BadRequest (this.id + ' withdraw() requires either 1 fund account, 2 standard futures account, 3 perpetual account for walletType');
        }
        const request = {
            'coin': currency['id'],
            'address': address,
            'amount': this.numberToString (amount),
            'walletType': walletType,
        };
        const network = this.safeStringUpper (params, 'network');
        if (network !== undefined) {
            request['network'] = this.networkCodeToId (network);
        }
        params = this.omit (params, [ 'walletType', 'network' ]);
        const response = await this.walletsV1PrivatePostCapitalWithdrawApply (this.extend (request, params));
        const data = this.safeValue (response, 'data');
        //    {
        //        "code":0,
        //        "timestamp":1689258953651,
        //        "data":{
        //           "id":"1197073063359000577"
        //        }
        //    }
        this.parseTransaction (data);
    }

    parseParams (params) {
        const sortedParams = this.keysort (params);
        const keys = Object.keys (sortedParams);
        for (let i = 0; i < keys.length; i++) {
            const key = keys[i];
            const value = sortedParams[key];
            if (Array.isArray (value)) {
                let arrStr = '[';
                for (let j = 0; j < value.length; j++) {
                    const arrayElement = value[j];
                    if (j > 0) {
                        arrStr += ',';
                    }
                    arrStr += arrayElement.toString ();
                }
                arrStr += ']';
                sortedParams[key] = arrStr;
            }
        }
        return sortedParams;
    }

    sign (path, section = 'public', method = 'GET', params = {}, headers = undefined, body = undefined) {
        const type = section[0];
        const version = section[1];
        const access = section[2];
        let url = this.implodeHostname (this.urls['api'][type]);
        if (type === 'spot' && version === 'v3') {
            url += '/api';
        } else {
            url += '/' + type;
        }
        url += '/' + version + '/';
        path = this.implodeParams (path, params);
        url += path;
        params = this.omit (params, this.extractParams (path));
        params = this.keysort (params);
        if (access === 'public') {
            params['timestamp'] = this.nonce ();
            if (Object.keys (params).length) {
                url += '?' + this.urlencode (params);
            }
        } else if (access === 'private') {
            this.checkRequiredCredentials ();
            params['timestamp'] = this.nonce ();
            const parsedParams = this.parseParams (params);
            let query = this.urlencode (parsedParams);
            const signature = this.hmac (this.encode (this.rawencode (parsedParams)), this.encode (this.secret), sha256);
            if (Object.keys (params).length) {
                query = '?' + query + '&';
            } else {
                query += '?';
            }
            query += 'signature=' + signature;
            headers = {
                'X-BX-APIKEY': this.apiKey,
                'X-SOURCE-KEY': 'CCXT',
            };
            url += query;
        }
        return { 'url': url, 'method': method, 'body': body, 'headers': headers };
    }

    nonce () {
        return this.milliseconds ();
    }

    handleErrors (httpCode, reason, url, method, headers, body, response, requestHeaders, requestBody) {
        if (response === undefined) {
            return undefined; // fallback to default error handler
        }
        //
        //    {
        //        "code": 80014,
        //        "msg": "Invalid parameters, err:Key: 'GetTickerRequest.Symbol' Error:Field validation for 'Symbol' failed on the 'len=0|endswith=-USDT' tag",
        //        "data": {
        //        }
        //    }
        //
        const code = this.safeString (response, 'code');
        const message = this.safeString (response, 'msg');
        if (code !== undefined && code !== '0') {
            const feedback = this.id + ' ' + body;
            this.throwExactlyMatchedException (this.exceptions['exact'], message, feedback);
            this.throwExactlyMatchedException (this.exceptions['exact'], code, feedback);
            this.throwBroadlyMatchedException (this.exceptions['broad'], message, feedback);
            throw new ExchangeError (feedback); // unknown message
        }
        return undefined;
    }
}<|MERGE_RESOLUTION|>--- conflicted
+++ resolved
@@ -237,13 +237,11 @@
                         },
                     },
                 },
-<<<<<<< HEAD
                 'user': {
                     'auth': {
                         'private': {
                             'post': {
                                 'userDataStream': 1,
-=======
                 'copyTrading': {
                     'v1': {
                         'private': {
@@ -267,7 +265,6 @@
                             },
                             'post': {
                                 'post/asset/transfer': 1,
->>>>>>> 0e32b699
                             },
                         },
                     },
