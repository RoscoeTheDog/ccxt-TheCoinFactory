{
    "exchange": "binance",
    "skipKeys": [
        "signature",
        "timestamp",
        "recvWindow",
        "newClientOrderId"
    ],
    "outputType": "urlencoded",
    "methods": {
        "createOrder": [
            {
                "description": "Spot market buy order",
                "method": "createOrder",
                "url": "https://testnet.binance.vision/api/v3/order",
                "input": [
                    "LTC/USDT",
                    "market",
                    "buy",
                    0.2,
                    50
                ],
                "output": "timestamp=1698772556546&symbol=LTCUSDT&side=BUY&newClientOrderId=x-R4BD3S8265d26698ad954db1b3fee5&newOrderRespType=FULL&type=MARKET&quoteOrderQty=10&recvWindow=10000&signature=bb8a423f6cfa0c0aa85c1234f514ff0fdad73b41921f31d0f4b9d5a24045ea8b"
            },
            {
                "description": "Spot limit buy order",
                "method": "createOrder",
                "url": "https://testnet.binance.vision/api/v3/order",
                "input": [
                    "LTC/USDT",
                    "limit",
                    "buy",
                    0.2,
                    50
                ],
                "output": "timestamp=1698772601904&symbol=LTCUSDT&side=BUY&newClientOrderId=x-R4BD3S826527eb0fd34e445cba9d94&newOrderRespType=FULL&type=LIMIT&quantity=0.2&price=50&timeInForce=GTC&recvWindow=10000&signature=b1caba89e3a305463b03d9bd73e0b34a2117f3b3949cdf065d29837fa845b4b0"
            },
            {
                "description": "Spot limit buy with postOnly",
                "method": "createOrder",
                "url": "https://api.binance.com/api/v3/order",
                "input": [
                    "LTC/USDT",
                    "limit",
                    "buy",
                    0.2,
                    50,
                    {
                        "postOnly": true
                    }
                ],
                "output": "timestamp=1699380855361&symbol=LTCUSDT&side=BUY&newClientOrderId=x-R4BD3S82102a551f8c1642bba06728&newOrderRespType=RESULT&type=LIMIT_MAKER&quantity=0.2&price=50&recvWindow=10000&signature=6ae855678678e86725443f243b2f40613ed3e48e39a478ea0433c7dcbc36fce8"
            },
            {
                "description": "Swap market buy order",
                "method": "createOrder",
                "url": "https://testnet.binancefuture.com/fapi/v1/order",
                "input": [
                    "LTC/USDT:USDT",
                    "market",
                    "buy",
                    0.1
                ],
                "output": "timestamp=1698772686486&symbol=LTCUSDT&side=BUY&newClientOrderId=x-xcKtGhcud0e56169437e41d2a50414&newOrderRespType=RESULT&type=MARKET&quantity=0.1&recvWindow=10000&signature=a703d0332fd54447dc9439dc60ddcc515d170c2357b12041504f5eb228002c09"
            },
            {
                "description": "Swap limit buy order",
                "method": "createOrder",
                "url": "https://testnet.binancefuture.com/fapi/v1/order",
                "input": [
                    "LTC/USDT:USDT",
                    "limit",
                    "buy",
                    0.1,
                    55
                ],
                "output": "timestamp=1698772722784&symbol=LTCUSDT&side=BUY&newClientOrderId=x-xcKtGhcu857a045c78a148bda82a3b&newOrderRespType=RESULT&type=LIMIT&quantity=0.1&price=55&timeInForce=GTC&recvWindow=10000&signature=ea0c2c8986c05546309cfb5248febc8a551c1a7ccf7252305e26bb60e41a8d60"
            },
            {
                "description": "Spot limit buy with triggerPrice",
                "method": "createOrder",
                "url": "https://api.binance.com/api/v3/order",
                "input": [
                    "LTC/USDT",
                    "limit",
                    "buy",
                    0.2,
                    50,
                    {
                        "triggerPrice": 100
                    }
                ],
                "output": "timestamp=1699113377107&symbol=LTCUSDT&side=BUY&newClientOrderId=x-R4BD3S828025d8ae9f754437aa1bde&newOrderRespType=FULL&type=STOP_LOSS_LIMIT&quantity=0.2&price=50&timeInForce=GTC&stopPrice=100&recvWindow=10000&signature=FFsWE8MefjyN%2BBkm0w4KE4dRJh%2FOeJDbH4nOjhFS7rbmaGb64q9cK2RmRbgLKqMbDcPmgy752h7YnjqhF7wWixXEZmJR0Ks3ap%2BhvhAEr4Cd1bPJ2buEe316rXIHgPiDQBpDbsbipEoX2dQnUdjxGItAgyTVSThxqk0t8BDrqkHlnwv8JF9Yp1ekwFccXYBM5jMz09feygyLPzyiK3bqjPndwohxCLoL%2B6wp0x%2FTM0Vm39XTvOAPUj88FF67C76sFlVReIjzwo94xOj%2BHzynGZs7apVLV227P434MARwyKQM9XsSQ%2FMsSakoxZjOrErH2iwWlsJL60C7HcPl%2B%2BZD%2BQ%3D%3D"
            },
            {
                "description": "Swap limit buy with triggerPrice",
                "method": "createOrder",
                "url": "https://testnet.binancefuture.com/fapi/v1/order",
                "input": [
                    "LTC/USDT:USDT",
                    "limit",
                    "buy",
                    0.2,
                    50,
                    {
                        "triggerPrice": 100
                    }
                ],
                "output": "timestamp=1699113425660&symbol=LTCUSDT&side=BUY&newClientOrderId=x-xcKtGhcu0a6b33edf43043799149a0&newOrderRespType=RESULT&type=STOP&quantity=0.2&price=50&stopPrice=100&recvWindow=10000&signature=dcbd99666b985518f0bc818d2fdc9c7215f4607b044ad921a025fec70f41ae61"
            },
            {
                "description": "Spot limit buy with test endpoint",
                "method": "createOrder",
                "url": "https://api.binance.com/api/v3/order/test",
                "input": [
                    "LTC/USDT",
                    "limit",
                    "buy",
                    0.2,
                    50,
                    {
                        "test": true
                    }
                ],
                "output": "timestamp=1699113722660&symbol=LTCUSDT&side=BUY&newClientOrderId=x-R4BD3S82dbdbef155f0b479ca03ac1&newOrderRespType=FULL&type=LIMIT&quantity=0.2&price=50&timeInForce=GTC&recvWindow=10000&signature=RAxM3BDlCxN9yJtKYKhyrJ0dOb7ng6o5Iy1Pz6I9snLDHRQVNuv9%2FgnWWfsUayfILjZQO7ns3VeyqGfiXBlGXa5eap37%2BHXjcYBA9Jc6OCXAKDtNmcdkFB9QvV0bG7lO%2BIMx6nQAgUILod%2FlVWd1MJSOVYlAoDH7N5aiHtrcImoUT4NRJkT31E99yT7W7VIqvTD3AcFUodgaajB7G0oBTqp69w9uyUJEvDFG6RisU77Zeuzcy7sYdXpVueTycreAjQg225F1WQNSDClOJKMDhJ27d5akwOj%2Flxo6pRjT21Jr7G3GGzceAiHXKgSSB%2Fgu2jCe48hnr8C92YVqfp2LyQ%3D%3D"
            },
            {
                "description": "Spot margin (cross) limit buy",
                "method": "createOrder",
                "url": "https://api.binance.com/sapi/v1/margin/order",
                "input": [
                    "LTC/USDT",
                    "limit",
                    "buy",
                    0.2,
                    50,
                    {
                        "marginMode": "cross"
                    }
                ],
                "output": "timestamp=1699113838137&symbol=LTCUSDT&side=BUY&newClientOrderId=x-R4BD3S8277d937b569914d1bb5f784&newOrderRespType=FULL&type=LIMIT&quantity=0.2&price=50&timeInForce=GTC&marginMode=cross&recvWindow=10000&signature=0e12b57b83c758aceb6d88c4950c1259f41cc0b86d7e6259fcdb3202cd3d3c32"
            },
            {
                "description": "Swap limit sell",
                "method": "createOrder",
                "url": "https://testnet.binancefuture.com/fapi/v1/order",
                "input": [
                    "LTC/USDT:USDT",
                    "limit",
                    "sell",
                    0.2,
                    100
                ],
                "output": "timestamp=1699114065223&symbol=LTCUSDT&side=SELL&newClientOrderId=x-xcKtGhcu6e4e96867ac345ee9151b9&newOrderRespType=RESULT&type=LIMIT&quantity=0.2&price=100&timeInForce=GTC&recvWindow=10000&signature=057d2e77971840b5e2726b88a7a1e2fc740c032437bc4ea38c89e6d1c2968b9a"
            },
            {
                "description": "Swap limit sell with takeProfitPrice (type 2)",
                "method": "createOrder",
                "url": "https://testnet.binancefuture.com/fapi/v1/order",
                "input": [
                    "LTC/USDT:USDT",
                    "limit",
                    "sell",
                    0.2,
                    100,
                    {
                        "takeProfitPrice": 105
                    }
                ],
                "output": "timestamp=1699285858348&symbol=LTCUSDT&side=SELL&newClientOrderId=x-xcKtGhcu2784a323f70a4bdf8b1725&newOrderRespType=RESULT&type=TAKE_PROFIT&quantity=0.2&price=100&stopPrice=105&recvWindow=10000&signature=6434d52fc670894917cac2b03407eac0646f81ce4bcff3b640c11d4c8c2d4ab1"
            },
            {
                "description": "Swap limit buy with stopLossPrice (type 2)",
                "method": "createOrder",
                "url": "https://testnet.binancefuture.com/fapi/v1/order",
                "input": [
                    "LTC/USDT:USDT",
                    "limit",
                    "sell",
                    0.2,
                    49,
                    {
                        "stopLossPrice": 50
                    }
                ],
                "output": "timestamp=1699285907701&symbol=LTCUSDT&side=SELL&newClientOrderId=x-xcKtGhcuc8a51b6fd0a344069c2703&newOrderRespType=RESULT&type=STOP&quantity=0.2&price=49&stopPrice=50&recvWindow=10000&signature=4a09fa15b8c91f1215f7175b163080853291f5e316bd25025ddefd5b5688508a"
            },
            {
                "description": "Swap limit buy with reduce only (closing short position)",
                "method": "createOrder",
                "url": "https://testnet.binancefuture.com/fapi/v1/order",
                "input": [
                    "LTC/USDT:USDT",
                    "limit",
                    "buy",
                    0.2,
                    60,
                    {
                        "reduceOnly": true
                    }
                ],
                "output": "timestamp=1699380630765&symbol=LTCUSDT&side=BUY&newClientOrderId=x-xcKtGhcuad6ae547a99e48b686c911&newOrderRespType=RESULT&type=LIMIT&quantity=0.2&price=60&timeInForce=GTC&reduceOnly=true&recvWindow=10000&signature=3d99de3afdd8a6ad846d201fe4f446b75dd956db59e986db345d453b79b7bea2"
            },
            {
                "description": "Swap limit buy with postOnly",
                "method": "createOrder",
                "url": "https://testnet.binancefuture.com/fapi/v1/order",
                "input": [
                    "LTC/USDT:USDT",
                    "limit",
                    "buy",
                    0.2,
                    50,
                    {
                        "postOnly": true
                    }
                ],
                "output": "timestamp=1699380695835&symbol=LTCUSDT&side=BUY&newClientOrderId=x-xcKtGhcu392bafca1fb740208ee8d3&newOrderRespType=RESULT&type=LIMIT&quantity=0.2&price=50&timeInForce=GTX&recvWindow=10000&signature=27dfce7c02d210d4d88f029e34550f153283e849b34bbf80aebbc7f860937b84"
            }
        ],
        "createOrders": [
            {
                "description": "Swap createOrders",
                "method": "createOrders",
                "url": "https://testnet.binancefuture.com/fapi/v1/batchOrders",
                "input": [
                    [
                        {
                            "symbol": "LTC/USDT:USDT",
                            "amount": 0.1,
                            "side": "buy",
                            "type": "limit",
                            "price": 60
                        },
                        {
                            "symbol": "LTC/USDT:USDT",
                            "amount": 0.11,
                            "side": "buy",
                            "type": "limit",
                            "price": 61
                        }
                    ]
                ],
                "output": "timestamp=1699382693405&batchOrders=[{\"symbol\":\"LTCUSDT\",\"side\":\"BUY\",\"newClientOrderId\":\"x-xcKtGhcub371e14dda9e4fda804421\",\"newOrderRespType\":\"RESULT\",\"type\":\"LIMIT\",\"quantity\":\"0.1\",\"price\":\"60\",\"timeInForce\":\"GTC\"},{\"symbol\":\"LTCUSDT\",\"side\":\"BUY\",\"newClientOrderId\":\"x-xcKtGhcu2b5cffec484a42138cdf8e\",\"newOrderRespType\":\"RESULT\",\"type\":\"LIMIT\",\"quantity\":\"0.11\",\"price\":\"61\",\"timeInForce\":\"GTC\"}]&recvWindow=10000&signature=ce06633e6e16101cf7b4c3fd0f6a1afa3901206050382fafae81deddc1867f92"
            }
        ],
        "createMarketOrderWithCost": [
            {
                "description": "Spot create market order with cost",
                "method": "createMarketOrderWithCost",
                "url": "https://testnet.binance.vision/api/v3/order",
                "input": [
                    "BTC/USDT",
                    "buy",
                    10
                ],
                "output": "timestamp=1702677177092&symbol=BTCUSDT&side=BUY&newClientOrderId=x-R4BD3S82bbdbdf90c28b4c2a9dd885&newOrderRespType=FULL&type=MARKET&quoteOrderQty=10&recvWindow=10000&signature=e36681dea6e4baa6049a95b440fb76eb82c7b7a1906a8595ef8a6844273e0ef2"
            }
        ],
        "createMarketBuyOrderWithCost": [
            {
                "description": "Spot create market buy order with cost",
                "method": "createMarketBuyOrderWithCost",
                "url": "https://testnet.binance.vision/api/v3/order",
                "input": [
                    "BTC/USDT",
                    15
                ],
                "output": "timestamp=1702677315563&symbol=BTCUSDT&side=BUY&newClientOrderId=x-R4BD3S82166697aa19d7484fb68378&newOrderRespType=FULL&type=MARKET&quoteOrderQty=15&recvWindow=10000&signature=64f817d988900608171a22a906a68da7ef58b401b8ec6514c0e141f2c262c8fa"
            }
        ],
        "createMarketSellOrderWithCost": [
            {
                "description": "Spot create market sell order with cost",
                "method": "createMarketSellOrderWithCost",
                "url": "https://testnet.binance.vision/api/v3/order",
                "input": [
                    "BTC/USDT",
                    15
                ],
                "output": "timestamp=1702677379657&symbol=BTCUSDT&side=SELL&newClientOrderId=x-R4BD3S82e9114f80b9124f96817cc1&newOrderRespType=FULL&type=MARKET&quoteOrderQty=15&recvWindow=10000&signature=c71dc764642f5e6b7a96d04b7d820058ec204557ec43ce64ff102d25df4423b8"
            }
        ],
        "cancelOrder": [
            {
                "description": "Swap cancelOrder",
                "method": "cancelOrder",
                "url": "https://testnet.binancefuture.com/fapi/v1/order?timestamp=1699382897679&symbol=LTCUSDT&orderId=652509009&recvWindow=10000&signature=02d0287d26b9b0603902e299840941f6738f9fbb3f497390b29d7077c42c318b",
                "input": [
                    652509009,
                    "LTC/USDT:USDT"
                ]
            },
            {
                "description": "Spot cancelOrder",
                "method": "cancelOrder",
                "url": "https://testnet.binance.vision/api/v3/order?timestamp=1699384031574&symbol=LTCUSDT&orderId=464950&recvWindow=10000&signature=548084e744d32adc2172c498ead0f621cd1920ac788ff7b4038fffa5dd139d42",
                "input": [
                    464950,
                    "LTC/USDT"
                ]
            },
            {
                "description": "Swap inverse cancelOrder",
                "method": "cancelOrder",
                "url": "https://dapi.binance.com/dapi/v1/order?timestamp=1699382897679&symbol=BTCUSD_PERP&orderId=652509009&recvWindow=10000&signature=02d0287d26b9b0603902e299840941f6738f9fbb3f497390b29d7077c42c318b",
                "input": [
                    652509009,
                    "BTC/USD:BTC"
                ]
            },
            {
                "description": "Option cancelOrder",
                "method": "cancelOrder",
                "url": "https://eapi.binance.com/eapi/v1/order?timestamp=1699382897679&symbol=ETH-231229-800-C&orderId=652509009&recvWindow=10000&signature=02d0287d26b9b0603902e299840941f6738f9fbb3f497390b29d7077c42c318b",
                "input": [
                    652509009,
                    "ETH/USDT:USDT-231229-800-C"
                ]
            },
            {
                "description": "cancel swap order with clientOrderId",
                "method": "cancelOrder",
                "url": "https://testnet.binancefuture.com/fapi/v1/order?timestamp=1703181445987&symbol=BTCUSDT&origClientOrderId=myswap&recvWindow=10000&signature=169048840e9612fc90a33b39894e882fc3f73950a02374b544ddecb344467929",
                "input": [
                  "",
                  "BTC/USDT:USDT",
                  {
                    "clientOrderId": "myswap"
                  }
                ]
            }
        ],
        "cancelOrders": [
            {
                "description": "Swap cancelOrders",
                "method": "cancelOrders",
                "url": "https://testnet.binancefuture.com/fapi/v1/batchOrders?timestamp=1699384523218&symbol=LTCUSDT&recvWindow=10000&orderidlist=[652511506]&signature=ced41362438af4b529b81484e1713dc0108b2715453e403d3e46fa93ba8a0a83",
                "input": [
                    [
                        "652511506"
                    ],
                    "LTC/USDT:USDT"
                ]
            }
        ],
        "cancelAllOrders": [
            {
                "description": "Spot cancelAllOrders",
                "method": "cancelAllOrders",
                "url": "https://testnet.binance.vision/api/v3/openOrders?timestamp=1699384119652&symbol=LTCUSDT&recvWindow=10000&signature=0dbf34752013b284d4fb297b83583be92da868fe532282f98f8f90095b1fdc89",
                "input": [
                    "LTC/USDT"
                ]
            },
            {
                "description": "Swap cancelAllOrders",
                "method": "cancelAllOrders",
                "url": "https://testnet.binancefuture.com/fapi/v1/allOpenOrders?timestamp=1699384154326&symbol=LTCUSDT&recvWindow=10000&signature=6be9641d53bd8e041581dbbe9f9a10576253d6d661a755ccbced131b8dc3e56d",
                "input": [
                    "LTC/USDT:USDT"
                ]
            },
            {
                "description": "Swap inverse cancelAllOrders",
                "method": "cancelAllOrders",
                "url": "https://dapi.binance.com/dapi/v1/allOpenOrders?timestamp=1699384154326&symbol=BTCUSD_PERP&recvWindow=10000&signature=6be9641d53bd8e041581dbbe9f9a10576253d6d661a755ccbced131b8dc3e56d",
                "input": [
                    "BTC/USD:BTC"
                ]
            },
            {
                "description": "Option cancelAllOrders",
                "method": "cancelAllOrders",
                "url": "https://eapi.binance.com/eapi/v1/allOpenOrders?timestamp=1699384154326&symbol=ETH-231229-800-C&recvWindow=10000&signature=6be9641d53bd8e041581dbbe9f9a10576253d6d661a755ccbced131b8dc3e56d",
                "input": [
                    "ETH/USDT:USDT-231229-800-C"
                ]
            }
        ],
        "fetchBalance": [
            {
                "description": "Spot fetch balance",
                "method": "fetchBalance",
                "url": "https://api.binance.com/api/v3/account?timestamp=1699384807806&recvWindow=10000&signature=63f0c698cb014312107449ed70b52c6e684ef8d18cba7b62fb378716f043534d",
                "input": []
            },
            {
                "description": "Swap fetchBalance",
                "method": "fetchBalance",
                "url": "https://testnet.binancefuture.com/fapi/v2/account?timestamp=1699385163596&recvWindow=10000&signature=f8a952f41e186866660fa44ef11e22e69fd54145638964c6e79034e2fa83eb58",
                "input": [
                    {
                        "type": "swap"
                    }
                ]
            },
            {
                "description": "Swap inverse fetchBalance",
                "method": "fetchBalance",
                "url": "https://testnet.binancefuture.com/dapi/v1/account?timestamp=1699385163596&recvWindow=10000&signature=f8a952f41e186866660fa44ef11e22e69fd54145638964c6e79034e2fa83eb58",
                "input": [
                    {
                        "type": "swap",
                        "subType": "inverse"
                    }
                ]
            },
            {
                "description": "Margin fetchBalance",
                "method": "fetchBalance",
                "url": "https://testnet.binancefuture.com/sapi/v1/margin/account?timestamp=1699385163596&recvWindow=10000&signature=f8a952f41e186866660fa44ef11e22e69fd54145638964c6e79034e2fa83eb58",
                "input": [
                    {
                        "type": "margin"
                    }
                ]
            },
            {
                "description": "Savings fetchBalance",
                "method": "fetchBalance",
                "url": "https://testnet.binancefuture.com/sapi/v1/lending/union/account?timestamp=1699385163596&recvWindow=10000&signature=f8a952f41e186866660fa44ef11e22e69fd54145638964c6e79034e2fa83eb58",
                "input": [
                    {
                        "type": "savings"
                    }
                ]
            },
            {
                "description": "Funding fetchBalance",
                "method": "fetchBalance",
                "url": "https://testnet.binancefuture.com/sapi/v1/asset/get-funding-asset",
                "input": [
                    {
                        "type": "funding"
                    }
                ],
                "output": "timestamp=1702624225422&recvWindow=10000&signature=9dbc6d2f649bd8522187b3ac2643e2eec3c50e48d5d44e925eb225e108c133ee"
            },
            {
                "description": "fetch isolated balance",
                "method": "fetchBalance",
                "url": "https://api.binance.com/sapi/v1/margin/isolated/account?timestamp=1703072784927&recvWindow=10000&signature=96c89d509bf6e5a630b1e7dd84dce9f011cb07caf25cf6eaa90a8a4400793826",
                "input": [
                  {
                    "marginMode": "isolated"
                  }
                ]
            }
        ],
        "fetchMyTrades": [
            {
                "description": "Spot fetchMyTrades",
                "method": "fetchMyTrades",
                "url": "https://api.binance.com/api/v3/myTrades?timestamp=1699380939904&symbol=LTCUSDT&recvWindow=10000&signature=e0364430919fe9187025c68199752304a723f4fe62de000440b8fa4db8f6dd66",
                "input": [
                    "LTC/USDT"
                ]
            },
            {
                "description": "Swap fetchMyTrades",
                "method": "fetchMyTrades",
                "url": "https://testnet.binancefuture.com/fapi/v1/userTrades?timestamp=1699380991270&symbol=LTCUSDT&recvWindow=10000&signature=df9868b4dbe11d15402e6cbea7910cc8cea2f5f5f87cddd91e40d8aa3b869d82",
                "input": [
                    "LTC/USDT:USDT"
                ]
            },
            {
                "description": "Swap inverse fetchMyTrades",
                "method": "fetchMyTrades",
                "url": "https://dapi.binance.com/dapi/v1/userTrades?timestamp=1699380991270&symbol=BTCUSD_PERP&recvWindow=10000&signature=df9868b4dbe11d15402e6cbea7910cc8cea2f5f5f87cddd91e40d8aa3b869d82",
                "input": [
                    "BTC/USD:BTC"
                ]
            },
            {
                "description": "Option fetchMyTrades",
                "method": "fetchMyTrades",
                "url": "https://eapi.binance.com/eapi/v1/userTrades?timestamp=1699380991270&symbol=ETH-231229-800-C&recvWindow=10000&signature=df9868b4dbe11d15402e6cbea7910cc8cea2f5f5f87cddd91e40d8aa3b869d82",
                "input": [
                    "ETH/USDT:USDT-231229-800-C"
                ]
            },
            {
                "description": "Spot margin cross",
                "method": "fetchMyTrades",
                "url": "https://api.binance.com/sapi/v1/margin/myTrades?timestamp=1703241051088&symbol=LTCUSDT&limit=1&recvWindow=10000&signature=141057bfeccdf9ba9d99838058dc0fb77b9331ed06ef43216867952c6e1e874a",
                "input": [
                  "LTC/USDT",
                  null,
                  1,
                  {
                    "marginMode": "cross"
                  }
                ]
            },
            {
                "description": "Spot margin isolated",
                "method": "fetchMyTrades",
                "url": "https://api.binance.com/sapi/v1/margin/myTrades?timestamp=1703241081711&symbol=LTCUSDT&limit=1&isIsolated=true&recvWindow=10000&signature=46f94e4f43408cb782d20c97be4bbdd2837cfb552091312206d49822d1065613",
                "input": [
                  "LTC/USDT",
                  null,
                  1,
                  {
                    "marginMode": "isolated"
                  }
                ]
            }
        ],
        "fetchOrders": [
            {
                "description": "Spot fetchOrders",
                "method": "fetchOrders",
                "url": "https://api.binance.com/api/v3/allOrders?timestamp=1699381044319&symbol=LTCUSDT&recvWindow=10000&signature=858226f6bc5879207bf14a06a71c380e6392601e703b3b0ac229fe1f1f3d092a",
                "input": [
                    "LTC/USDT"
                ]
            },
            {
                "description": "Swap fetchOrders",
                "method": "fetchOrders",
                "url": "https://testnet.binancefuture.com/fapi/v1/allOrders?timestamp=1699381079525&symbol=LTCUSDT&recvWindow=10000&signature=e75dee5138d27e195e8bd66ba3e754dba7c7fd2911252f7358f5506566b7517e",
                "input": [
                    "LTC/USDT:USDT"
                ]
            },
            {
                "description": "Inverse fetchOrders",
                "method": "fetchOrders",
                "url": "https://dapi.binance.com/dapi/v1/allOrders?timestamp=1699381120125&symbol=BTCUSD_PERP&recvWindow=10000&signature=4c191cf2693c1fed0a75a6231035bd3c57be27bc326d4e60c44735c4ddeac5dd",
                "input": [
                    "BTC/USD:BTC"
                ]
            },
            {
                "description": "Option fetchOrders",
                "method": "fetchOrders",
                "url": "https://eapi.binance.com/eapi/v1/historyOrders?timestamp=1699381120125&symbol=ETH-231229-800-C&recvWindow=10000&signature=4c191cf2693c1fed0a75a6231035bd3c57be27bc326d4e60c44735c4ddeac5dd",
                "input": [
                    "ETH/USDT:USDT-231229-800-C"
                ]
            },
            {
                "description": "Spot margin cross fetchOrders",
                "method": "fetchOrders",
                "url": "https://api.binance.com/sapi/v1/margin/allOrders?timestamp=1699381288329&symbol=LTCUSDT&startTime=1699381234000&limit=20&recvWindow=10000&signature=1cb6d6b9fcfc84a22d685d46827c33eb67fe8ff0980784712bce5002822c4515",
                "input": [
                    "LTC/USDT",
                    1699381234000,
                    20,
                    {
                        "marginMode": "cross"
                    }
                ]
            },
            {
                "description": "Spot margin isolated fetchOrders",
                "method": "fetchOrders",
                "url": "https://api.binance.com/sapi/v1/margin/allOrders?timestamp=1699381316098&symbol=LTCUSDT&isIsolated=true&startTime=1699381234000&limit=20&recvWindow=10000&signature=f589333c4be021c50cb3bf8b75d04d2027c545acf22fec45ae19c57be8ed5b3c",
                "input": [
                    "LTC/USDT",
                    1699381234000,
                    20,
                    {
                        "marginMode": "isolated"
                    }
                ]
            }
        ],
        "fetchOrder": [
            {
                "description": "Spot fetchOrder",
                "method": "fetchOrder",
                "url": "https://testnet.binance.vision/api/v3/order?timestamp=1699384269930&symbol=LTCUSDT&orderId=465138&recvWindow=10000&signature=3e56f68f7464d282deb93466f4a382886f216739cf0225e5ae32b13529bd7b84",
                "input": [
                    465138,
                    "LTC/USDT"
                ]
            },
            {
                "description": "Swap fetchOrder",
                "method": "fetchOrder",
                "url": "https://testnet.binancefuture.com/fapi/v1/order?timestamp=1699384317029&symbol=LTCUSDT&orderId=652124757&recvWindow=10000&signature=9f2120e58e884131b91f4193a94ea17a18ef4f3195b3e6f388d5f5e14e797414",
                "input": [
                    652124757,
                    "LTC/USDT:USDT"
                ]
            },
            {
                "description": "Swap inverse fetchOrder",
                "method": "fetchOrder",
                "url": "https://dapi.binance.com/dapi/v1/order?timestamp=1699384317029&symbol=BTCUSD_PERP&orderId=652124757&recvWindow=10000&signature=9f2120e58e884131b91f4193a94ea17a18ef4f3195b3e6f388d5f5e14e797414",
                "input": [
                    652124757,
                    "BTC/USD:BTC"
                ]
            },
            {
                "description": "Option fetchOrder",
                "method": "fetchOrder",
                "url": "https://eapi.binance.com/eapi/v1/order?timestamp=1699384317029&symbol=ETH-231229-800-C&orderId=652124757&recvWindow=10000&signature=9f2120e58e884131b91f4193a94ea17a18ef4f3195b3e6f388d5f5e14e797414",
                "input": [
                    652124757,
                    "ETH/USDT:USDT-231229-800-C"
                ]
            },
            {
                "description": "Spot cross order",
                "method": "fetchOrder",
                "url": "https://api.binance.com/sapi/v1/margin/order?timestamp=1703159386293&symbol=LTCUSDT&orderId=3103603561&recvWindow=10000&signature=dc62a3b4d2125eb456629bdbb70eee5cddfc1c2836b050e072dc5bec635bf5e8",
                "input": [
                  3103603561,
                  "LTC/USDT",
                  {
                    "marginMode": "cross"
                  }
                ]
            },
            {
                "description": "Fetch isolated order",
                "method": "fetchOrder",
                "url": "https://api.binance.com/sapi/v1/margin/order?timestamp=1703159655585&symbol=LTCUSDT&isIsolated=true&orderId=3807830610&recvWindow=10000&signature=67f6cbaff42d879c7af414d5669b542c8ff536689d52ade8ca17a3406f665175",
                "input": [
                  3807830610,
                  "LTC/USDT",
                  {
                    "marginMode": "isolated"
                  }
                ]
            }
        ],
        "fetchOpenOrders": [
            {
                "description": "Swap open orders",
                "method": "fetchOpenOrders",
                "url": "https://testnet.binancefuture.com/fapi/v1/openOrders?timestamp=1699381574417&symbol=LTCUSDT&recvWindow=10000&signature=6a256c608fa51704c38209d2dc0338832a2b4193b5c53360780ff3012b4777f6",
                "input": [
                    "LTC/USDT:USDT"
                ]
            },
            {
                "description": "Spot one orders",
                "method": "fetchOpenOrders",
                "url": "https://api.binance.com/api/v3/openOrders?timestamp=1699381643483&symbol=LTCUSDT&recvWindow=10000&signature=5e065a2e4308050c13f57fbf2280c0148108537d487377153d4a35ceae451285",
                "input": [
                    "LTC/USDT"
                ]
            },
            {
                "description": "Inverse open orders",
                "method": "fetchOpenOrders",
                "url": "https://dapi.binance.com/dapi/v1/openOrders?timestamp=1699381672955&symbol=BTCUSD_PERP&recvWindow=10000&signature=660a51120973fd1a69fb1b08fa0c0deb92be1a890e978688e659f8bc02acac44",
                "input": [
                    "BTC/USD:BTC"
                ]
            },
            {
                "description": "Option open orders",
                "method": "fetchOpenOrders",
                "url": "https://eapi.binance.com/eapi/v1/openOrders?timestamp=1699381761363&symbol=ETH-231229-800-C&recvWindow=10000&signature=6614edfda35dd14772f8dd9b7236b9db9e36323bfe8682a829987033db85be24",
                "input": [
                    "ETH/USDT:USDT-231229-800-C"
                ]
            },
            {
                "description": "Spot-margin cross open orders",
                "method": "fetchOpenOrders",
                "url": "https://api.binance.com/sapi/v1/margin/openOrders?timestamp=1699381707792&symbol=BTCUSDT&recvWindow=10000&signature=3f1f41573b1b178a7b320281ce6152a6e616c55f5f0ea3092e4cf94de0ac59cb",
                "input": [
                    "BTC/USDT",
                    null,
                    null,
                    {
                        "marginMode": "cross"
                    }
                ]
            },
            {
                "description": "Spot margin isolated open orders",
                "method": "fetchOpenOrders",
                "url": "https://api.binance.com/sapi/v1/margin/openOrders?timestamp=1699381761363&symbol=LTCUSDT&isIsolated=true&recvWindow=10000&signature=6614edfda35dd14772f8dd9b7236b9db9e36323bfe8682a829987033db85be24",
                "input": [
                    "LTC/USDT",
                    null,
                    null,
                    {
                        "marginMode": "isolated"
                    }
                ]
            }
        ],
        "fetchCanceledOrders": [
            {
                "description": "Spot canceled orders",
                "method": "fetchCanceledOrders",
                "url": "https://testnet.binance.vision/api/v3/allOrders?timestamp=1699384225531&symbol=LTCUSDT&recvWindow=10000&signature=542ec2f6763831d5a92d891174d744b77b3deb931c5787463fc99744f2bb34df",
                "input": [
                    "LTC/USDT",
                    null,
                    1
                ]
            }
        ],
        "fetchPositions": [
            {
                "description": "fetch default positions",
                "method": "fetchPositions",
                "url": "https://testnet.binancefuture.com/fapi/v2/positionRisk?timestamp=1699381878017&recvWindow=10000&signature=f654a95fde9ee5ee6004b1ded1adb3671333ac84eeab7f3b11c27b12848a28c2",
                "input": []
            },
            {
                "description": "fetch default positions",
                "method": "fetchPositions",
                "url": "https://testnet.binancefuture.com/dapi/v1/positionRisk?timestamp=1699381961216&recvWindow=10000&signature=ebbde9cbf31b9e450afb6aa6f5236b4f1a89b7afb9686493be317fbad1a3a5b2",
                "input": [
                    null,
                    {
                        "subType": "inverse"
                    }
                ]
            }
        ],
        "transfer": [
            {
                "description": "Transfer from cross to spot",
                "method": "transfer",
                "url": "https://api.binance.com/sapi/v1/asset/transfer",
                "input": [
                    "USDT",
                    1,
                    "cross",
                    "spot"
                ],
                "output": "timestamp=1699384664075&asset=USDT&amount=1&type=MARGIN_MAIN&recvWindow=10000&signature=1d4479f2e7df920f0b14af126ef2c753738e6e6945a28c2fdbd69bc841009e64"
            },
            {
                "description": "Transfer from spot to linear",
                "method": "transfer",
                "url": "https://api.binance.com/sapi/v1/asset/transfer",
                "input": [
                    "USDT",
                    1,
                    "spot",
                    "linear"
                ],
                "output": "timestamp=1699384712566&asset=USDT&amount=1&type=MAIN_UMFUTURE&recvWindow=10000&signature=33c61a7570d7a2c9c99ddd57edb5b5c2574351b9e485512e9f6382d5b5f1804f"
            },
            {
                "description": "Transfer from spot to funding",
                "method": "transfer",
                "url": "https://api.binance.com/sapi/v1/asset/transfer",
                "input": [
                    "USDT",
                    1,
                    "spot",
                    "funding"
                ],
                "output": "timestamp=1699384737453&asset=USDT&amount=1&type=MAIN_FUNDING&recvWindow=10000&signature=5418d03fb525c32e4a1c4e1a874abcda635bad6ba7763fc82c0b164eeebd7523"
            },
            {
                "description": "Transfer from funding to spot",
                "method": "transfer",
                "url": "https://api.binance.com/sapi/v1/asset/transfer",
                "input": [
                    "USDT",
                    1,
                    "funding",
                    "spot"
                ],
                "output": "timestamp=1699384759972&asset=USDT&amount=1&type=FUNDING_MAIN&recvWindow=10000&signature=4e43d89ac545361e50c2b7df44b91f6c168c99dab114acc6bad382a4c51aa34b"
            }
        ],
        "fetchDeposits": [
            {
                "description": "Default fetch deposits",
                "method": "fetchDeposits",
                "url": "https://api.binance.com/sapi/v1/capital/deposit/hisrec?timestamp=1699440724626&recvWindow=10000&signature=d36b11a06e7af3f8bc85c28e97ab788a58e20f39b201b6fc31132688d71f4968",
                "input": []
            }
        ],
        "fetchLedger": [
            {
                "description": "Fetch swap ledger",
                "method": "fetchLedger",
                "url": "https://fapi.binance.com/fapi/v1/income?timestamp=1699440856890&recvWindow=10000&signature=e921974f0fc79c71a0bf5c210bded9841b627248e89ca2659dd26616d2870bd9",
                "input": [
                    "USDT",
                    null,
                    null,
                    {
                        "type": "swap"
                    }
                ]
            }
        ],
        "setLeverage": [
            {
                "description": "Swap linear setLeverage",
                "method": "setLeverage",
                "url": "https://testnet.binancefuture.com/fapi/v1/leverage",
                "input": [
                    5,
                    "LTC/USDT:USDT"
                ],
                "output": "timestamp=1699440965441&symbol=LTCUSDT&leverage=5&recvWindow=10000&signature=500407a2dd13c20e6cef1a884fd1982fe494f2436761cd8c73c6de1aeeaf2a70"
            },
            {
                "description": "Swap inverse setLeverage",
                "method": "setLeverage",
                "url": "https://dapi.binance.com/dapi/v1/leverage",
                "input": [
                    5,
                    "BTC/USD:BTC"
                ],
                "output": "timestamp=1699441011001&symbol=BTCUSD_PERP&leverage=5&recvWindow=10000&signature=f932a4e8dd21ce1dcea84d8ab2fd9451c31b77c710d1adb9c51f54adc520cd90"
            }
        ],
        "setMarginMode": [
            {
                "description": "Set margin mode to cross",
                "method": "setMarginMode",
                "url": "https://testnet.binancefuture.com/fapi/v1/marginType",
                "input": [
                    "CROSS",
                    "BTC/USDT:USDT"
                ],
                "output": "timestamp=1699441787982&symbol=BTCUSDT&marginType=CROSSED&recvWindow=10000&signature=16f612e91d2ff4494239137194470ea53d7a20eff2d1b02c0783327bd40da955"
            },
            {
                "description": "Set margin mode to isolated with inverse market",
                "method": "setMarginMode",
                "url": "https://dapi.binance.com/dapi/v1/marginType",
                "input": [
                    "isolated",
                    "BTC/USD:BTC"
                ],
                "output": "timestamp=1699441887107&symbol=BTCUSD_PERP&marginType=ISOLATED&recvWindow=10000&signature=23faa49ca6c2c26c2ed637bda09e850587c8cf9dd884d495b44bddf6744dff09"
            }
        ],
        "fetchCrossBorrowRate": [
            {
                "description": "Fetch cross borrow rate",
                "method": "fetchCrossBorrowRate",
                "url": "https://api.binance.com/sapi/v1/margin/interestRateHistory?timestamp=1700202941111&asset=USDT&recvWindow=10000&signature=ffc9f69400ec59a68f0785334a9a619258411f43f6cfc0c7aa9585202d0f8eb5",
                "input": [
                    "USDT"
                ]
            }
        ],
        "fetchTickers": [
            {
                "description": "spot fetch tickers with symbols",
                "method": "fetchTickers",
                "url": "https://testnet.binance.vision/api/v3/ticker/24hr?symbols=%5B%22BTCUSDT%22%2C%22LTCUSDT%22%5D",
                "input": [
                    [
                        "BTC/USDT",
                        "LTC/USDT"
                    ]
                ]
            },
            {
                "description": "Swap tickers",
                "method": "fetchTickers",
                "url": "https://testnet.binancefuture.com/fapi/v1/ticker/24hr",
                "input": [
                    [
                        "BTC/USDT:USDT"
                    ]
                ]
            },
            {
                "description": "Inverse tickers",
                "method": "fetchTickers",
                "url": "https://testnet.binancefuture.com/dapi/v1/ticker/24hr",
                "input": [
                    [
                        "BTC/USD:BTC"
                    ]
                ]
            }
        ],
<<<<<<< HEAD
        "fetchFundingRates": [
            {
                "description": "Fetch Funding Rates - linear",
                "method": "fetchFundingRates",
                "url": "https://api.binance.com/fapi/v1/premiumIndex",
=======
        "fetchOHLCV": [
            {
                "description": "Fetch OHLCV - spot",
                "method": "fetchOHLCV",
                "url": "https://api.binance.com/api/v3/klines?interval=1m&limit=5&symbol=BTCUSDT&startTime=1699381234000",
                "input": [
                    "BTC/USDT",
                    "1m",
                    1699381234000,
                    5
                ]
            },
            {
                "description": "Fetch OHLCV - linear",
                "method": "fetchOHLCV",
                "url": "https://fapi.binance.com/fapi/v1/klines?interval=1m&limit=5&symbol=BTCUSDT&startTime=1699381234000",
                "input": [
                    "BTC/USDT:USDT",
                    "1m",
                    1699381234000,
                    5
                ]
            },
            {
                "description": "Fetch OHLCV - inverse",
                "method": "fetchOHLCV",
                "url": "https://dapi.binance.com/dapi/v1/klines?interval=1m&limit=5&symbol=BTCUSD_PERP&startTime=1699381234000&endTime=1699381533999",
                "input": [
                    "BTC/USD:BTC",
                    "1m",
                    1699381234000,
                    5
                ]
            },
            {
                "description": "Fetch OHLCV - option",
                "method": "fetchOHLCV",
                "url": "https://eapi.binance.com/eapi/v1/klines?interval=1m&limit=5&symbol=ETH-231229-800-C&startTime=1699381234000",
                "input": [
                    "ETH/USDT:USDT-231229-800-C",
                    "1m",
                    1699381234000,
                    5
                ]
            },
            {
                "description": "Fetch OHLCV - linear, price=mark",
                "method": "fetchOHLCV",
                "url": "https://fapi.binance.com/fapi/v1/markPriceKlines?interval=1m&limit=5&symbol=BTCUSDT&startTime=1699381234000",
                "input": [
                    "BTC/USDT:USDT",
                    "1m",
                    1699381234000,
                    5,
                    {
                        "price": "mark"
                    }
                ]
            },
            {
                "description": "Fetch OHLCV - inverse, price=mark",
                "method": "fetchOHLCV",
                "url": "https://dapi.binance.com/dapi/v1/markPriceKlines?interval=1m&limit=5&symbol=BTCUSD_PERP&startTime=1699381234000&endTime=1699381533999",
                "input": [
                    "BTC/USD:BTC",
                    "1m",
                    1699381234000,
                    5,
                    {
                        "price": "mark"
                    }
                ]
            },
            {
                "description": "Fetch OHLCV - linear, price=index",
                "method": "fetchOHLCV",
                "url": "https://fapi.binance.com/fapi/v1/indexPriceKlines?interval=1m&limit=5&pair=BTCUSDT&startTime=1699381234000",
                "input": [
                    "BTC/USDT:USDT",
                    "1m",
                    1699381234000,
                    5,
                    {
                        "price": "index"
                    }
                ]
            },
            {
                "description": "Fetch OHLCV - inverse, price=index",
                "method": "fetchOHLCV",
                "url": "https://dapi.binance.com/dapi/v1/indexPriceKlines?interval=1m&limit=5&pair=BTCUSD_PERP&startTime=1699381234000&endTime=1699381533999",
                "input": [
                    "BTC/USD:BTC",
                    "1m",
                    1699381234000,
                    5,
                    {
                        "price": "index"
                    }
                ]
            }
        ],
        "fetchTradingFees": [
            {
                "description": "Fetch Trading Fees - spot",
                "method": "fetchTradingFees",
                "url": "https://api.binance.com/sapi/v1/asset/tradeFee?timestamp=1702887258875&recvWindow=10000&signature=a9795caccb458e83f728210d51abeb6c51d5e6b67ced6562a9f4839910e189fd",
                "input": [
                    {
                        "type": "spot"
                    }
                ]
            },
            {
                "description": "Fetch Trading Fees - linear",
                "method": "fetchTradingFees",
                "url": "https://api.binance.com/fapi/v2/account?timestamp=1702887258875&recvWindow=10000&signature=a9795caccb458e83f728210d51abeb6c51d5e6b67ced6562a9f4839910e189fd",
                "input": [
                    {
                        "type": "swap",
                        "subType": "linear"
                    }
                ]
            },
            {
                "description": "Fetch Trading Fees - inverse",
                "method": "fetchTradingFees",
                "url": "https://api.binance.com/dapi/v1/account?timestamp=1702887258875&recvWindow=10000&signature=a9795caccb458e83f728210d51abeb6c51d5e6b67ced6562a9f4839910e189fd",
                "input": [
                    {
                        "type": "swap",
                        "subType": "inverse"
                    }
                ]
            }
        ],
        "fetchFundingRate": [
            {
                "description": "Fetch Funding Rate - linear",
                "method": "fetchFundingRate",
                "url": "https://api.binance.com/fapi/v1/premiumIndex?symbol=BTCUSDT",
                "input": [
                    "BTC/USDT:USDT"
                ]
            },
            {
                "description": "Fetch Funding Rate - inverse",
                "method": "fetchFundingRate",
                "url": "https://api.binance.com/dapi/v1/premiumIndex?symbol=BTCUSD_PERP",
                "input": [
                    "BTC/USD:BTC"
                ]
            }
        ],
        "fetchLeverageTiers": [
            {
                "description": "Fetch Leverage Tiers - linear",
                "method": "fetchLeverageTiers",
                "url": "https://fapi.binance.com/fapi/v1/leverageBracket?timestamp=1702887258875&recvWindow=10000&signature=a9795caccb458e83f728210d51abeb6c51d5e6b67ced6562a9f4839910e189fd",
>>>>>>> a89fa54e
                "input": [
                    null,
                    {
                        "subType": "linear"
                    }
                ]
            },
            {
<<<<<<< HEAD
                "description": "Fetch Funding Rates - inverse",
                "method": "fetchFundingRates",
                "url": "https://api.binance.com/dapi/v1/premiumIndex",
=======
                "description": "Fetch Leverage Tiers - inverse",
                "method": "fetchLeverageTiers",
                "url": "https://dapi.binance.com/dapi/v2/leverageBracket?timestamp=1702887258875&recvWindow=10000&signature=a9795caccb458e83f728210d51abeb6c51d5e6b67ced6562a9f4839910e189fd",
>>>>>>> a89fa54e
                "input": [
                    null,
                    {
                        "subType": "inverse"
                    }
                ]
            }
<<<<<<< HEAD
=======
        ],
        "fetchFundingRateHistory": [
            {
                "description": "Fetch Funding Rate History - linear",
                "method": "fetchFundingRateHistory",
                "url": "https://api.binance.com/fapi/v1/fundingRate?symbol=BTCUSDT",
                "input": [
                    "BTC/USDT:USDT"
                ]
            },
            {
                "description": "Fetch Funding Rate History - inverse",
                "method": "fetchFundingRateHistory",
                "url": "https://api.binance.com/dapi/v1/fundingRate?symbol=BTCUSD_PERP",
                "input": [
                    "BTC/USD:BTC"
                ]
            }
>>>>>>> a89fa54e
        ]
    }
}<|MERGE_RESOLUTION|>--- conflicted
+++ resolved
@@ -881,13 +881,6 @@
                 ]
             }
         ],
-<<<<<<< HEAD
-        "fetchFundingRates": [
-            {
-                "description": "Fetch Funding Rates - linear",
-                "method": "fetchFundingRates",
-                "url": "https://api.binance.com/fapi/v1/premiumIndex",
-=======
         "fetchOHLCV": [
             {
                 "description": "Fetch OHLCV - spot",
@@ -1047,7 +1040,6 @@
                 "description": "Fetch Leverage Tiers - linear",
                 "method": "fetchLeverageTiers",
                 "url": "https://fapi.binance.com/fapi/v1/leverageBracket?timestamp=1702887258875&recvWindow=10000&signature=a9795caccb458e83f728210d51abeb6c51d5e6b67ced6562a9f4839910e189fd",
->>>>>>> a89fa54e
                 "input": [
                     null,
                     {
@@ -1056,15 +1048,51 @@
                 ]
             },
             {
-<<<<<<< HEAD
+                "description": "Fetch Leverage Tiers - inverse",
+                "method": "fetchLeverageTiers",
+                "url": "https://dapi.binance.com/dapi/v2/leverageBracket?timestamp=1702887258875&recvWindow=10000&signature=a9795caccb458e83f728210d51abeb6c51d5e6b67ced6562a9f4839910e189fd",
+                "input": [
+                    null,
+                    {
+                        "subType": "inverse"
+                    }
+                ]
+            }
+        ],
+        "fetchFundingRateHistory": [
+            {
+                "description": "Fetch Funding Rate History - linear",
+                "method": "fetchFundingRateHistory",
+                "url": "https://api.binance.com/fapi/v1/fundingRate?symbol=BTCUSDT",
+                "input": [
+                    "BTC/USDT:USDT"
+                ]
+            },
+            {
+                "description": "Fetch Funding Rate History - inverse",
+                "method": "fetchFundingRateHistory",
+                "url": "https://api.binance.com/dapi/v1/fundingRate?symbol=BTCUSD_PERP",
+                "input": [
+                    "BTC/USD:BTC"
+                ]
+            }
+        ],
+        "fetchFundingRates": [
+            {
+                "description": "Fetch Funding Rates - linear",
+                "method": "fetchFundingRates",
+                "url": "https://api.binance.com/fapi/v1/premiumIndex",
+                "input": [
+                    null,
+                    {
+                        "subType": "linear"
+                    }
+                ]
+            },
+            {
                 "description": "Fetch Funding Rates - inverse",
                 "method": "fetchFundingRates",
                 "url": "https://api.binance.com/dapi/v1/premiumIndex",
-=======
-                "description": "Fetch Leverage Tiers - inverse",
-                "method": "fetchLeverageTiers",
-                "url": "https://dapi.binance.com/dapi/v2/leverageBracket?timestamp=1702887258875&recvWindow=10000&signature=a9795caccb458e83f728210d51abeb6c51d5e6b67ced6562a9f4839910e189fd",
->>>>>>> a89fa54e
                 "input": [
                     null,
                     {
@@ -1072,27 +1100,6 @@
                     }
                 ]
             }
-<<<<<<< HEAD
-=======
-        ],
-        "fetchFundingRateHistory": [
-            {
-                "description": "Fetch Funding Rate History - linear",
-                "method": "fetchFundingRateHistory",
-                "url": "https://api.binance.com/fapi/v1/fundingRate?symbol=BTCUSDT",
-                "input": [
-                    "BTC/USDT:USDT"
-                ]
-            },
-            {
-                "description": "Fetch Funding Rate History - inverse",
-                "method": "fetchFundingRateHistory",
-                "url": "https://api.binance.com/dapi/v1/fundingRate?symbol=BTCUSD_PERP",
-                "input": [
-                    "BTC/USD:BTC"
-                ]
-            }
->>>>>>> a89fa54e
         ]
     }
 }