
//  ---------------------------------------------------------------------------

import Exchange from './abstract/coinex.js';
import { ExchangeError, ArgumentsRequired, BadSymbol, InsufficientFunds, OrderNotFound, InvalidOrder, AuthenticationError, PermissionDenied, ExchangeNotAvailable, RequestTimeout, BadRequest, RateLimitExceeded, NotSupported } from './base/errors.js';
import { Precise } from './base/Precise.js';
import { TICK_SIZE } from './base/functions/number.js';
import { sha256 } from './static_dependencies/noble-hashes/sha256.js';
import { md5 } from './static_dependencies/noble-hashes/md5.js';
import { Int, OrderSide, OrderType } from './base/types.js';

//  ---------------------------------------------------------------------------

/**
 * @class coinex
 * @extends Exchange
 */
export default class coinex extends Exchange {
    describe () {
        return this.deepExtend (super.describe (), {
            'id': 'coinex',
            'name': 'CoinEx',
            'version': 'v1',
            'countries': [ 'CN' ],
            // IP ratelimit is 400 requests per second
            // rateLimit = 1000ms / 400 = 2.5
            // 200 per 2 seconds => 100 per second => weight = 4
            // 120 per 2 seconds => 60 per second => weight = 6.667
            // 80 per 2 seconds => 40 per second => weight = 10
            // 60 per 2 seconds => 30 per second => weight = 13.334
            // 40 per 2 seconds => 20 per second => weight = 20
            // 20 per 2 seconds => 10 per second => weight = 40
            'rateLimit': 2.5,
            'pro': true,
            'has': {
                'CORS': undefined,
                'spot': true,
                'margin': true,
                'swap': true,
                'future': false,
                'option': false,
                'addMargin': true,
                'borrowMargin': true,
                'cancelAllOrders': true,
                'cancelOrder': true,
                'createDepositAddress': true,
                'createOrder': true,
                'createReduceOnlyOrder': true,
                'editOrder': true,
                'fetchBalance': true,
                'fetchBorrowInterest': true,
                'fetchBorrowRate': true,
                'fetchBorrowRateHistories': false,
                'fetchBorrowRateHistory': false,
                'fetchBorrowRates': true,
                'fetchClosedOrders': true,
                'fetchCurrencies': true,
                'fetchDepositAddress': true,
                'fetchDepositAddressByNetwork': false,
                'fetchDepositAddresses': false,
                'fetchDeposits': true,
                'fetchDepositWithdrawFees': true,
                'fetchDepsoitWithdrawFee': 'emulated',
                'fetchFundingHistory': true,
                'fetchFundingRate': true,
                'fetchFundingRateHistory': true,
                'fetchFundingRates': true,
                'fetchIndexOHLCV': false,
                'fetchLeverage': false,
                'fetchLeverageTiers': true,
                'fetchMarketLeverageTiers': 'emulated',
                'fetchMarkets': true,
                'fetchMarkOHLCV': false,
                'fetchMyTrades': true,
                'fetchOHLCV': true,
                'fetchOpenOrders': true,
                'fetchOrder': true,
                'fetchOrderBook': true,
                'fetchPosition': true,
                'fetchPositions': true,
                'fetchPositionsRisk': false,
                'fetchPremiumIndexOHLCV': false,
                'fetchTicker': true,
                'fetchTickers': true,
                'fetchTime': true,
                'fetchTrades': true,
                'fetchTradingFee': true,
                'fetchTradingFees': true,
                'fetchTransfer': false,
                'fetchTransfers': true,
                'fetchWithdrawal': false,
                'fetchWithdrawals': true,
                'reduceMargin': true,
                'repayMargin': true,
                'setLeverage': true,
                'setMarginMode': true,
                'setPositionMode': false,
                'transfer': true,
                'withdraw': true,
            },
            'timeframes': {
                '1m': '1min',
                '3m': '3min',
                '5m': '5min',
                '15m': '15min',
                '30m': '30min',
                '1h': '1hour',
                '2h': '2hour',
                '4h': '4hour',
                '6h': '6hour',
                '12h': '12hour',
                '1d': '1day',
                '3d': '3day',
                '1w': '1week',
            },
            'urls': {
                'logo': 'https://user-images.githubusercontent.com/51840849/87182089-1e05fa00-c2ec-11ea-8da9-cc73b45abbbc.jpg',
                'api': {
                    'public': 'https://api.coinex.com',
                    'private': 'https://api.coinex.com',
                    'perpetualPublic': 'https://api.coinex.com/perpetual',
                    'perpetualPrivate': 'https://api.coinex.com/perpetual',
                },
                'www': 'https://www.coinex.com',
                'doc': 'https://github.com/coinexcom/coinex_exchange_api/wiki',
                'fees': 'https://www.coinex.com/fees',
                'referral': 'https://www.coinex.com/register?refer_code=yw5fz',
            },
            'api': {
                'public': {
                    'get': {
                        'amm/market': 1,
                        'common/currency/rate': 1,
                        'common/asset/config': 1,
                        'common/maintain/info': 1,
                        'common/temp-maintain/info': 1,
                        'margin/market': 1,
                        'market/info': 1,
                        'market/list': 1,
                        'market/ticker': 1,
                        'market/ticker/all': 1,
                        'market/depth': 1,
                        'market/deals': 1,
                        'market/kline': 1,
                        'market/detail': 1,
                    },
                },
                'private': {
                    'get': {
                        'account/amm/balance': 40,
                        'account/investment/balance': 40,
                        'account/balance/history': 40,
                        'account/market/fee': 40,
                        'balance/coin/deposit': 40,
                        'balance/coin/withdraw': 40,
                        'balance/info': 40,
                        'balance/deposit/address/{coin_type}': 40,
                        'contract/transfer/history': 40,
                        'credit/info': 40,
                        'credit/balance': 40,
                        'investment/transfer/history': 40,
                        'margin/account': 1,
                        'margin/config': 1,
                        'margin/loan/history': 40,
                        'margin/transfer/history': 40,
                        'order/deals': 40,
                        'order/finished': 40,
                        'order/pending': 8,
                        'order/status': 8,
                        'order/status/batch': 8,
                        'order/user/deals': 40,
                        'order/stop/finished': 40,
                        'order/stop/pending': 8,
                        'order/user/trade/fee': 1,
                        'order/market/trade/info': 1,
                        'sub_account/balance': 1,
                        'sub_account/transfer/history': 40,
                        'sub_account/auth/api': 40,
                        'sub_account/auth/api/{user_auth_id}': 40,
                    },
                    'post': {
                        'balance/coin/withdraw': 40,
                        'contract/balance/transfer': 40,
                        'margin/flat': 40,
                        'margin/loan': 40,
                        'margin/transfer': 40,
                        'order/limit/batch': 40,
                        'order/ioc': 13.334,
                        'order/limit': 13.334,
                        'order/market': 13.334,
                        'order/modify': 13.334,
                        'order/stop/limit': 13.334,
                        'order/stop/market': 13.334,
                        'order/stop/modify': 13.334,
                        'sub_account/transfer': 40,
                        'sub_account/register': 1,
                        'sub_account/unfrozen': 40,
                        'sub_account/frozen': 40,
                        'sub_account/auth/api': 40,
                    },
                    'put': {
                        'balance/deposit/address/{coin_type}': 40,
                        'sub_account/auth/api/{user_auth_id}': 40,
                        'v1/account/settings': 40,
                    },
                    'delete': {
                        'balance/coin/withdraw': 40,
                        'order/pending/batch': 40,
                        'order/pending': 13.334,
                        'order/stop/pending': 40,
                        'order/stop/pending/{id}': 13.334,
                        'sub_account/auth/api/{user_auth_id}': 40,
                    },
                },
                'perpetualPublic': {
                    'get': {
                        'ping': 1,
                        'time': 1,
                        'market/list': 1,
                        'market/limit_config': 1,
                        'market/ticker': 1,
                        'market/ticker/all': 1,
                        'market/depth': 1,
                        'market/deals': 1,
                        'market/funding_history': 1,
                        'market/user_deals': 1,
                        'market/kline': 1,
                    },
                },
                'perpetualPrivate': {
                    'get': {
                        'asset/query': 40,
                        'order/pending': 8,
                        'order/finished': 40,
                        'order/stop_finished': 40,
                        'order/stop_pending': 8,
                        'order/status': 8,
                        'order/stop_status': 8,
                        'position/pending': 40,
                        'position/funding': 40,
                    },
                    'post': {
                        'market/adjust_leverage': 1,
                        'market/position_expect': 1,
                        'order/put_limit': 20,
                        'order/put_market': 20,
                        'order/put_stop_limit': 20,
                        'order/put_stop_market': 20,
                        'order/modify': 20,
                        'order/modify_stop': 20,
                        'order/cancel': 20,
                        'order/cancel_all': 40,
                        'order/cancel_batch': 40,
                        'order/cancel_stop': 20,
                        'order/cancel_stop_all': 40,
                        'order/close_limit': 20,
                        'order/close_market': 20,
                        'position/adjust_margin': 20,
                        'position/stop_loss': 20,
                        'position/take_profit': 20,
                        'position/market_close': 20,
                    },
                },
            },
            'fees': {
                'trading': {
                    'maker': 0.001,
                    'taker': 0.001,
                },
                'funding': {
                    'withdraw': {
                        'BCH': 0.0,
                        'BTC': 0.001,
                        'LTC': 0.001,
                        'ETH': 0.001,
                        'ZEC': 0.0001,
                        'DASH': 0.0001,
                    },
                },
            },
            'limits': {
                'amount': {
                    'min': 0.001,
                    'max': undefined,
                },
            },
            'options': {
                'createMarketBuyOrderRequiresPrice': true,
                'defaultType': 'spot', // spot, swap, margin
                'defaultSubType': 'linear', // linear, inverse
                'fetchDepositAddress': {
                    'fillResponseFromRequest': true,
                },
                'accountsById': {
                    'spot': '0',
                },
                'networks': {
                    'BEP20': 'BSC',
                    'TRX': 'TRC20',
                    'ETH': 'ERC20',
                },
            },
            'commonCurrencies': {
                'ACM': 'Actinium',
            },
            'precisionMode': TICK_SIZE,
        });
    }

    async fetchCurrencies (params = {}) {
        const response = await this.publicGetCommonAssetConfig (params);
        //     {
        //         code: 0,
        //         data: {
        //             "USDT-ERC20": {
        //                  "asset": "USDT",
        //                  "chain": "ERC20",
        //                  "withdrawal_precision": 6,
        //                  "can_deposit": true,
        //                  "can_withdraw": true,
        //                  "deposit_least_amount": "4.9",
        //                  "withdraw_least_amount": "4.9",
        //                  "withdraw_tx_fee": "4.9",
        //                  "explorer_asset_url": "https://etherscan.io/token/0xdac17f958d2ee523a2206206994597c13d831ec7"
        //             },
        //             ...
        //         },
        //         message: 'Success',
        //     }
        //
        const data = this.safeValue (response, 'data', []);
        const coins = Object.keys (data);
        const result = {};
        for (let i = 0; i < coins.length; i++) {
            const coin = coins[i];
            const currency = data[coin];
            const currencyId = this.safeString (currency, 'asset');
            const networkId = this.safeString (currency, 'chain');
            const code = this.safeCurrencyCode (currencyId);
            const precisionString = this.parsePrecision (this.safeString (currency, 'withdrawal_precision'));
            const precision = this.parseNumber (precisionString);
            const canDeposit = this.safeValue (currency, 'can_deposit');
            const canWithdraw = this.safeValue (currency, 'can_withdraw');
            const feeString = this.safeString (currency, 'withdraw_tx_fee');
            const fee = this.parseNumber (feeString);
            const minNetworkDepositString = this.safeString (currency, 'deposit_least_amount');
            const minNetworkDeposit = this.parseNumber (minNetworkDepositString);
            const minNetworkWithdrawString = this.safeString (currency, 'withdraw_least_amount');
            const minNetworkWithdraw = this.parseNumber (minNetworkWithdrawString);
            if (this.safeValue (result, code) === undefined) {
                result[code] = {
                    'id': currencyId,
                    'numericId': undefined,
                    'code': code,
                    'info': undefined,
                    'name': undefined,
                    'active': canDeposit && canWithdraw,
                    'deposit': canDeposit,
                    'withdraw': canWithdraw,
                    'fee': fee,
                    'precision': precision,
                    'limits': {
                        'amount': {
                            'min': undefined,
                            'max': undefined,
                        },
                        'deposit': {
                            'min': minNetworkDeposit,
                            'max': undefined,
                        },
                        'withdraw': {
                            'min': minNetworkWithdraw,
                            'max': undefined,
                        },
                    },
                };
            }
            let minFeeString = this.safeString (result[code], 'fee');
            if (feeString !== undefined) {
                minFeeString = (minFeeString === undefined) ? feeString : Precise.stringMin (feeString, minFeeString);
            }
            let depositAvailable = this.safeValue (result[code], 'deposit');
            depositAvailable = (canDeposit) ? canDeposit : depositAvailable;
            let withdrawAvailable = this.safeValue (result[code], 'withdraw');
            withdrawAvailable = (canWithdraw) ? canWithdraw : withdrawAvailable;
            let minDepositString = this.safeString (result[code]['limits']['deposit'], 'min');
            if (minNetworkDepositString !== undefined) {
                minDepositString = (minDepositString === undefined) ? minNetworkDepositString : Precise.stringMin (minNetworkDepositString, minDepositString);
            }
            let minWithdrawString = this.safeString (result[code]['limits']['withdraw'], 'min');
            if (minNetworkWithdrawString !== undefined) {
                minWithdrawString = (minWithdrawString === undefined) ? minNetworkWithdrawString : Precise.stringMin (minNetworkWithdrawString, minWithdrawString);
            }
            let minPrecisionString = this.safeString (result[code], 'precision');
            if (precisionString !== undefined) {
                minPrecisionString = (minPrecisionString === undefined) ? precisionString : Precise.stringMin (precisionString, minPrecisionString);
            }
            const networks = this.safeValue (result[code], 'networks', {});
            const network = {
                'info': currency,
                'id': networkId,
                'network': networkId,
                'name': undefined,
                'limits': {
                    'amount': {
                        'min': undefined,
                        'max': undefined,
                    },
                    'deposit': {
                        'min': this.safeNumber (currency, 'deposit_least_amount'),
                        'max': undefined,
                    },
                    'withdraw': {
                        'min': this.safeNumber (currency, 'withdraw_least_amount'),
                        'max': undefined,
                    },
                },
                'active': canDeposit && canWithdraw,
                'deposit': canDeposit,
                'withdraw': canWithdraw,
                'fee': fee,
                'precision': precision,
            };
            networks[networkId] = network;
            result[code]['networks'] = networks;
            result[code]['active'] = depositAvailable && withdrawAvailable;
            result[code]['deposit'] = depositAvailable;
            result[code]['withdraw'] = withdrawAvailable;
            const info = this.safeValue (result[code], 'info', []);
            info.push (currency);
            result[code]['info'] = info;
            result[code]['fee'] = this.parseNumber (minFeeString);
            result[code]['precision'] = this.parseNumber (minPrecisionString);
            result[code]['limits']['deposit']['min'] = this.parseNumber (minDepositString);
            result[code]['limits']['withdraw']['min'] = this.parseNumber (minWithdrawString);
        }
        return result;
    }

    async fetchMarkets (params = {}) {
        /**
         * @method
         * @name coinex#fetchMarkets
         * @description retrieves data on all markets for coinex
         * @param {object} [params] extra parameters specific to the exchange api endpoint
         * @returns {object[]} an array of objects representing market data
         */
        let promises = [
            this.fetchSpotMarkets (params),
            this.fetchContractMarkets (params),
        ] as any;
        promises = await Promise.all (promises) as any;
        const spotMarkets = promises[0];
        const swapMarkets = promises[1];
        return this.arrayConcat (spotMarkets, swapMarkets);
    }

    async fetchSpotMarkets (params) {
        const response = await this.publicGetMarketInfo (params);
        //
        //     {
        //         "code": 0,
        //         "data": {
        //             "WAVESBTC": {
        //                 "name": "WAVESBTC",
        //                 "min_amount": "1",
        //                 "maker_fee_rate": "0.001",
        //                 "taker_fee_rate": "0.001",
        //                 "pricing_name": "BTC",
        //                 "pricing_decimal": 8,
        //                 "trading_name": "WAVES",
        //                 "trading_decimal": 8
        //             }
        //         }
        //     }
        //
        const markets = this.safeValue (response, 'data', {});
        const result = [];
        const keys = Object.keys (markets);
        for (let i = 0; i < keys.length; i++) {
            const key = keys[i];
            const market = markets[key];
            const id = this.safeString (market, 'name');
            const tradingName = this.safeString (market, 'trading_name');
            const baseId = tradingName;
            const quoteId = this.safeString (market, 'pricing_name');
            const base = this.safeCurrencyCode (baseId);
            const quote = this.safeCurrencyCode (quoteId);
            let symbol = base + '/' + quote;
            if (tradingName === id) {
                symbol = id;
            }
            result.push ({
                'id': id,
                'symbol': symbol,
                'base': base,
                'quote': quote,
                'settle': undefined,
                'baseId': baseId,
                'quoteId': quoteId,
                'settleId': undefined,
                'type': 'spot',
                'spot': true,
                'margin': undefined,
                'swap': false,
                'future': false,
                'option': false,
                'active': undefined,
                'contract': false,
                'linear': undefined,
                'inverse': undefined,
                'taker': this.safeNumber (market, 'taker_fee_rate'),
                'maker': this.safeNumber (market, 'maker_fee_rate'),
                'contractSize': undefined,
                'expiry': undefined,
                'expiryDatetime': undefined,
                'strike': undefined,
                'optionType': undefined,
                'precision': {
                    'amount': this.parseNumber (this.parsePrecision (this.safeString (market, 'trading_decimal'))),
                    'price': this.parseNumber (this.parsePrecision (this.safeString (market, 'pricing_decimal'))),
                },
                'limits': {
                    'leverage': {
                        'min': undefined,
                        'max': undefined,
                    },
                    'amount': {
                        'min': this.safeNumber (market, 'min_amount'),
                        'max': undefined,
                    },
                    'price': {
                        'min': undefined,
                        'max': undefined,
                    },
                    'cost': {
                        'min': undefined,
                        'max': undefined,
                    },
                },
                'info': market,
            });
        }
        return result;
    }

    async fetchContractMarkets (params) {
        const response = await this.perpetualPublicGetMarketList (params);
        //
        //     {
        //         "code": 0,
        //         "data": [
        //             {
        //                 "name": "BTCUSD",
        //                 "type": 2, // 1: USDT-M Contracts, 2: Coin-M Contracts
        //                 "leverages": ["3", "5", "8", "10", "15", "20", "30", "50", "100"],
        //                 "stock": "BTC",
        //                 "money": "USD",
        //                 "fee_prec": 5,
        //                 "stock_prec": 8,
        //                 "money_prec": 1,
        //                 "amount_prec": 0,
        //                 "amount_min": "10",
        //                 "multiplier": "1",
        //                 "tick_size": "0.1", // Min. Price Increment
        //                 "available": true
        //             },
        //         ],
        //         "message": "OK"
        //     }
        //
        const markets = this.safeValue (response, 'data', []);
        const result = [];
        for (let i = 0; i < markets.length; i++) {
            const entry = markets[i];
            const fees = this.fees;
            const leverages = this.safeValue (entry, 'leverages', []);
            const subType = this.safeInteger (entry, 'type');
            const linear = (subType === 1);
            const inverse = (subType === 2);
            const id = this.safeString (entry, 'name');
            const baseId = this.safeString (entry, 'stock');
            const quoteId = this.safeString (entry, 'money');
            const base = this.safeCurrencyCode (baseId);
            const quote = this.safeCurrencyCode (quoteId);
            const settleId = (subType === 1) ? 'USDT' : baseId;
            const settle = this.safeCurrencyCode (settleId);
            const symbol = base + '/' + quote + ':' + settle;
            const leveragesLength = leverages.length;
            result.push ({
                'id': id,
                'symbol': symbol,
                'base': base,
                'quote': quote,
                'settle': settle,
                'baseId': baseId,
                'quoteId': quoteId,
                'settleId': settleId,
                'type': 'swap',
                'spot': false,
                'margin': false,
                'swap': true,
                'future': false,
                'option': false,
                'active': this.safeValue (entry, 'available'),
                'contract': true,
                'linear': linear,
                'inverse': inverse,
                'taker': fees['trading']['taker'],
                'maker': fees['trading']['maker'],
                'contractSize': this.safeNumber (entry, 'multiplier'),
                'expiry': undefined,
                'expiryDatetime': undefined,
                'strike': undefined,
                'optionType': undefined,
                'precision': {
                    'amount': this.parseNumber (this.parsePrecision (this.safeString (entry, 'amount_prec'))),
                    'price': this.parseNumber (this.parsePrecision (this.safeString (entry, 'money_prec'))),
                },
                'limits': {
                    'leverage': {
                        'min': this.safeNumber (leverages, 0),
                        'max': this.safeNumber (leverages, leveragesLength - 1),
                    },
                    'amount': {
                        'min': this.safeNumber (entry, 'amount_min'),
                        'max': undefined,
                    },
                    'price': {
                        'min': undefined,
                        'max': undefined,
                    },
                    'cost': {
                        'min': undefined,
                        'max': undefined,
                    },
                },
                'info': entry,
            });
        }
        return result;
    }

    parseTicker (ticker, market = undefined) {
        //
        // Spot fetchTicker, fetchTickers
        //
        //     {
        //         "vol": "293.19415130",
        //         "low": "38200.00",
        //         "open": "39514.99",
        //         "high": "39530.00",
        //         "last": "38649.57",
        //         "buy": "38640.20",
        //         "buy_amount": "0.22800000",
        //         "sell": "38640.21",
        //         "sell_amount": "0.02828439"
        //     }
        //
        // Swap fetchTicker, fetchTickers
        //
        //     {
        //         "vol": "7714.2175",
        //         "low": "38200.00",
        //         "open": "39569.23",
        //         "high": "39569.23",
        //         "last": "38681.37",
        //         "buy": "38681.36",
        //         "period": 86400,
        //         "funding_time": 462,
        //         "position_amount": "296.7552",
        //         "funding_rate_last": "0.00009395",
        //         "funding_rate_next": "0.00000649",
        //         "funding_rate_predict": "-0.00007176",
        //         "insurance": "16464465.09431942163278132918",
        //         "sign_price": "38681.93",
        //         "index_price": "38681.69500000",
        //         "sell_total": "16.6039",
        //         "buy_total": "19.8481",
        //         "buy_amount": "4.6315",
        //         "sell": "38681.37",
        //         "sell_amount": "11.4044"
        //     }
        //
        const timestamp = this.safeInteger (ticker, 'date');
        const symbol = this.safeSymbol (undefined, market);
        ticker = this.safeValue (ticker, 'ticker', {});
        const last = this.safeString (ticker, 'last');
        return this.safeTicker ({
            'symbol': symbol,
            'timestamp': timestamp,
            'datetime': this.iso8601 (timestamp),
            'high': this.safeString (ticker, 'high'),
            'low': this.safeString (ticker, 'low'),
            'bid': this.safeString (ticker, 'buy'),
            'bidVolume': undefined,
            'ask': this.safeString (ticker, 'sell'),
            'askVolume': undefined,
            'vwap': undefined,
            'open': this.safeString (ticker, 'open'),
            'close': last,
            'last': last,
            'previousClose': undefined,
            'change': undefined,
            'percentage': undefined,
            'average': undefined,
            'baseVolume': this.safeString2 (ticker, 'vol', 'volume'),
            'quoteVolume': undefined,
            'info': ticker,
        }, market);
    }

    async fetchTicker (symbol: string, params = {}) {
        /**
         * @method
         * @name coinex#fetchTicker
         * @description fetches a price ticker, a statistical calculation with the information calculated over the past 24 hours for a specific market
         * @param {string} symbol unified symbol of the market to fetch the ticker for
         * @param {object} [params] extra parameters specific to the coinex api endpoint
         * @returns {object} a [ticker structure]{@link https://docs.ccxt.com/#/?id=ticker-structure}
         */
        await this.loadMarkets ();
        const market = this.market (symbol);
        const request = {
            'market': market['id'],
        };
        const method = market['swap'] ? 'perpetualPublicGetMarketTicker' : 'publicGetMarketTicker';
        const response = await this[method] (this.extend (request, params));
        //
        // Spot
        //
        //     {
        //         "code": 0,
        //         "data": {
        //             "date": 1651306913414,
        //             "ticker": {
        //                 "vol": "293.19415130",
        //                 "low": "38200.00",
        //                 "open": "39514.99",
        //                 "high": "39530.00",
        //                 "last": "38649.57",
        //                 "buy": "38640.20",
        //                 "buy_amount": "0.22800000",
        //                 "sell": "38640.21",
        //                 "sell_amount": "0.02828439"
        //             }
        //         },
        //         "message": "OK"
        //     }
        //
        // Swap
        //
        //     {
        //         "code": 0,
        //         "data": {
        //             "date": 1651306641500,
        //             "ticker": {
        //                 "vol": "7714.2175",
        //                 "low": "38200.00",
        //                 "open": "39569.23",
        //                 "high": "39569.23",
        //                 "last": "38681.37",
        //                 "buy": "38681.36",
        //                 "period": 86400,
        //                 "funding_time": 462,
        //                 "position_amount": "296.7552",
        //                 "funding_rate_last": "0.00009395",
        //                 "funding_rate_next": "0.00000649",
        //                 "funding_rate_predict": "-0.00007176",
        //                 "insurance": "16464465.09431942163278132918",
        //                 "sign_price": "38681.93",
        //                 "index_price": "38681.69500000",
        //                 "sell_total": "16.6039",
        //                 "buy_total": "19.8481",
        //                 "buy_amount": "4.6315",
        //                 "sell": "38681.37",
        //                 "sell_amount": "11.4044"
        //             }
        //         },
        //         "message": "OK"
        //     }
        //
        return this.parseTicker (response['data'], market);
    }

    async fetchTickers (symbols: string[] = undefined, params = {}) {
        /**
         * @method
         * @name coinex#fetchTickers
         * @description fetches price tickers for multiple markets, statistical calculations with the information calculated over the past 24 hours each market
         * @see https://viabtc.github.io/coinex_api_en_doc/spot/#docsspot001_market008_all_market_ticker
         * @see https://viabtc.github.io/coinex_api_en_doc/futures/#docsfutures001_http009_market_ticker_all
         * @param {string[]|undefined} symbols unified symbols of the markets to fetch the ticker for, all market tickers are returned if not assigned
         * @param {object} [params] extra parameters specific to the coinex api endpoint
         * @returns {object} a dictionary of [ticker structures]{@link https://docs.ccxt.com/#/?id=ticker-structure}
         */
        await this.loadMarkets ();
        symbols = this.marketSymbols (symbols);
        let market = undefined;
        if (symbols !== undefined) {
            const symbol = this.safeValue (symbols, 0);
            market = this.market (symbol);
        }
        const [ marketType, query ] = this.handleMarketTypeAndParams ('fetchTickers', market, params);
        const method = (marketType === 'swap') ? 'perpetualPublicGetMarketTickerAll' : 'publicGetMarketTickerAll';
        const response = await this[method] (query);
        //
        // Spot
        //
        //     {
        //         "code": 0,
        //         "data": {
        //             "date": 1651519857284,
        //             "ticker": {
        //                 "PSPUSDT": {
        //                     "vol": "127131.55227034",
        //                     "low": "0.0669",
        //                     "open": "0.0688",
        //                     "high": "0.0747",
        //                     "last": "0.0685",
        //                     "buy": "0.0676",
        //                     "buy_amount": "702.70117866",
        //                     "sell": "0.0690",
        //                     "sell_amount": "686.76861562"
        //                 },
        //             }
        //         },
        //         "message": "Ok"
        //     }
        //
        // Swap
        //
        //     {
        //         "code": 0,
        //         "data": {
        //             "date": 1651520268644,
        //             "ticker": {
        //                 "KAVAUSDT": {
        //                     "vol": "834924",
        //                     "low": "3.9418",
        //                     "open": "4.1834",
        //                     "high": "4.4328",
        //                     "last": "4.0516",
        //                     "buy": "4.0443",
        //                     "period": 86400,
        //                     "funding_time": 262,
        //                     "position_amount": "16111",
        //                     "funding_rate_last": "-0.00069514",
        //                     "funding_rate_next": "-0.00061009",
        //                     "funding_rate_predict": "-0.00055812",
        //                     "insurance": "16532425.53026084124483989548",
        //                     "sign_price": "4.0516",
        //                     "index_price": "4.0530",
        //                     "sell_total": "59446",
        //                     "buy_total": "62423",
        //                     "buy_amount": "959",
        //                     "sell": "4.0466",
        //                     "sell_amount": "141"
        //                 },
        //             }
        //         },
        //         "message": "Ok"
        //     }
        //
        const data = this.safeValue (response, 'data');
        const timestamp = this.safeInteger (data, 'date');
        const tickers = this.safeValue (data, 'ticker', {});
        const marketIds = Object.keys (tickers);
        const result = {};
        for (let i = 0; i < marketIds.length; i++) {
            const marketId = marketIds[i];
            const marketInner = this.safeMarket (marketId, undefined, undefined, marketType);
            const symbol = marketInner['symbol'];
            const ticker = this.parseTicker ({
                'date': timestamp,
                'ticker': tickers[marketId],
            }, marketInner);
            ticker['symbol'] = symbol;
            result[symbol] = ticker;
        }
        return this.filterByArray (result, 'symbol', symbols);
    }

    async fetchTime (params = {}) {
        /**
         * @method
         * @name coinex#fetchTime
         * @description fetches the current integer timestamp in milliseconds from the exchange server
         * @param {object} [params] extra parameters specific to the coinex api endpoint
         * @returns {int} the current integer timestamp in milliseconds from the exchange server
         */
        const response = await this.perpetualPublicGetTime (params);
        //
        //     {
        //         code: '0',
        //         data: '1653261274414',
        //         message: 'OK'
        //     }
        //
        return this.safeNumber (response, 'data');
    }

    async fetchOrderBook (symbol: string, limit = 20, params = {}) {
        /**
         * @method
         * @name coinex#fetchOrderBook
         * @description fetches information on open orders with bid (buy) and ask (sell) prices, volumes and other data
         * @param {string} symbol unified symbol of the market to fetch the order book for
         * @param {int} [limit] the maximum amount of order book entries to return
         * @param {object} [params] extra parameters specific to the coinex api endpoint
         * @returns {object} A dictionary of [order book structures]{@link https://docs.ccxt.com/#/?id=order-book-structure} indexed by market symbols
         */
        if (symbol === undefined) {
            throw new ArgumentsRequired (this.id + ' fetchOrderBook() requires a symbol argument');
        }
        await this.loadMarkets ();
        const market = this.market (symbol);
        if (limit === undefined) {
            limit = 20; // default
        }
        const request = {
            'market': this.marketId (symbol),
            'merge': '0',
            'limit': limit.toString (),
        };
        const method = market['swap'] ? 'perpetualPublicGetMarketDepth' : 'publicGetMarketDepth';
        const response = await this[method] (this.extend (request, params));
        //
        // Spot
        //
        //     {
        //         "code": 0,
        //         "data": {
        //             "asks": [
        //                 ["41056.33", "0.31727613"],
        //                 ["41056.34", "1.05657294"],
        //                 ["41056.35", "0.02346648"]
        //             ],
        //             "bids": [
        //                 ["41050.61", "0.40618608"],
        //                 ["41046.98", "0.13800000"],
        //                 ["41046.56", "0.22579234"]
        //             ],
        //             "last": "41050.61",
        //             "time": 1650573220346
        //         },
        //         "message": "OK"
        //     }
        //
        // Swap
        //
        //     {
        //         "code": 0,
        //         "data": {
        //             "asks": [
        //                 ["40620.90", "0.0384"],
        //                 ["40625.50", "0.0219"],
        //                 ["40625.90", "0.3506"]
        //             ],
        //             "bids": [
        //                 ["40620.89", "19.6861"],
        //                 ["40620.80", "0.0012"],
        //                 ["40619.87", "0.0365"]
        //             ],
        //             "last": "40620.89",
        //             "time": 1650587672406,
        //             "sign_price": "40619.32",
        //             "index_price": "40609.93"
        //         },
        //         "message": "OK"
        //     }
        //
        const result = this.safeValue (response, 'data', {});
        const timestamp = this.safeInteger (result, 'time');
        return this.parseOrderBook (result, symbol, timestamp);
    }

    parseTrade (trade, market = undefined) {
        //
        // Spot and Swap fetchTrades (public)
        //
        //      {
        //          "id":  2611511379,
        //          "type": "buy",
        //          "price": "192.63",
        //          "amount": "0.02266931",
        //          "date":  1638990110,
        //          "date_ms":  1638990110518
        //      },
        //
        // Spot and Margin fetchMyTrades (private)
        //
        //      {
        //          "id": 2611520950,
        //          "order_id": 63286573298,
        //          "account_id": 0,
        //          "create_time": 1638990636,
        //          "type": "sell",
        //          "role": "taker",
        //          "price": "192.29",
        //          "amount": "0.098",
        //          "fee": "0.03768884",
        //          "fee_asset": "USDT",
        //          "market": "AAVEUSDT",
        //          "deal_money": "18.84442"
        //      }
        //
        // Swap fetchMyTrades (private)
        //
        //     {
        //         "amount": "0.0012",
        //         "deal_fee": "0.0237528",
        //         "deal_insurance": "0",
        //         "deal_margin": "15.8352",
        //         "deal_order_id": 17797031903,
        //         "deal_profit": "0",
        //         "deal_stock": "47.5056",
        //         "deal_type": 1,
        //         "deal_user_id": 2969195,
        //         "fee_asset": "",
        //         "fee_discount": "0",
        //         "fee_price": "0",
        //         "fee_rate": "0.0005",
        //         "fee_real_rate": "0.0005",
        //         "id": 379044296,
        //         "leverage": "3",
        //         "margin_amount": "15.8352",
        //         "market": "BTCUSDT",
        //         "open_price": "39588",
        //         "order_id": 17797092987,
        //         "position_amount": "0.0012",
        //         "position_id": 62052321,
        //         "position_type": 1,
        //         "price": "39588",
        //         "role": 2,
        //         "side": 2,
        //         "time": 1650675936.016103,
        //         "user_id": 3620173
        //     }
        //
        let timestamp = this.safeTimestamp2 (trade, 'create_time', 'time');
        if (timestamp === undefined) {
            timestamp = this.safeInteger (trade, 'date_ms');
        }
        const tradeId = this.safeString (trade, 'id');
        const orderId = this.safeString (trade, 'order_id');
        const priceString = this.safeString (trade, 'price');
        const amountString = this.safeString (trade, 'amount');
        const marketId = this.safeString (trade, 'market');
        const defaultType = this.safeString (this.options, 'defaultType');
        market = this.safeMarket (marketId, market, undefined, defaultType);
        const symbol = this.safeSymbol (marketId, market, undefined, defaultType);
        const costString = this.safeString (trade, 'deal_money');
        let fee = undefined;
        const feeCostString = this.safeString2 (trade, 'fee', 'deal_fee');
        if (feeCostString !== undefined) {
            const feeCurrencyId = this.safeString (trade, 'fee_asset');
            const feeCurrencyCode = this.safeCurrencyCode (feeCurrencyId);
            fee = {
                'cost': feeCostString,
                'currency': feeCurrencyCode,
            };
        }
        let takerOrMaker = this.safeString (trade, 'role');
        if (takerOrMaker === '1') {
            takerOrMaker = 'maker';
        } else if (takerOrMaker === '2') {
            takerOrMaker = 'taker';
        }
        let side = undefined;
        if (market['type'] === 'swap') {
            side = this.safeInteger (trade, 'side');
            if (side === 1) {
                side = 'sell';
            } else if (side === 2) {
                side = 'buy';
            }
            if (side === undefined) {
                side = this.safeString (trade, 'type');
            }
        } else {
            side = this.safeString (trade, 'type');
        }
        return this.safeTrade ({
            'info': trade,
            'timestamp': timestamp,
            'datetime': this.iso8601 (timestamp),
            'symbol': symbol,
            'id': tradeId,
            'order': orderId,
            'type': undefined,
            'side': side,
            'takerOrMaker': takerOrMaker,
            'price': priceString,
            'amount': amountString,
            'cost': costString,
            'fee': fee,
        }, market);
    }

    async fetchTrades (symbol: string, since: Int = undefined, limit: Int = undefined, params = {}) {
        /**
         * @method
         * @name coinex#fetchTrades
         * @description get the list of most recent trades for a particular symbol
         * @param {string} symbol unified symbol of the market to fetch trades for
         * @param {int} [since] timestamp in ms of the earliest trade to fetch
         * @param {int} [limit] the maximum amount of trades to fetch
         * @param {object} [params] extra parameters specific to the coinex api endpoint
         * @returns {Trade[]} a list of [trade structures]{@link https://docs.ccxt.com/en/latest/manual.html?#public-trades}
         */
        await this.loadMarkets ();
        const market = this.market (symbol);
        const request = {
            'market': market['id'],
            // 'last_id': 0,
        };
        if (limit !== undefined) {
            request['limit'] = limit;
        }
        const method = market['swap'] ? 'perpetualPublicGetMarketDeals' : 'publicGetMarketDeals';
        const response = await this[method] (this.extend (request, params));
        //
        // Spot and Swap
        //
        //      {
        //          "code":    0,
        //          "data": [
        //              {
        //                  "id":  2611511379,
        //                  "type": "buy",
        //                  "price": "192.63",
        //                  "amount": "0.02266931",
        //                  "date":  1638990110,
        //                  "date_ms":  1638990110518
        //                  },
        //              ],
        //          "message": "OK"
        //      }
        //
        return this.parseTrades (response['data'], market, since, limit);
    }

    async fetchTradingFee (symbol: string, params = {}) {
        /**
         * @method
         * @name coinex#fetchTradingFee
         * @description fetch the trading fees for a market
         * @param {string} symbol unified market symbol
         * @param {object} [params] extra parameters specific to the coinex api endpoint
         * @returns {object} a [fee structure]{@link https://docs.ccxt.com/#/?id=fee-structure}
         */
        await this.loadMarkets ();
        const market = this.market (symbol);
        const request = {
            'market': market['id'],
        };
        const response = await this.publicGetMarketDetail (this.extend (request, params));
        //
        //     {
        //         "code": 0,
        //         "data": {
        //           "name": "BTCUSDC",
        //           "min_amount": "0.0005",
        //           "maker_fee_rate": "0.002",
        //           "taker_fee_rate": "0.002",
        //           "pricing_name": "USDC",
        //           "pricing_decimal": 2,
        //           "trading_name": "BTC",
        //           "trading_decimal": 8
        //         },
        //         "message": "OK"
        //      }
        //
        const data = this.safeValue (response, 'data', {});
        return this.parseTradingFee (data, market);
    }

    async fetchTradingFees (params = {}) {
        /**
         * @method
         * @name coinex#fetchTradingFees
         * @description fetch the trading fees for multiple markets
         * @param {object} [params] extra parameters specific to the coinex api endpoint
         * @returns {object} a dictionary of [fee structures]{@link https://docs.ccxt.com/#/?id=fee-structure} indexed by market symbols
         */
        await this.loadMarkets ();
        const response = await this.publicGetMarketInfo (params);
        //
        //     {
        //         "code": 0,
        //         "data": {
        //             "WAVESBTC": {
        //                 "name": "WAVESBTC",
        //                 "min_amount": "1",
        //                 "maker_fee_rate": "0.001",
        //                 "taker_fee_rate": "0.001",
        //                 "pricing_name": "BTC",
        //                 "pricing_decimal": 8,
        //                 "trading_name": "WAVES",
        //                 "trading_decimal": 8
        //             }
        //             ...
        //         }
        //     }
        //
        const data = this.safeValue (response, 'data', {});
        const result = {};
        for (let i = 0; i < this.symbols.length; i++) {
            const symbol = this.symbols[i];
            const market = this.market (symbol);
            const fee = this.safeValue (data, market['id'], {});
            result[symbol] = this.parseTradingFee (fee, market);
        }
        return result;
    }

    parseTradingFee (fee, market = undefined) {
        const marketId = this.safeValue (fee, 'name');
        const symbol = this.safeSymbol (marketId, market);
        return {
            'info': fee,
            'symbol': symbol,
            'maker': this.safeNumber (fee, 'maker_fee_rate'),
            'taker': this.safeNumber (fee, 'taker_fee_rate'),
            'percentage': true,
            'tierBased': true,
        };
    }

    parseOHLCV (ohlcv, market = undefined) {
        //
        //     [
        //         1591484400,
        //         "0.02505349",
        //         "0.02506988",
        //         "0.02507000",
        //         "0.02505304",
        //         "343.19716223",
        //         "8.6021323866383196",
        //         "ETHBTC"
        //     ]
        //
        return [
            this.safeTimestamp (ohlcv, 0),
            this.safeNumber (ohlcv, 1),
            this.safeNumber (ohlcv, 3),
            this.safeNumber (ohlcv, 4),
            this.safeNumber (ohlcv, 2),
            this.safeNumber (ohlcv, 5),
        ];
    }

    async fetchOHLCV (symbol: string, timeframe = '1m', since: Int = undefined, limit: Int = undefined, params = {}) {
        /**
         * @method
         * @name coinex#fetchOHLCV
         * @description fetches historical candlestick data containing the open, high, low, and close price, and the volume of a market
         * @param {string} symbol unified symbol of the market to fetch OHLCV data for
         * @param {string} timeframe the length of time each candle represents
         * @param {int} [since] timestamp in ms of the earliest candle to fetch
         * @param {int} [limit] the maximum amount of candles to fetch
         * @param {object} [params] extra parameters specific to the coinex api endpoint
         * @returns {int[][]} A list of candles ordered as timestamp, open, high, low, close, volume
         */
        await this.loadMarkets ();
        const market = this.market (symbol);
        const request = {
            'market': market['id'],
            'type': this.safeString (this.timeframes, timeframe, timeframe),
        };
        if (limit !== undefined) {
            request['limit'] = limit;
        }
        const method = market['swap'] ? 'perpetualPublicGetMarketKline' : 'publicGetMarketKline';
        const response = await this[method] (this.extend (request, params));
        //
        // Spot
        //
        //     {
        //         "code": 0,
        //         "data": [
        //             [1591484400, "0.02505349", "0.02506988", "0.02507000", "0.02505304", "343.19716223", "8.6021323866383196", "ETHBTC"],
        //             [1591484700, "0.02506990", "0.02508109", "0.02508109", "0.02506979", "91.59841581", "2.2972047780447000", "ETHBTC"],
        //             [1591485000, "0.02508106", "0.02507996", "0.02508106", "0.02507500", "65.15307697", "1.6340597822306000", "ETHBTC"],
        //         ],
        //         "message": "OK"
        //     }
        //
        // Swap
        //
        //     {
        //         "code": 0,
        //         "data": [
        //             [1650569400, "41524.64", "41489.31", "41564.61", "41480.58", "29.7060", "1233907.099562"],
        //             [1650569700, "41489.31", "41438.29", "41489.31", "41391.87", "42.4115", "1756154.189061"],
        //             [1650570000, "41438.29", "41482.21", "41485.05", "41427.31", "22.2892", "924000.317861"]
        //         ],
        //         "message": "OK"
        //     }
        //
        const data = this.safeValue (response, 'data', []);
        return this.parseOHLCVs (data, market, timeframe, since, limit);
    }

    async fetchMarginBalance (params = {}) {
        await this.loadMarkets ();
        const symbol = this.safeString (params, 'symbol');
        let marketId = this.safeString (params, 'market');
        let market = undefined;
        if (symbol !== undefined) {
            market = this.market (symbol);
            marketId = market['id'];
        } else if (marketId === undefined) {
            throw new ArgumentsRequired (this.id + ' fetchMarginBalance() fetching a margin account requires a market parameter or a symbol parameter');
        }
        params = this.omit (params, [ 'symbol', 'market' ]);
        const request = {
            'market': marketId,
        };
        const response = await this.privateGetMarginAccount (this.extend (request, params));
        //
        //      {
        //          "code":    0,
        //           "data": {
        //              "account_id":    126,
        //              "leverage":    3,
        //              "market_type":   "AAVEUSDT",
        //              "sell_asset_type":   "AAVE",
        //              "buy_asset_type":   "USDT",
        //              "balance": {
        //                  "sell_type": "0.3",     // borrowed
        //                  "buy_type": "30"
        //                  },
        //              "frozen": {
        //                  "sell_type": "0",
        //                  "buy_type": "0"
        //                  },
        //              "loan": {
        //                  "sell_type": "0.3", // loan
        //                  "buy_type": "0"
        //                  },
        //              "interest": {
        //                  "sell_type": "0.0000125",
        //                  "buy_type": "0"
        //                  },
        //              "can_transfer": {
        //                  "sell_type": "0.02500646",
        //                  "buy_type": "4.28635738"
        //                  },
        //              "warn_rate":   "",
        //              "liquidation_price":   ""
        //              },
        //          "message": "Success"
        //      }
        //
        const result = { 'info': response };
        const data = this.safeValue (response, 'data', {});
        const free = this.safeValue (data, 'can_transfer', {});
        const total = this.safeValue (data, 'balance', {});
        const loan = this.safeValue (data, 'loan', {});
        const interest = this.safeValue (data, 'interest', {});
        //
        const sellAccount = this.account ();
        const sellCurrencyId = this.safeString (data, 'sell_asset_type');
        const sellCurrencyCode = this.safeCurrencyCode (sellCurrencyId);
        sellAccount['free'] = this.safeString (free, 'sell_type');
        sellAccount['total'] = this.safeString (total, 'sell_type');
        const sellDebt = this.safeString (loan, 'sell_type');
        const sellInterest = this.safeString (interest, 'sell_type');
        sellAccount['debt'] = Precise.stringAdd (sellDebt, sellInterest);
        result[sellCurrencyCode] = sellAccount;
        //
        const buyAccount = this.account ();
        const buyCurrencyId = this.safeString (data, 'buy_asset_type');
        const buyCurrencyCode = this.safeCurrencyCode (buyCurrencyId);
        buyAccount['free'] = this.safeString (free, 'buy_type');
        buyAccount['total'] = this.safeString (total, 'buy_type');
        const buyDebt = this.safeString (loan, 'buy_type');
        const buyInterest = this.safeString (interest, 'buy_type');
        buyAccount['debt'] = Precise.stringAdd (buyDebt, buyInterest);
        result[buyCurrencyCode] = buyAccount;
        //
        return this.safeBalance (result);
    }

    async fetchSpotBalance (params = {}) {
        await this.loadMarkets ();
        const response = await this.privateGetBalanceInfo (params);
        //
        //     {
        //       "code": 0,
        //       "data": {
        //         "BCH": {                     # BCH account
        //           "available": "13.60109",   # Available BCH
        //           "frozen": "0.00000"        # Frozen BCH
        //         },
        //         "BTC": {                     # BTC account
        //           "available": "32590.16",   # Available BTC
        //           "frozen": "7000.00"        # Frozen BTC
        //         },
        //         "ETH": {                     # ETH account
        //           "available": "5.06000",    # Available ETH
        //           "frozen": "0.00000"        # Frozen ETH
        //         }
        //       },
        //       "message": "Ok"
        //     }
        //
        const result = { 'info': response };
        const balances = this.safeValue (response, 'data', {});
        const currencyIds = Object.keys (balances);
        for (let i = 0; i < currencyIds.length; i++) {
            const currencyId = currencyIds[i];
            const code = this.safeCurrencyCode (currencyId);
            const balance = this.safeValue (balances, currencyId, {});
            const account = this.account ();
            account['free'] = this.safeString (balance, 'available');
            account['used'] = this.safeString (balance, 'frozen');
            result[code] = account;
        }
        return this.safeBalance (result);
    }

    async fetchSwapBalance (params = {}) {
        await this.loadMarkets ();
        const response = await this.perpetualPrivateGetAssetQuery (params);
        //
        //     {
        //         "code": 0,
        //         "data": {
        //             "USDT": {
        //                 "available": "37.24817690383456000000",
        //                 "balance_total": "37.24817690383456000000",
        //                 "frozen": "0.00000000000000000000",
        //                 "margin": "0.00000000000000000000",
        //                 "profit_unreal": "0.00000000000000000000",
        //                 "transfer": "37.24817690383456000000"
        //             }
        //         },
        //         "message": "OK"
        //     }
        //
        const result = { 'info': response };
        const balances = this.safeValue (response, 'data', {});
        const currencyIds = Object.keys (balances);
        for (let i = 0; i < currencyIds.length; i++) {
            const currencyId = currencyIds[i];
            const code = this.safeCurrencyCode (currencyId);
            const balance = this.safeValue (balances, currencyId, {});
            const account = this.account ();
            account['free'] = this.safeString (balance, 'available');
            account['used'] = this.safeString (balance, 'frozen');
            account['total'] = this.safeString (balance, 'balance_total');
            result[code] = account;
        }
        return this.safeBalance (result);
    }

    async fetchBalance (params = {}) {
        /**
         * @method
         * @name coinex#fetchBalance
         * @description query for balance and get the amount of funds available for trading or funds locked in orders
         * @param {object} [params] extra parameters specific to the coinex api endpoint
         * @returns {object} a [balance structure]{@link https://docs.ccxt.com/en/latest/manual.html?#balance-structure}
         */
        let marketType = undefined;
        [ marketType, params ] = this.handleMarketTypeAndParams ('fetchBalance', undefined, params);
        const isMargin = this.safeValue (params, 'margin', false);
        marketType = isMargin ? 'margin' : marketType;
        params = this.omit (params, 'margin');
        if (marketType === 'margin') {
            return await this.fetchMarginBalance (params);
        } else if (marketType === 'swap') {
            return await this.fetchSwapBalance (params);
        } else {
            return await this.fetchSpotBalance (params);
        }
    }

    parseOrderStatus (status) {
        const statuses = {
            'not_deal': 'open',
            'part_deal': 'open',
            'done': 'closed',
            'cancel': 'canceled',
        };
        return this.safeString (statuses, status, status);
    }

    parseOrder (order, market = undefined) {
        //
        // fetchOrder
        //
        //     {
        //         "amount": "0.1",
        //         "asset_fee": "0.22736197736197736197",
        //         "avg_price": "196.85000000000000000000",
        //         "create_time": 1537270135,
        //         "deal_amount": "0.1",
        //         "deal_fee": "0",
        //         "deal_money": "19.685",
        //         "fee_asset": "CET",
        //         "fee_discount": "0.5",
        //         "id": 1788259447,
        //         "left": "0",
        //         "maker_fee_rate": "0",
        //         "market": "ETHUSDT",
        //         "order_type": "limit",
        //         "price": "170.00000000",
        //         "status": "done",
        //         "taker_fee_rate": "0.0005",
        //         "type": "sell",
        //     }
        //
        // Spot and Margin createOrder, cancelOrder, fetchOrder
        //
        //      {
        //          "amount":"1.5",
        //          "asset_fee":"0",
        //          "avg_price":"0.14208538",
        //          "client_id":"",
        //          "create_time":1650993819,
        //          "deal_amount":"10.55703267",
        //          "deal_fee":"0.0029999999971787292",
        //          "deal_money":"1.4999999985893646",
        //          "fee_asset":null,
        //          "fee_discount":"1",
        //          "finished_time":null,
        //          "id":74556296907,
        //          "left":"0.0000000014106354",
        //          "maker_fee_rate":"0",
        //          "market":"DOGEUSDT",
        //          "money_fee":"0.0029999999971787292",
        //          "order_type":"market",
        //          "price":"0",
        //          "status":"done",
        //          "stock_fee":"0",
        //          "taker_fee_rate":"0.002",
        //          "type":"buy"
        //      }
        //
        // Swap createOrder, cancelOrder, fetchOrder
        //
        //     {
        //         "amount": "0.0005",
        //         "client_id": "",
        //         "create_time": 1651004578.618224,
        //         "deal_asset_fee": "0.00000000000000000000",
        //         "deal_fee": "0.00000000000000000000",
        //         "deal_profit": "0.00000000000000000000",
        //         "deal_stock": "0.00000000000000000000",
        //         "effect_type": 1,
        //         "fee_asset": "",
        //         "fee_discount": "0.00000000000000000000",
        //         "last_deal_amount": "0.00000000000000000000",
        //         "last_deal_id": 0,
        //         "last_deal_price": "0.00000000000000000000",
        //         "last_deal_role": 0,
        //         "last_deal_time": 0,
        //         "last_deal_type": 0,
        //         "left": "0.0005",
        //         "leverage": "3",
        //         "maker_fee": "0.00030",
        //         "market": "BTCUSDT",
        //         "order_id": 18221659097,
        //         "position_id": 0,
        //         "position_type": 1,
        //         "price": "30000.00",
        //         "side": 2,
        //         "source": "api.v1",
        //         "stop_id": 0,
        //         "taker_fee": "0.00050",
        //         "target": 0,
        //         "type": 1,
        //         "update_time": 1651004578.618224,
        //         "user_id": 3620173
        //     }
        //
        // Stop order createOrder
        //
        //     {"status":"success"}
        //
        // Swap Stop cancelOrder, fetchOrder
        //
        //     {
        //         "amount": "0.0005",
        //         "client_id": "",
        //         "create_time": 1651034023.008771,
        //         "effect_type": 1,
        //         "fee_asset": "",
        //         "fee_discount": "0.00000000000000000000",
        //         "maker_fee": "0.00030",
        //         "market": "BTCUSDT",
        //         "order_id": 18256915101,
        //         "price": "31000.00",
        //         "side": 2,
        //         "source": "api.v1",
        //         "state": 1,
        //         "stop_price": "31500.00",
        //         "stop_type": 1,
        //         "taker_fee": "0.00050",
        //         "target": 0,
        //         "type": 1,
        //         "update_time": 1651034397.193624,
        //         "user_id": 3620173
        //     }
        //
        //
        // Spot and Margin fetchOpenOrders, fetchClosedOrders
        //
        //     {
        //         "account_id": 0,
        //         "amount": "0.0005",
        //         "asset_fee": "0",
        //         "avg_price": "0.00",
        //         "client_id": "",
        //         "create_time": 1651089247,
        //         "deal_amount": "0",
        //         "deal_fee": "0",
        //         "deal_money": "0",
        //         "fee_asset": null,
        //         "fee_discount": "1",
        //         "finished_time": 0,
        //         "id": 74660190839,
        //         "left": "0.0005",
        //         "maker_fee_rate": "0.002",
        //         "market": "BTCUSDT",
        //         "money_fee": "0",
        //         "order_type": "limit",
        //         "price": "31000",
        //         "status": "not_deal",
        //         "stock_fee": "0",
        //         "taker_fee_rate": "0.002",
        //         "type": "buy"
        //     }
        //
        // Swap fetchOpenOrders, fetchClosedOrders
        //
        //     {
        //         "amount": "0.0005",
        //         "client_id": "",
        //         "create_time": 1651030414.088431,
        //         "deal_asset_fee": "0",
        //         "deal_fee": "0.00960069",
        //         "deal_profit": "0.009825",
        //         "deal_stock": "19.20138",
        //         "effect_type": 0,
        //         "fee_asset": "",
        //         "fee_discount": "0",
        //         "left": "0",
        //         "leverage": "3",
        //         "maker_fee": "0",
        //         "market": "BTCUSDT",
        //         "order_id": 18253447431,
        //         "position_id": 0,
        //         "position_type": 1,
        //         "price": "0",
        //         "side": 1,
        //         "source": "web",
        //         "stop_id": 0,
        //         "taker_fee": "0.0005",
        //         "target": 0,
        //         "type": 2,
        //         "update_time": 1651030414.08847,
        //         "user_id": 3620173
        //     }
        //
        // Spot and Margin Stop fetchOpenOrders, fetchClosedOrders
        //
        //     {
        //         "account_id": 0,
        //         "amount": "155",
        //         "client_id": "",
        //         "create_time": 1651089182,
        //         "fee_asset": null,
        //         "fee_discount": "1",
        //         "maker_fee": "0.002",
        //         "market": "BTCUSDT",
        //         "order_id": 74660111965,
        //         "order_type": "market",
        //         "price": "0",
        //         "state": 0,
        //         "stop_price": "31500",
        //         "taker_fee": "0.002",
        //         "type": "buy"
        //     }
        //
        // Swap Stop fetchOpenOrders
        //
        //     {
        //         "amount": "0.0005",
        //         "client_id": "",
        //         "create_time": 1651089147.321691,
        //         "effect_type": 1,
        //         "fee_asset": "",
        //         "fee_discount": "0.00000000000000000000",
        //         "maker_fee": "0.00030",
        //         "market": "BTCUSDT",
        //         "order_id": 18332143848,
        //         "price": "31000.00",
        //         "side": 2,
        //         "source": "api.v1",
        //         "state": 1,
        //         "stop_price": "31500.00",
        //         "stop_type": 1,
        //         "taker_fee": "0.00050",
        //         "target": 0,
        //         "type": 1,
        //         "update_time": 1651089147.321691,
        //         "user_id": 3620173
        //     }
        //
        const timestamp = this.safeTimestamp (order, 'create_time');
        const priceString = this.safeString (order, 'price');
        const costString = this.safeString (order, 'deal_money');
        const amountString = this.safeString (order, 'amount');
        const filledString = this.safeString (order, 'deal_amount');
        const averageString = this.safeString (order, 'avg_price');
        const remainingString = this.safeString (order, 'left');
        const marketId = this.safeString (order, 'market');
        const defaultType = this.safeString (this.options, 'defaultType');
        market = this.safeMarket (marketId, market, undefined, defaultType);
        const feeCurrencyId = this.safeString (order, 'fee_asset');
        let feeCurrency = this.safeCurrencyCode (feeCurrencyId);
        if (feeCurrency === undefined) {
            feeCurrency = market['quote'];
        }
        const status = this.parseOrderStatus (this.safeString (order, 'status'));
        const rawSide = this.safeInteger (order, 'side');
        let side = undefined;
        if (rawSide === 1) {
            side = 'sell';
        } else if (rawSide === 2) {
            side = 'buy';
        } else {
            side = this.safeString (order, 'type');
        }
        const rawType = this.safeString (order, 'order_type');
        let type = undefined;
        if (rawType === undefined) {
            type = this.safeInteger (order, 'type');
            if (type === 1) {
                type = 'limit';
            } else if (type === 2) {
                type = 'market';
            }
        } else {
            type = rawType;
        }
        return this.safeOrder ({
            'id': this.safeString2 (order, 'id', 'order_id'),
            'clientOrderId': undefined,
            'datetime': this.iso8601 (timestamp),
            'timestamp': timestamp,
            'lastTradeTimestamp': this.safeTimestamp (order, 'update_time'),
            'status': status,
            'symbol': market['symbol'],
            'type': type,
            'timeInForce': undefined,
            'postOnly': undefined,
            'reduceOnly': undefined,
            'side': side,
            'price': priceString,
            'stopPrice': this.safeString (order, 'stop_price'),
            'triggerPrice': this.safeString (order, 'stop_price'),
            'cost': costString,
            'average': averageString,
            'amount': amountString,
            'filled': filledString,
            'remaining': remainingString,
            'trades': undefined,
            'fee': {
                'currency': feeCurrency,
                'cost': this.safeString (order, 'deal_fee'),
            },
            'info': order,
        }, market);
    }

    async createOrder (symbol: string, type: OrderType, side: OrderSide, amount, price = undefined, params = {}) {
        /**
         * @method
         * @name coinex#createOrder
         * @description create a trade order
         * @see https://viabtc.github.io/coinex_api_en_doc/futures/#docsfutures001_http017_put_limit
         * @see https://viabtc.github.io/coinex_api_en_doc/futures/#docsfutures001_http018_put_market
         * @see https://viabtc.github.io/coinex_api_en_doc/futures/#docsfutures001_http019_put_limit_stop
         * @see https://viabtc.github.io/coinex_api_en_doc/futures/#docsfutures001_http020_put_market_stop
         * @see https://viabtc.github.io/coinex_api_en_doc/futures/#docsfutures001_http031_market_close
         * @see https://viabtc.github.io/coinex_api_en_doc/futures/#docsfutures001_http030_limit_close
         * @param {string} symbol unified symbol of the market to create an order in
         * @param {string} type 'market' or 'limit'
         * @param {string} side 'buy' or 'sell'
         * @param {float} amount how much of currency you want to trade in units of base currency
         * @param {float} price the price at which the order is to be fullfilled, in units of the quote currency, ignored in market orders
         * @param {object} [params] extra parameters specific to the coinex api endpoint
         * @param {float} triggerPrice price at which to triger stop orders
         * @param {float} stopPrice price at which to triger stop orders
         * @param {float} stopLossPrice price at which to trigger stop-loss orders
         * @param {float} takeProfitPrice price at which to trigger take-profit orders
         * @param {string} [params.timeInForce] "GTC", "IOC", "FOK", "PO"
         * @param {bool} params.postOnly
         * @param {bool} params.reduceOnly
         * @param {bool} [params.position_id] *required for reduce only orders* the position id to reduce
         * @returns {object} an [order structure]{@link https://docs.ccxt.com/#/?id=order-structure}
         */
        await this.loadMarkets ();
        const market = this.market (symbol);
        const swap = market['swap'];
        const stopPrice = this.safeValue2 (params, 'stopPrice', 'triggerPrice');
        const stopLossPrice = this.safeValue (params, 'stopLossPrice');
        const takeProfitPrice = this.safeValue (params, 'takeProfitPrice');
        const option = this.safeString (params, 'option');
        const isMarketOrder = type === 'market';
        const postOnly = this.isPostOnly (isMarketOrder, option === 'MAKER_ONLY', params);
        const positionId = this.safeInteger2 (params, 'position_id', 'positionId'); // Required for closing swap positions
        const timeInForceRaw = this.safeString (params, 'timeInForce'); // Spot: IOC, FOK, PO, GTC, ... NORMAL (default), MAKER_ONLY
        const reduceOnly = this.safeValue (params, 'reduceOnly');
        if (reduceOnly) {
            if (market['type'] !== 'swap') {
                throw new InvalidOrder (this.id + ' createOrder() does not support reduceOnly for ' + market['type'] + ' orders, reduceOnly orders are supported for swap markets only');
            }
            if (positionId === undefined) {
                throw new ArgumentsRequired (this.id + ' createOrder() requires a position_id/positionId parameter for reduceOnly orders');
            }
        }
        let method = undefined;
        const request = {
            'market': market['id'],
        };
        if (swap) {
            if (stopLossPrice || takeProfitPrice) {
                request['stop_type'] = this.safeInteger (params, 'stop_type', 1); // 1: triggered by the latest transaction, 2: mark price, 3: index price
                if (positionId === undefined) {
                    throw new ArgumentsRequired (this.id + ' createOrder() requires a position_id parameter for stop loss and take profit orders');
                }
                request['position_id'] = positionId;
                if (stopLossPrice) {
                    method = 'perpetualPrivatePostPositionStopLoss';
                    request['stop_loss_price'] = this.priceToPrecision (symbol, stopLossPrice);
                } else if (takeProfitPrice) {
                    method = 'perpetualPrivatePostPositionTakeProfit';
                    request['take_profit_price'] = this.priceToPrecision (symbol, takeProfitPrice);
                }
            } else {
                method = 'perpetualPrivatePostOrderPut' + this.capitalize (type);
                const requestSide = (side === 'buy') ? 2 : 1;
                if (stopPrice !== undefined) {
                    request['stop_price'] = this.priceToPrecision (symbol, stopPrice);
                    request['stop_type'] = this.safeInteger (params, 'stop_type', 1); // 1: triggered by the latest transaction, 2: mark price, 3: index price;
                    request['amount'] = this.amountToPrecision (symbol, amount);
                    request['side'] = requestSide;
                    if (type === 'limit') {
                        method = 'perpetualPrivatePostOrderPutStopLimit';
                        request['price'] = this.priceToPrecision (symbol, price);
                    } else if (type === 'market') {
                        method = 'perpetualPrivatePostOrderPutStopMarket';
                    }
                    request['amount'] = this.amountToPrecision (symbol, amount);
                }
                let timeInForce = undefined;
                if ((type !== 'market') || (stopPrice !== undefined)) {
                    if (postOnly) {
                        request['option'] = 1;
                    } else if (timeInForceRaw !== undefined) {
                        if (timeInForceRaw === 'IOC') {
                            timeInForce = 2;
                        } else if (timeInForceRaw === 'FOK') {
                            timeInForce = 3;
                        } else {
                            timeInForce = 1;
                        }
                        request['effect_type'] = timeInForce; // exchange takes 'IOC' and 'FOK'
                    }
                }
                if (type === 'limit' && stopPrice === undefined) {
                    if (reduceOnly) {
                        method = 'perpetualPrivatePostOrderCloseLimit';
                        request['position_id'] = positionId;
                    } else {
                        request['side'] = requestSide;
                    }
                    request['price'] = this.priceToPrecision (symbol, price);
                    request['amount'] = this.amountToPrecision (symbol, amount);
                } else if (type === 'market' && stopPrice === undefined) {
                    if (reduceOnly) {
                        method = 'perpetualPrivatePostOrderCloseMarket';
                        request['position_id'] = positionId;
                    } else {
                        request['side'] = requestSide;
                        request['amount'] = this.amountToPrecision (symbol, amount);
                    }
                }
            }
        } else {
            method = 'privatePostOrder' + this.capitalize (type);
            request['type'] = side;
            if ((type === 'market') && (side === 'buy')) {
                if (this.options['createMarketBuyOrderRequiresPrice']) {
                    if (price === undefined) {
                        throw new InvalidOrder (this.id + " createOrder() requires the price argument with market buy orders to calculate total order cost (amount to spend), where cost = amount * price. Supply a price argument to createOrder() call if you want the cost to be calculated for you from price and amount, or, alternatively, add .options['createMarketBuyOrderRequiresPrice'] = false to supply the cost in the amount argument (the exchange-specific behaviour)");
                    } else {
                        const amountString = this.amountToPrecision (symbol, amount);
                        const priceString = this.priceToPrecision (symbol, price);
                        const costString = Precise.stringMul (amountString, priceString);
                        const costNumber = this.parseNumber (costString);
                        request['amount'] = this.costToPrecision (symbol, costNumber);
                    }
                } else {
                    request['amount'] = this.costToPrecision (symbol, amount);
                }
            } else {
                request['amount'] = this.amountToPrecision (symbol, amount);
            }
            if ((type === 'limit') || (type === 'ioc')) {
                request['price'] = this.priceToPrecision (symbol, price);
            }
            if (stopPrice !== undefined) {
                request['stop_price'] = this.priceToPrecision (symbol, stopPrice);
                if (type === 'limit') {
                    method = 'privatePostOrderStopLimit';
                } else if (type === 'market') {
                    method = 'privatePostOrderStopMarket';
                }
            }
            if ((type !== 'market') || (stopPrice !== undefined)) {
                // following options cannot be applied to vanilla market orders (but can be applied to stop-market orders)
                if ((timeInForceRaw !== undefined) || postOnly) {
                    if ((postOnly || (timeInForceRaw !== 'IOC')) && ((type === 'limit') && (stopPrice !== undefined))) {
                        throw new InvalidOrder (this.id + ' createOrder() only supports the IOC option for stop-limit orders');
                    }
                    if (postOnly) {
                        request['option'] = 'MAKER_ONLY';
                    } else {
                        if (timeInForceRaw !== undefined) {
                            request['option'] = timeInForceRaw; // exchange takes 'IOC' and 'FOK'
                        }
                    }
                }
            }
        }
        const accountId = this.safeInteger (params, 'account_id');
        const defaultType = this.safeString (this.options, 'defaultType');
        if (defaultType === 'margin') {
            if (accountId === undefined) {
                throw new BadRequest (this.id + ' createOrder() requires an account_id parameter for margin orders');
            }
            request['account_id'] = accountId;
        }
        params = this.omit (params, [ 'reduceOnly', 'positionId', 'timeInForce', 'postOnly', 'stopPrice', 'triggerPrice', 'stopLossPrice', 'takeProfitPrice' ]);
        const response = await this[method] (this.extend (request, params));
        //
        // Spot and Margin
        //
        //     {
        //         "code": 0,
        //         "data": {
        //             "amount": "0.0005",
        //             "asset_fee": "0",
        //             "avg_price": "0.00",
        //             "client_id": "",
        //             "create_time": 1650951627,
        //             "deal_amount": "0",
        //             "deal_fee": "0",
        //             "deal_money": "0",
        //             "fee_asset": null,
        //             "fee_discount": "1",
        //             "finished_time": null,
        //             "id": 74510932594,
        //             "left": "0.0005",
        //             "maker_fee_rate": "0.002",
        //             "market": "BTCUSDT",
        //             "money_fee": "0",
        //             "order_type": "limit",
        //             "price": "30000",
        //             "status": "not_deal",
        //             "stock_fee": "0",
        //             "taker_fee_rate": "0.002",
        //             "type": "buy"
        //         },
        //         "message": "Success"
        //     }
        //
        // Swap
        //
        //     {
        //         "code": 0,
        //         "data": {
        //             "amount": "0.0005",
        //             "client_id": "",
        //             "create_time": 1651004578.618224,
        //             "deal_asset_fee": "0.00000000000000000000",
        //             "deal_fee": "0.00000000000000000000",
        //             "deal_profit": "0.00000000000000000000",
        //             "deal_stock": "0.00000000000000000000",
        //             "effect_type": 1,
        //             "fee_asset": "",
        //             "fee_discount": "0.00000000000000000000",
        //             "last_deal_amount": "0.00000000000000000000",
        //             "last_deal_id": 0,
        //             "last_deal_price": "0.00000000000000000000",
        //             "last_deal_role": 0,
        //             "last_deal_time": 0,
        //             "last_deal_type": 0,
        //             "left": "0.0005",
        //             "leverage": "3",
        //             "maker_fee": "0.00030",
        //             "market": "BTCUSDT",
        //             "order_id": 18221659097,
        //             "position_id": 0,
        //             "position_type": 1,
        //             "price": "30000.00",
        //             "side": 2,
        //             "source": "api.v1",
        //             "stop_id": 0,
        //             "taker_fee": "0.00050",
        //             "target": 0,
        //             "type": 1,
        //             "update_time": 1651004578.618224,
        //             "user_id": 3620173
        //         },
        //         "message": "OK"
        //     }
        //
        // Stop Order
        //
        //     {"code":0,"data":{"status":"success"},"message":"OK"}
        //
        const data = this.safeValue (response, 'data');
        return this.parseOrder (data, market);
    }

    async editOrder (id, symbol, type, side, amount = undefined, price = undefined, params = {}) {
        /**
         * @method
         * @name okx#editOrder
         * @description edit a trade order
         * @see https://viabtc.github.io/coinex_api_en_doc/spot/#docsspot003_trade022_modify_order
         * @param {string} id order id
         * @param {string} symbol unified symbol of the market to create an order in
         * @param {string} type 'market' or 'limit'
         * @param {string} side 'buy' or 'sell'
         * @param {float} amount how much of the currency you want to trade in units of the base currency
         * @param {float} price the price at which the order is to be fullfilled, in units of the quote currency, ignored in market orders
         * @param {object} [params] extra parameters specific to the coinex api endpoint
         * @returns {object} an [order structure]{@link https://docs.ccxt.com/#/?id=order-structure}
         */
        this.checkRequiredArgument ('editOrder', symbol, 'symbol');
        await this.loadMarkets ();
        const market = this.market (symbol);
        if (!market['spot']) {
            throw new NotSupported (this.id + ' editOrder() does not support ' + market['type'] + ' orders, only spot orders are accepted');
        }
        const request = {
            'market': market['id'],
            'id': parseInt (id),
        };
        if (amount !== undefined) {
            request['amount'] = this.amountToPrecision (symbol, amount);
        }
        if (price !== undefined) {
            request['price'] = this.priceToPrecision (symbol, price);
        }
        const response = await this.privatePostOrderModify (this.extend (request, params));
        //
        //     {
        //         "code": 0,
        //         "data": {
        //             "id": 35436205,
        //             "create_time": 1636080705,
        //             "finished_time": null,
        //             "amount": "0.30000000",
        //             "price": " 56000",
        //             "deal_amount": "0.24721428",
        //             "deal_money": "13843.9996800000000000",
        //             "deal_fee": "0",
        //             "stock_fee": "0",
        //             "money_fee": "0",
        //             " asset_fee": "8.721719798400000000000000",
        //             "fee_asset": "CET",
        //             "fee_discount": "0.70",
        //             "avg_price": "56000",
        //             "market": "BTCUSDT",
        //             "left": "0.05278572 ",
        //             "maker_fee_rate": "0.0018",
        //             "taker_fee_rate": "0.0018",
        //             "order_type": "limit",
        //             "type": "buy",
        //             "status": "cancel",
        //             "client_id ": "abcd222",
        //             "source_id": "1234"
        //     },
        //         "message": "Success"
        //     }
        //
        const data = this.safeValue (response, 'data', {});
        return this.parseOrder (data, market);
    }

    async cancelOrder (id: string, symbol: string = undefined, params = {}) {
        /**
         * @method
         * @name coinex#cancelOrder
         * @description cancels an open order
         * @param {string} id order id
         * @param {string} symbol unified symbol of the market the order was made in
         * @param {object} [params] extra parameters specific to the coinex api endpoint
         * @returns {object} An [order structure]{@link https://docs.ccxt.com/#/?id=order-structure}
         */
        await this.loadMarkets ();
        const market = this.market (symbol);
        const stop = this.safeValue (params, 'stop');
        const swap = market['swap'];
        const request = {
            'market': market['id'],
        };
        const idRequest = swap ? 'order_id' : 'id';
        request[idRequest] = id;
        let method = swap ? 'perpetualPrivatePostOrderCancel' : 'privateDeleteOrderPending';
        if (stop) {
            if (swap) {
                method = 'perpetualPrivatePostOrderCancelStop';
            } else {
                method = 'privateDeleteOrderStopPendingId';
            }
        }
        const accountId = this.safeInteger (params, 'account_id');
        const defaultType = this.safeString (this.options, 'defaultType');
        if (defaultType === 'margin') {
            if (accountId === undefined) {
                throw new BadRequest (this.id + ' cancelOrder() requires an account_id parameter for margin orders');
            }
            request['account_id'] = accountId;
        }
        const query = this.omit (params, [ 'stop', 'account_id' ]);
        const response = await this[method] (this.extend (request, query));
        //
        // Spot and Margin
        //
        //     {
        //         "code": 0,
        //         "data": {
        //             "amount": "0.0005",
        //             "asset_fee": "0",
        //             "avg_price": "0.00",
        //             "client_id": "",
        //             "create_time": 1650951627,
        //             "deal_amount": "0",
        //             "deal_fee": "0",
        //             "deal_money": "0",
        //             "fee_asset": null,
        //             "fee_discount": "1",
        //             "finished_time": null,
        //             "id": 74510932594,
        //             "left": "0.0005",
        //             "maker_fee_rate": "0.002",
        //             "market": "BTCUSDT",
        //             "money_fee": "0",
        //             "order_type": "limit",
        //             "price": "30000",
        //             "status": "not_deal",
        //             "stock_fee": "0",
        //             "taker_fee_rate": "0.002",
        //             "type": "buy"
        //         },
        //         "message": "Success"
        //     }
        //
        // Swap
        //
        //     {
        //         "code": 0,
        //         "data": {
        //             "amount": "0.0005",
        //             "client_id": "",
        //             "create_time": 1651004578.618224,
        //             "deal_asset_fee": "0.00000000000000000000",
        //             "deal_fee": "0.00000000000000000000",
        //             "deal_profit": "0.00000000000000000000",
        //             "deal_stock": "0.00000000000000000000",
        //             "effect_type": 1,
        //             "fee_asset": "",
        //             "fee_discount": "0.00000000000000000000",
        //             "last_deal_amount": "0.00000000000000000000",
        //             "last_deal_id": 0,
        //             "last_deal_price": "0.00000000000000000000",
        //             "last_deal_role": 0,
        //             "last_deal_time": 0,
        //             "last_deal_type": 0,
        //             "left": "0.0005",
        //             "leverage": "3",
        //             "maker_fee": "0.00030",
        //             "market": "BTCUSDT",
        //             "order_id": 18221659097,
        //             "position_id": 0,
        //             "position_type": 1,
        //             "price": "30000.00",
        //             "side": 2,
        //             "source": "api.v1",
        //             "stop_id": 0,
        //             "taker_fee": "0.00050",
        //             "target": 0,
        //             "type": 1,
        //             "update_time": 1651004578.618224,
        //             "user_id": 3620173
        //         },
        //         "message": "OK"
        //     }
        //
        // Swap Stop
        //
        //     {
        //         "code": 0,
        //         "data": {
        //             "amount": "0.0005",
        //             "client_id": "",
        //             "create_time": 1651034023.008771,
        //             "effect_type": 1,
        //             "fee_asset": "",
        //             "fee_discount": "0.00000000000000000000",
        //             "maker_fee": "0.00030",
        //             "market": "BTCUSDT",
        //             "order_id": 18256915101,
        //             "price": "31000.00",
        //             "side": 2,
        //             "source": "api.v1",
        //             "state": 1,
        //             "stop_price": "31500.00",
        //             "stop_type": 1,
        //             "taker_fee": "0.00050",
        //             "target": 0,
        //             "type": 1,
        //             "update_time": 1651034397.193624,
        //             "user_id": 3620173
        //         },
        //         "message":"OK"
        //     }
        //
        // Spot and Margin Stop
        //
        //     {"code":0,"data":{},"message":"Success"}
        //
        const data = this.safeValue (response, 'data');
        return this.parseOrder (data, market);
    }

    async cancelAllOrders (symbol: string = undefined, params = {}) {
        /**
         * @method
         * @name coinex#cancelAllOrders
         * @description cancel all open orders in a market
         * @param {string} symbol unified market symbol of the market to cancel orders in
         * @param {object} [params] extra parameters specific to the coinex api endpoint
         * @returns {object[]} a list of [order structures]{@link https://docs.ccxt.com/#/?id=order-structure}
         */
        if (symbol === undefined) {
            throw new ArgumentsRequired (this.id + ' cancellAllOrders() requires a symbol argument');
        }
        await this.loadMarkets ();
        const market = this.market (symbol);
        const marketId = market['id'];
        const accountId = this.safeInteger (params, 'account_id', 0);
        const request = {
            'market': marketId,
            // 'account_id': accountId, // SPOT, main account ID: 0, margin account ID: See < Inquire Margin Account Market Info >, future account ID: See < Inquire Future Account Market Info >
            // 'side': 0, // SWAP, 0: All, 1: Sell, 2: Buy
        };
        const swap = market['swap'];
        const stop = this.safeValue (params, 'stop');
        let method = undefined;
        if (swap) {
            method = 'perpetualPrivatePostOrderCancelAll';
            if (stop) {
                method = 'perpetualPrivatePostOrderCancelStopAll';
            }
        } else {
            method = 'privateDeleteOrderPending';
            if (stop) {
                method = 'privateDeleteOrderStopPending';
            }
            request['account_id'] = accountId;
        }
        params = this.omit (params, [ 'stop', 'account_id' ]);
        const response = await this[method] (this.extend (request, params));
        //
        // Spot and Margin
        //
        //     {"code": 0, "data": null, "message": "Success"}
        //
        // Swap
        //
        //     {"code": 0, "data": {"status":"success"}, "message": "OK"}
        //
        return response;
    }

    async fetchOrder (id: string, symbol: string = undefined, params = {}) {
        /**
         * @method
         * @name coinex#fetchOrder
         * @description fetches information on an order made by the user
         * @param {string} symbol unified symbol of the market the order was made in
         * @param {object} [params] extra parameters specific to the coinex api endpoint
         * @returns {object} An [order structure]{@link https://docs.ccxt.com/#/?id=order-structure}
         */
        if (symbol === undefined) {
            throw new ArgumentsRequired (this.id + ' fetchOrder() requires a symbol argument');
        }
        await this.loadMarkets ();
        const market = this.market (symbol);
        const swap = market['swap'];
        const stop = this.safeValue (params, 'stop');
        const request = {
            'market': market['id'],
            // 'id': id, // SPOT
            // 'order_id': id, // SWAP
        };
        const idRequest = swap ? 'order_id' : 'id';
        request[idRequest] = id;
        let method = undefined;
        if (swap) {
            method = stop ? 'perpetualPrivateGetOrderStopStatus' : 'perpetualPrivateGetOrderStatus';
        } else {
            method = 'privateGetOrderStatus';
        }
        params = this.omit (params, 'stop');
        const response = await this[method] (this.extend (request, params));
        //
        // Spot
        //
        //     {
        //         "code": 0,
        //         "data": {
        //             "amount": "0.1",
        //             "asset_fee": "0.22736197736197736197",
        //             "avg_price": "196.85000000000000000000",
        //             "create_time": 1537270135,
        //             "deal_amount": "0.1",
        //             "deal_fee": "0",
        //             "deal_money": "19.685",
        //             "fee_asset": "CET",
        //             "fee_discount": "0.5",
        //             "id": 1788259447,
        //             "left": "0",
        //             "maker_fee_rate": "0",
        //             "market": "ETHUSDT",
        //             "order_type": "limit",
        //             "price": "170.00000000",
        //             "status": "done",
        //             "taker_fee_rate": "0.0005",
        //             "type": "sell",
        //         },
        //         "message": "Ok"
        //     }
        //
        // Swap
        //
        //     {
        //         "code": 0,
        //         "data": {
        //             "amount": "0.0005",
        //             "client_id": "",
        //             "create_time": 1651004578.618224,
        //             "deal_asset_fee": "0.00000000000000000000",
        //             "deal_fee": "0.00000000000000000000",
        //             "deal_profit": "0.00000000000000000000",
        //             "deal_stock": "0.00000000000000000000",
        //             "effect_type": 1,
        //             "fee_asset": "",
        //             "fee_discount": "0.00000000000000000000",
        //             "last_deal_amount": "0.00000000000000000000",
        //             "last_deal_id": 0,
        //             "last_deal_price": "0.00000000000000000000",
        //             "last_deal_role": 0,
        //             "last_deal_time": 0,
        //             "last_deal_type": 0,
        //             "left": "0.0005",
        //             "leverage": "3",
        //             "maker_fee": "0.00030",
        //             "market": "BTCUSDT",
        //             "order_id": 18221659097,
        //             "position_id": 0,
        //             "position_type": 1,
        //             "price": "30000.00",
        //             "side": 2,
        //             "source": "api.v1",
        //             "stop_id": 0,
        //             "taker_fee": "0.00050",
        //             "target": 0,
        //             "type": 1,
        //             "update_time": 1651004578.618224,
        //             "user_id": 3620173
        //         },
        //         "message": "OK"
        //     }
        //
        // Swap Stop
        //
        //     {
        //         "code": 0,
        //         "data": {
        //             "amount": "0.0005",
        //             "client_id": "",
        //             "create_time": 1651034023.008771,
        //             "effect_type": 1,
        //             "fee_asset": "",
        //             "fee_discount": "0.00000000000000000000",
        //             "maker_fee": "0.00030",
        //             "market": "BTCUSDT",
        //             "order_id": 18256915101,
        //             "price": "31000.00",
        //             "side": 2,
        //             "source": "api.v1",
        //             "state": 1,
        //             "stop_price": "31500.00",
        //             "stop_type": 1,
        //             "taker_fee": "0.00050",
        //             "target": 0,
        //             "type": 1,
        //             "update_time": 1651034397.193624,
        //             "user_id": 3620173
        //         },
        //         "message":"OK"
        //     }
        //
        const data = this.safeValue (response, 'data');
        return this.parseOrder (data, market);
    }

    async fetchOrdersByStatus (status, symbol: string = undefined, since: Int = undefined, limit: Int = undefined, params = {}) {
        await this.loadMarkets ();
        limit = (limit === undefined) ? 100 : limit;
        const request = {
            'limit': limit,
            // 'page': 1, // SPOT
            // 'offset': 0, // SWAP
            // 'side': 0, // SWAP, 0: All, 1: Sell, 2: Buy
        };
        const stop = this.safeValue (params, 'stop');
        const side = this.safeInteger (params, 'side');
        params = this.omit (params, 'stop');
        let market = undefined;
        if (symbol !== undefined) {
            market = this.market (symbol);
            request['market'] = market['id'];
        }
        const [ marketType, query ] = this.handleMarketTypeAndParams ('fetchOrdersByStatus', market, params);
        let method = undefined;
        if (marketType === 'swap') {
            if (symbol === undefined) {
                throw new ArgumentsRequired (this.id + ' fetchOrdersByStatus() requires a symbol argument for swap markets');
            }
            method = 'perpetualPrivateGetOrder' + this.capitalize (status);
            if (stop) {
                method = 'perpetualPrivateGetOrderStopPending';
            }
            if (side !== undefined) {
                request['side'] = side;
            } else {
                request['side'] = 0;
            }
            request['offset'] = 0;
        } else {
            method = 'privateGetOrder' + this.capitalize (status);
            if (stop) {
                method = 'privateGetOrderStop' + this.capitalize (status);
            }
            request['page'] = 1;
        }
        const accountId = this.safeInteger (params, 'account_id');
        const defaultType = this.safeString (this.options, 'defaultType');
        if (defaultType === 'margin') {
            if (accountId === undefined) {
                throw new BadRequest (this.id + ' fetchOpenOrders() and fetchClosedOrders() require an account_id parameter for margin orders');
            }
            request['account_id'] = accountId;
        }
        params = this.omit (query, 'account_id');
        const response = await this[method] (this.extend (request, params));
        //
        // Spot and Margin
        //
        //     {
        //         "code": 0,
        //         "data": {
        //             "count": 1,
        //             "curr_page": 1,
        //             "data": [
        //                 {
        //                     "account_id": 0,
        //                     "amount": "0.0005",
        //                     "asset_fee": "0",
        //                     "avg_price": "0.00",
        //                     "client_id": "",
        //                     "create_time": 1651089247,
        //                     "deal_amount": "0",
        //                     "deal_fee": "0",
        //                     "deal_money": "0",
        //                     "fee_asset": null,
        //                     "fee_discount": "1",
        //                     "finished_time": 0,
        //                     "id": 74660190839,
        //                     "left": "0.0005",
        //                     "maker_fee_rate": "0.002",
        //                     "market": "BTCUSDT",
        //                     "money_fee": "0",
        //                     "order_type": "limit",
        //                     "price": "31000",
        //                     "status": "not_deal",
        //                     "stock_fee": "0",
        //                     "taker_fee_rate": "0.002",
        //                     "type": "buy"
        //                 }
        //             ],
        //             "has_next": false,
        //             "total": 1
        //         },
        //         "message": "Success"
        //     }
        //
        // Swap
        //
        //     {
        //         "code": 0,
        //         "data": {
        //             "limit": 100,
        //             "offset": 0,
        //             "records": [
        //                 {
        //                     "amount": "0.0005",
        //                     "client_id": "",
        //                     "create_time": 1651030414.088431,
        //                     "deal_asset_fee": "0",
        //                     "deal_fee": "0.00960069",
        //                     "deal_profit": "0.009825",
        //                     "deal_stock": "19.20138",
        //                     "effect_type": 0,
        //                     "fee_asset": "",
        //                     "fee_discount": "0",
        //                     "left": "0",
        //                     "leverage": "3",
        //                     "maker_fee": "0",
        //                     "market": "BTCUSDT",
        //                     "order_id": 18253447431,
        //                     "position_id": 0,
        //                     "position_type": 1,
        //                     "price": "0",
        //                     "side": 1,
        //                     "source": "web",
        //                     "stop_id": 0,
        //                     "taker_fee": "0.0005",
        //                     "target": 0,
        //                     "type": 2,
        //                     "update_time": 1651030414.08847,
        //                     "user_id": 3620173
        //                 },
        //             ]
        //         },
        //         "message": "OK"
        //     }
        //
        // Spot and Margin Stop
        //
        //     {
        //         "code": 0,
        //         "data": {
        //             "count": 1,
        //             "curr_page": 1,
        //             "data": [
        //                 {
        //                     "account_id": 0,
        //                     "amount": "155",
        //                     "client_id": "",
        //                     "create_time": 1651089182,
        //                     "fee_asset": null,
        //                     "fee_discount": "1",
        //                     "maker_fee": "0.002",
        //                     "market": "BTCUSDT",
        //                     "order_id": 74660111965,
        //                     "order_type": "market",
        //                     "price": "0",
        //                     "state": 0,
        //                     "stop_price": "31500",
        //                     "taker_fee": "0.002",
        //                     "type": "buy"
        //                 }
        //             ],
        //             "has_next": false,
        //             "total": 0
        //         },
        //         "message": "Success"
        //     }
        //
        // Swap Stop
        //
        //     {
        //         "code": 0,
        //         "data": {
        //             "limit": 100,
        //             "offset": 0,
        //             "records": [
        //                 {
        //                     "amount": "0.0005",
        //                     "client_id": "",
        //                     "create_time": 1651089147.321691,
        //                     "effect_type": 1,
        //                     "fee_asset": "",
        //                     "fee_discount": "0.00000000000000000000",
        //                     "maker_fee": "0.00030",
        //                     "market": "BTCUSDT",
        //                     "order_id": 18332143848,
        //                     "price": "31000.00",
        //                     "side": 2,
        //                     "source": "api.v1",
        //                     "state": 1,
        //                     "stop_price": "31500.00",
        //                     "stop_type": 1,
        //                     "taker_fee": "0.00050",
        //                     "target": 0,
        //                     "type": 1,
        //                     "update_time": 1651089147.321691,
        //                     "user_id": 3620173
        //                 }
        //             ],
        //             "total": 1
        //         },
        //         "message": "OK"
        //     }
        //
        const tradeRequest = (marketType === 'swap') ? 'records' : 'data';
        const data = this.safeValue (response, 'data');
        const orders = this.safeValue (data, tradeRequest, []);
        return this.parseOrders (orders, market, since, limit);
    }

    async fetchOpenOrders (symbol: string = undefined, since: Int = undefined, limit: Int = undefined, params = {}) {
        /**
         * @method
         * @name coinex#fetchOpenOrders
         * @description fetch all unfilled currently open orders
         * @param {string} symbol unified market symbol
         * @param {int} [since] the earliest time in ms to fetch open orders for
         * @param {int} [limit] the maximum number of  open orders structures to retrieve
         * @param {object} [params] extra parameters specific to the coinex api endpoint
         * @returns {Order[]} a list of [order structures]{@link https://docs.ccxt.com/#/?id=order-structure}
         */
        return await this.fetchOrdersByStatus ('pending', symbol, since, limit, params);
    }

    async fetchClosedOrders (symbol: string = undefined, since: Int = undefined, limit: Int = undefined, params = {}) {
        /**
         * @method
         * @name coinex#fetchClosedOrders
         * @description fetches information on multiple closed orders made by the user
         * @param {string} symbol unified market symbol of the market orders were made in
         * @param {int} [since] the earliest time in ms to fetch orders for
         * @param {int} [limit] the maximum number of  orde structures to retrieve
         * @param {object} [params] extra parameters specific to the coinex api endpoint
         * @returns {Order[]} a list of [order structures]{@link https://docs.ccxt.com/#/?id=order-structure}
         */
        return await this.fetchOrdersByStatus ('finished', symbol, since, limit, params);
    }

    async createDepositAddress (code: string, params = {}) {
        /**
         * @method
         * @name coinex#createDepositAddress
         * @description create a currency deposit address
         * @param {string} code unified currency code of the currency for the deposit address
         * @param {object} [params] extra parameters specific to the coinex api endpoint
         * @returns {object} an [address structure]{@link https://docs.ccxt.com/#/?id=address-structure}
         */
        await this.loadMarkets ();
        const currency = this.currency (code);
        const request = {
            'coin_type': currency['id'],
        };
        if ('network' in params) {
            const network = this.safeString (params, 'network');
            params = this.omit (params, 'network');
            request['smart_contract_name'] = network;
        }
        const response = await this.privatePutBalanceDepositAddressCoinType (this.extend (request, params));
        //
        //     {
        //         code: 0,
        //         data: {
        //             coin_address: 'TV639dSpb9iGRtoFYkCp4AoaaDYKrK1pw5',
        //             is_bitcoin_cash: false
        //         },
        //         message: 'Success'
        //     }
        const data = this.safeValue (response, 'data', {});
        return this.parseDepositAddress (data, currency);
    }

    async fetchDepositAddress (code: string, params = {}) {
        /**
         * @method
         * @name coinex#fetchDepositAddress
         * @description fetch the deposit address for a currency associated with this account
         * @param {string} code unified currency code
         * @param {object} [params] extra parameters specific to the coinex api endpoint
         * @returns {object} an [address structure]{@link https://docs.ccxt.com/#/?id=address-structure}
         */
        await this.loadMarkets ();
        const currency = this.currency (code);
        const request = {
            'coin_type': currency['id'],
        };
        const networks = this.safeValue (currency, 'networks', {});
        const network = this.safeString (params, 'network');
        params = this.omit (params, 'network');
        const networksKeys = Object.keys (networks);
        const numOfNetworks = networksKeys.length;
        if (networks !== undefined && numOfNetworks > 1) {
            if (network === undefined) {
                throw new ArgumentsRequired (this.id + ' fetchDepositAddress() ' + code + ' requires a network parameter');
            }
            if (!(network in networks)) {
                throw new ExchangeError (this.id + ' fetchDepositAddress() ' + network + ' network not supported for ' + code);
            }
        }
        if (network !== undefined) {
            request['smart_contract_name'] = network;
        }
        const response = await this.privateGetBalanceDepositAddressCoinType (this.extend (request, params));
        //
        //      {
        //          code: 0,
        //          data: {
        //            coin_address: '1P1JqozxioQwaqPwgMAQdNDYNyaVSqgARq',
        //            // coin_address: 'xxxxxxxxxxxxxx:yyyyyyyyy', // with embedded tag/memo
        //            is_bitcoin_cash: false
        //          },
        //          message: 'Success'
        //      }
        //
        const data = this.safeValue (response, 'data', {});
        const depositAddress = this.parseDepositAddress (data, currency);
        const options = this.safeValue (this.options, 'fetchDepositAddress', {});
        const fillResponseFromRequest = this.safeValue (options, 'fillResponseFromRequest', true);
        if (fillResponseFromRequest) {
            depositAddress['network'] = this.safeNetworkCode (network, currency);
        }
        return depositAddress;
    }

    safeNetwork (networkId, currency = undefined) {
        const networks = this.safeValue (currency, 'networks', {});
        const networksCodes = Object.keys (networks);
        const networksCodesLength = networksCodes.length;
        if (networkId === undefined && networksCodesLength === 1) {
            return networks[networksCodes[0]];
        }
        return {
            'id': networkId,
            'network': (networkId === undefined) ? undefined : networkId.toUpperCase (),
        };
    }

    safeNetworkCode (networkId, currency = undefined) {
        const network = this.safeNetwork (networkId, currency);
        return network['network'];
    }

    parseDepositAddress (depositAddress, currency = undefined) {
        //
        //     {
        //         coin_address: '1P1JqozxioQwaqPwgMAQdNDYNyaVSqgARq',
        //         is_bitcoin_cash: false
        //     }
        //
        const coinAddress = this.safeString (depositAddress, 'coin_address');
        const parts = coinAddress.split (':');
        let address = undefined;
        let tag = undefined;
        const partsLength = parts.length;
        if (partsLength > 1 && parts[0] !== 'cfx') {
            address = parts[0];
            tag = parts[1];
        } else {
            address = coinAddress;
        }
        return {
            'info': depositAddress,
            'currency': this.safeCurrencyCode (undefined, currency),
            'address': address,
            'tag': tag,
            'network': undefined,
        };
    }

    async fetchMyTrades (symbol: string = undefined, since: Int = undefined, limit: Int = undefined, params = {}) {
        /**
         * @method
         * @name coinex#fetchMyTrades
         * @description fetch all trades made by the user
         * @param {string} symbol unified market symbol
         * @param {int} [since] the earliest time in ms to fetch trades for
         * @param {int} [limit] the maximum number of trades structures to retrieve
         * @param {object} [params] extra parameters specific to the coinex api endpoint
         * @returns {Trade[]} a list of [trade structures]{@link https://docs.ccxt.com/#/?id=trade-structure}
         */
        await this.loadMarkets ();
        let market = undefined;
        if (limit === undefined) {
            limit = 100;
        }
        const request = {
            'limit': limit, // SPOT and SWAP
            'offset': 0, // SWAP, means query from a certain record
            // 'page': 1, // SPOT
            // 'side': 2, // SWAP, 0 for no limit, 1 for sell, 2 for buy
            // 'start_time': since, // SWAP
            // 'end_time': 1524228297, // SWAP
        };
        if (symbol !== undefined) {
            market = this.market (symbol);
            request['market'] = market['id'];
        }
        let type = undefined;
        [ type, params ] = this.handleMarketTypeAndParams ('fetchMyTrades', market, params);
        if (type !== 'spot' && symbol === undefined) {
            throw new ArgumentsRequired (this.id + ' fetchMyTrades() requires a symbol argument for non-spot markets');
        }
        const swap = (type === 'swap');
        let method = undefined;
        if (swap) {
            method = 'perpetualPublicGetMarketUserDeals';
            const side = this.safeInteger (params, 'side');
            if (side === undefined) {
                throw new ArgumentsRequired (this.id + ' fetchMyTrades() requires a side parameter for swap markets');
            }
            if (since !== undefined) {
                request['start_time'] = since;
            }
            request['side'] = side;
            params = this.omit (params, 'side');
        } else {
            method = 'privateGetOrderUserDeals';
            request['page'] = 1;
        }
        const accountId = this.safeInteger (params, 'account_id');
        const defaultType = this.safeString (this.options, 'defaultType');
        if (defaultType === 'margin') {
            if (accountId === undefined) {
                throw new BadRequest (this.id + ' fetchMyTrades() requires an account_id parameter for margin trades');
            }
            request['account_id'] = accountId;
            params = this.omit (params, 'account_id');
        }
        const response = await this[method] (this.extend (request, params));
        //
        // Spot and Margin
        //
        //      {
        //          "code": 0,
        //          "data": {
        //              "data": [
        //                  {
        //                      "id": 2611520950,
        //                      "order_id": 63286573298,
        //                      "account_id": 0,
        //                      "create_time": 1638990636,
        //                      "type": "sell",
        //                      "role": "taker",
        //                      "price": "192.29",
        //                      "amount": "0.098",
        //                      "fee": "0.03768884",
        //                      "fee_asset": "USDT",
        //                      "market": "AAVEUSDT",
        //                      "deal_money": "18.84442"
        //                          },
        //                      ],
        //              "curr_page": 1,
        //              "has_next": false,
        //              "count": 3
        //              },
        //          "message": "Success"
        //      }
        //
        // Swap
        //
        //     {
        //         "code": 0,
        //         "data": {
        //             "limit": 100,
        //             "offset": 0,
        //             "records": [
        //                 {
        //                     "amount": "0.0012",
        //                     "deal_fee": "0.0237528",
        //                     "deal_insurance": "0",
        //                     "deal_margin": "15.8352",
        //                     "deal_order_id": 17797031903,
        //                     "deal_profit": "0",
        //                     "deal_stock": "47.5056",
        //                     "deal_type": 1,
        //                     "deal_user_id": 2969195,
        //                     "fee_asset": "",
        //                     "fee_discount": "0",
        //                     "fee_price": "0",
        //                     "fee_rate": "0.0005",
        //                     "fee_real_rate": "0.0005",
        //                     "id": 379044296,
        //                     "leverage": "3",
        //                     "margin_amount": "15.8352",
        //                     "market": "BTCUSDT",
        //                     "open_price": "39588",
        //                     "order_id": 17797092987,
        //                     "position_amount": "0.0012",
        //                     "position_id": 62052321,
        //                     "position_type": 1,
        //                     "price": "39588",
        //                     "role": 2,
        //                     "side": 2,
        //                     "time": 1650675936.016103,
        //                     "user_id": 3620173
        //                 }
        //             ]
        //         },
        //         "message": "OK"
        //     }
        //
        const tradeRequest = swap ? 'records' : 'data';
        const data = this.safeValue (response, 'data');
        const trades = this.safeValue (data, tradeRequest, []);
        return this.parseTrades (trades, market, since, limit);
    }

    async fetchPositions (symbols: string[] = undefined, params = {}) {
        /**
         * @method
         * @name coinex#fetchPositions
         * @description fetch all open positions
         * @param {string[]|undefined} symbols list of unified market symbols
         * @param {object} [params] extra parameters specific to the coinex api endpoint
         * @returns {object[]} a list of [position structure]{@link https://docs.ccxt.com/#/?id=position-structure}
         */
        await this.loadMarkets ();
        symbols = this.marketSymbols (symbols);
        const request = {};
        let market = undefined;
        if (symbols !== undefined) {
            let symbol = undefined;
            if (Array.isArray (symbols)) {
                const symbolsLength = symbols.length;
                if (symbolsLength > 1) {
                    throw new BadRequest (this.id + ' fetchPositions() symbols argument cannot contain more than 1 symbol');
                }
                symbol = symbols[0];
            } else {
                symbol = symbols;
            }
            market = this.market (symbol);
            request['market'] = market['id'];
        }
        const response = await this.perpetualPrivateGetPositionPending (this.extend (request, params));
        //
        //     {
        //         "code": 0,
        //         "data": [
        //             {
        //                 "adl_sort": 3396,
        //                 "adl_sort_val": "0.00007786",
        //                 "amount": "0.0005",
        //                 "amount_max": "0.0005",
        //                 "amount_max_margin": "6.42101333333333333333",
        //                 "bkr_price": "25684.05333333333333346175",
        //                 "bkr_price_imply": "0.00000000000000000000",
        //                 "close_left": "0.0005",
        //                 "create_time": 1651294226.110899,
        //                 "deal_all": "19.26000000000000000000",
        //                 "deal_asset_fee": "0.00000000000000000000",
        //                 "fee_asset": "",
        //                 "finish_type": 1,
        //                 "first_price": "38526.08",
        //                 "insurance": "0.00000000000000000000",
        //                 "latest_price": "38526.08",
        //                 "leverage": "3",
        //                 "liq_amount": "0.00000000000000000000",
        //                 "liq_order_price": "0",
        //                 "liq_order_time": 0,
        //                 "liq_price": "25876.68373333333333346175",
        //                 "liq_price_imply": "0.00000000000000000000",
        //                 "liq_profit": "0.00000000000000000000",
        //                 "liq_time": 0,
        //                 "mainten_margin": "0.005",
        //                 "mainten_margin_amount": "0.09631520000000000000",
        //                 "maker_fee": "0.00000000000000000000",
        //                 "margin_amount": "6.42101333333333333333",
        //                 "market": "BTCUSDT",
        //                 "open_margin": "0.33333333333333333333",
        //                 "open_margin_imply": "0.00000000000000000000",
        //                 "open_price": "38526.08000000000000000000",
        //                 "open_val": "19.26304000000000000000",
        //                 "open_val_max": "19.26304000000000000000",
        //                 "position_id": 65847227,
        //                 "profit_clearing": "-0.00963152000000000000",
        //                 "profit_real": "-0.00963152000000000000",
        //                 "profit_unreal": "0.00",
        //                 "side": 2,
        //                 "stop_loss_price": "0.00000000000000000000",
        //                 "stop_loss_type": 0,
        //                 "sys": 0,
        //                 "take_profit_price": "0.00000000000000000000",
        //                 "take_profit_type": 0,
        //                 "taker_fee": "0.00000000000000000000",
        //                 "total": 4661,
        //                 "type": 1,
        //                 "update_time": 1651294226.111196,
        //                 "user_id": 3620173
        //             },
        //         ],
        //         "message": "OK"
        //     }
        //
        const position = this.safeValue (response, 'data', []);
        const result = [];
        for (let i = 0; i < position.length; i++) {
            result.push (this.parsePosition (position[i], market));
        }
        return this.filterByArray (result, 'symbol', symbols, false);
    }

    async fetchPosition (symbol: string, params = {}) {
        /**
         * @method
         * @name coinex#fetchPosition
         * @description fetch data on a single open contract trade position
         * @param {string} symbol unified market symbol of the market the position is held in, default is undefined
         * @param {object} [params] extra parameters specific to the coinex api endpoint
         * @returns {object} a [position structure]{@link https://docs.ccxt.com/#/?id=position-structure}
         */
        await this.loadMarkets ();
        const market = this.market (symbol);
        const request = {
            'market': market['id'],
        };
        const response = await this.perpetualPrivateGetPositionPending (this.extend (request, params));
        //
        //     {
        //         "code": 0,
        //         "data": [
        //             {
        //                 "adl_sort": 3396,
        //                 "adl_sort_val": "0.00007786",
        //                 "amount": "0.0005",
        //                 "amount_max": "0.0005",
        //                 "amount_max_margin": "6.42101333333333333333",
        //                 "bkr_price": "25684.05333333333333346175",
        //                 "bkr_price_imply": "0.00000000000000000000",
        //                 "close_left": "0.0005",
        //                 "create_time": 1651294226.110899,
        //                 "deal_all": "19.26000000000000000000",
        //                 "deal_asset_fee": "0.00000000000000000000",
        //                 "fee_asset": "",
        //                 "finish_type": 1,
        //                 "first_price": "38526.08",
        //                 "insurance": "0.00000000000000000000",
        //                 "latest_price": "38526.08",
        //                 "leverage": "3",
        //                 "liq_amount": "0.00000000000000000000",
        //                 "liq_order_price": "0",
        //                 "liq_order_time": 0,
        //                 "liq_price": "25876.68373333333333346175",
        //                 "liq_price_imply": "0.00000000000000000000",
        //                 "liq_profit": "0.00000000000000000000",
        //                 "liq_time": 0,
        //                 "mainten_margin": "0.005",
        //                 "mainten_margin_amount": "0.09631520000000000000",
        //                 "maker_fee": "0.00000000000000000000",
        //                 "margin_amount": "6.42101333333333333333",
        //                 "market": "BTCUSDT",
        //                 "open_margin": "0.33333333333333333333",
        //                 "open_margin_imply": "0.00000000000000000000",
        //                 "open_price": "38526.08000000000000000000",
        //                 "open_val": "19.26304000000000000000",
        //                 "open_val_max": "19.26304000000000000000",
        //                 "position_id": 65847227,
        //                 "profit_clearing": "-0.00963152000000000000",
        //                 "profit_real": "-0.00963152000000000000",
        //                 "profit_unreal": "0.00",
        //                 "side": 2,
        //                 "stop_loss_price": "0.00000000000000000000",
        //                 "stop_loss_type": 0,
        //                 "sys": 0,
        //                 "take_profit_price": "0.00000000000000000000",
        //                 "take_profit_type": 0,
        //                 "taker_fee": "0.00000000000000000000",
        //                 "total": 4661,
        //                 "type": 1,
        //                 "update_time": 1651294226.111196,
        //                 "user_id": 3620173
        //             }
        //         ],
        //         "message": "OK"
        //     }
        //
        const data = this.safeValue (response, 'data', []);
        return this.parsePosition (data[0], market);
    }

    parsePosition (position, market = undefined) {
        //
        //     {
        //         "adl_sort": 3396,
        //         "adl_sort_val": "0.00007786",
        //         "amount": "0.0005",
        //         "amount_max": "0.0005",
        //         "amount_max_margin": "6.42101333333333333333",
        //         "bkr_price": "25684.05333333333333346175",
        //         "bkr_price_imply": "0.00000000000000000000",
        //         "close_left": "0.0005",
        //         "create_time": 1651294226.110899,
        //         "deal_all": "19.26000000000000000000",
        //         "deal_asset_fee": "0.00000000000000000000",
        //         "fee_asset": "",
        //         "finish_type": 1,
        //         "first_price": "38526.08",
        //         "insurance": "0.00000000000000000000",
        //         "latest_price": "38526.08",
        //         "leverage": "3",
        //         "liq_amount": "0.00000000000000000000",
        //         "liq_order_price": "0",
        //         "liq_order_time": 0,
        //         "liq_price": "25876.68373333333333346175",
        //         "liq_price_imply": "0.00000000000000000000",
        //         "liq_profit": "0.00000000000000000000",
        //         "liq_time": 0,
        //         "mainten_margin": "0.005",
        //         "mainten_margin_amount": "0.09631520000000000000",
        //         "maker_fee": "0.00000000000000000000",
        //         "margin_amount": "6.42101333333333333333",
        //         "market": "BTCUSDT",
        //         "open_margin": "0.33333333333333333333",
        //         "open_margin_imply": "0.00000000000000000000",
        //         "open_price": "38526.08000000000000000000",
        //         "open_val": "19.26304000000000000000",
        //         "open_val_max": "19.26304000000000000000",
        //         "position_id": 65847227,
        //         "profit_clearing": "-0.00963152000000000000",
        //         "profit_real": "-0.00963152000000000000",
        //         "profit_unreal": "0.00",
        //         "side": 2,
        //         "stop_loss_price": "0.00000000000000000000",
        //         "stop_loss_type": 0,
        //         "sys": 0,
        //         "take_profit_price": "0.00000000000000000000",
        //         "take_profit_type": 0,
        //         "taker_fee": "0.00000000000000000000",
        //         "total": 4661,
        //         "type": 1,
        //         "update_time": 1651294226.111196,
        //         "user_id": 3620173
        //     }
        //
        const marketId = this.safeString (position, 'market');
        const defaultType = this.safeString (this.options, 'defaultType');
        market = this.safeMarket (marketId, market, undefined, defaultType);
        const symbol = market['symbol'];
        const positionId = this.safeInteger (position, 'position_id');
        const marginModeInteger = this.safeInteger (position, 'type');
        const marginMode = (marginModeInteger === 1) ? 'isolated' : 'cross';
        const liquidationPrice = this.safeString (position, 'liq_price');
        const entryPrice = this.safeString (position, 'open_price');
        const unrealizedPnl = this.safeString (position, 'profit_unreal');
        const contractSize = this.safeString (position, 'amount');
        const sideInteger = this.safeInteger (position, 'side');
        const side = (sideInteger === 1) ? 'short' : 'long';
        const timestamp = this.safeTimestamp (position, 'update_time');
        const maintenanceMargin = this.safeString (position, 'mainten_margin_amount');
        const maintenanceMarginPercentage = this.safeString (position, 'mainten_margin');
        const collateral = this.safeString (position, 'margin_amount');
        const leverage = this.safeNumber (position, 'leverage');
        return this.safePosition ({
            'info': position,
            'id': positionId,
            'symbol': symbol,
            'notional': undefined,
            'marginMode': marginMode,
            'liquidationPrice': liquidationPrice,
            'entryPrice': entryPrice,
            'unrealizedPnl': unrealizedPnl,
            'percentage': undefined,
            'contracts': undefined,
            'contractSize': contractSize,
            'markPrice': undefined,
            'lastPrice': undefined,
            'side': side,
            'hedged': undefined,
            'timestamp': timestamp,
            'datetime': this.iso8601 (timestamp),
            'lastUpdateTimestamp': undefined,
            'maintenanceMargin': maintenanceMargin,
            'maintenanceMarginPercentage': maintenanceMarginPercentage,
            'collateral': collateral,
            'initialMargin': undefined,
            'initialMarginPercentage': undefined,
            'leverage': leverage,
            'marginRatio': undefined,
        });
    }

    async setMarginMode (marginMode, symbol: string = undefined, params = {}) {
        /**
         * @method
         * @name coinex#setMarginMode
         * @description set margin mode to 'cross' or 'isolated'
         * @param {string} marginMode 'cross' or 'isolated'
         * @param {string} symbol unified market symbol
         * @param {object} [params] extra parameters specific to the coinex api endpoint
         * @returns {object} response from the exchange
         */
        if (symbol === undefined) {
            throw new ArgumentsRequired (this.id + ' setMarginMode() requires a symbol argument');
        }
        marginMode = marginMode.toLowerCase ();
        if (marginMode !== 'isolated' && marginMode !== 'cross') {
            throw new BadRequest (this.id + ' setMarginMode() marginMode argument should be isolated or cross');
        }
        await this.loadMarkets ();
        const market = this.market (symbol);
        if (market['type'] !== 'swap') {
            throw new BadSymbol (this.id + ' setMarginMode() supports swap contracts only');
        }
        let defaultPositionType = undefined;
        if (marginMode === 'isolated') {
            defaultPositionType = 1;
        } else if (marginMode === 'cross') {
            defaultPositionType = 2;
        }
        const leverage = this.safeInteger (params, 'leverage');
        const maxLeverage = this.safeInteger (market['limits']['leverage'], 'max', 100);
        const positionType = this.safeInteger (params, 'position_type', defaultPositionType);
        if (leverage === undefined) {
            throw new ArgumentsRequired (this.id + ' setMarginMode() requires a leverage parameter');
        }
        if (positionType === undefined) {
            throw new ArgumentsRequired (this.id + ' setMarginMode() requires a position_type parameter that will transfer margin to the specified trading pair');
        }
        if ((leverage < 3) || (leverage > maxLeverage)) {
            throw new BadRequest (this.id + ' setMarginMode() leverage should be between 3 and ' + maxLeverage.toString () + ' for ' + symbol);
        }
        const request = {
            'market': market['id'],
            'leverage': leverage.toString (),
            'position_type': positionType, // 1: isolated, 2: cross
        };
        return await this.perpetualPrivatePostMarketAdjustLeverage (this.extend (request, params));
    }

    async setLeverage (leverage, symbol: string = undefined, params = {}) {
        /**
         * @method
         * @name coinex#setLeverage
         * @see https://viabtc.github.io/coinex_api_en_doc/futures/#docsfutures001_http014_adjust_leverage
         * @description set the level of leverage for a market
         * @param {float} leverage the rate of leverage
         * @param {string} symbol unified market symbol
         * @param {object} [params] extra parameters specific to the coinex api endpoint
         * @param {string} [params.marginMode] 'cross' or 'isolated' (default is 'cross')
         * @returns {object} response from the exchange
         */
        this.checkRequiredSymbol ('setLeverage', symbol);
        await this.loadMarkets ();
        const market = this.market (symbol);
        if (!market['swap']) {
            throw new BadSymbol (this.id + ' setLeverage() supports swap contracts only');
        }
        let marginMode = undefined;
        [ marginMode, params ] = this.handleMarginModeAndParams ('setLeverage', params, 'cross');
        let positionType = undefined;
        if (marginMode === 'isolated') {
            positionType = 1;
        } else if (marginMode === 'cross') {
            positionType = 2;
        }
        const minLeverage = this.safeInteger (market['limits']['leverage'], 'min', 1);
        const maxLeverage = this.safeInteger (market['limits']['leverage'], 'max', 100);
        if ((leverage < minLeverage) || (leverage > maxLeverage)) {
            throw new BadRequest (this.id + ' setLeverage() leverage should be between ' + minLeverage.toString () + ' and ' + maxLeverage.toString () + ' for ' + symbol);
        }
        const request = {
            'market': market['id'],
            'leverage': leverage.toString (),
            'position_type': positionType, // 1: isolated, 2: cross
        };
        return await this.perpetualPrivatePostMarketAdjustLeverage (this.extend (request, params));
    }

    async fetchLeverageTiers (symbols: string[] = undefined, params = {}) {
        /**
         * @method
         * @name coinex#fetchLeverageTiers
         * @description retrieve information on the maximum leverage, and maintenance margin for trades of varying trade sizes
         * @param {string[]|undefined} symbols list of unified market symbols
         * @param {object} [params] extra parameters specific to the coinex api endpoint
         * @returns {object} a dictionary of [leverage tiers structures]{@link https://docs.ccxt.com/#/?id=leverage-tiers-structure}, indexed by market symbols
         */
        await this.loadMarkets ();
        const response = await this.perpetualPublicGetMarketLimitConfig (params);
        //
        //     {
        //         "code": 0,
        //         "data": {
        //             "BTCUSD": [
        //                 ["500001", "100", "0.005"],
        //                 ["1000001", "50", "0.01"],
        //                 ["2000001", "30", "0.015"],
        //                 ["5000001", "20", "0.02"],
        //                 ["10000001", "15", "0.025"],
        //                 ["20000001", "10", "0.03"]
        //             ],
        //             ...
        //         },
        //         "message": "OK"
        //     }
        //
        const data = this.safeValue (response, 'data', {});
        return this.parseLeverageTiers (data, symbols, undefined);
    }

    parseLeverageTiers (response, symbols: string[] = undefined, marketIdKey = undefined) {
        //
        //     {
        //         "BTCUSD": [
        //             ["500001", "100", "0.005"],
        //             ["1000001", "50", "0.01"],
        //             ["2000001", "30", "0.015"],
        //             ["5000001", "20", "0.02"],
        //             ["10000001", "15", "0.025"],
        //             ["20000001", "10", "0.03"]
        //         ],
        //         ...
        //     }
        //
        const tiers = {};
        const marketIds = Object.keys (response);
        for (let i = 0; i < marketIds.length; i++) {
            const marketId = marketIds[i];
            const market = this.safeMarket (marketId, undefined, undefined, 'spot');
            const symbol = this.safeString (market, 'symbol');
            let symbolsLength = 0;
            if (symbols !== undefined) {
                symbolsLength = symbols.length;
            }
            if (symbol !== undefined && (symbolsLength === 0 || this.inArray (symbols, symbol))) {
                tiers[symbol] = this.parseMarketLeverageTiers (response[marketId], market);
            }
        }
        return tiers;
    }

    parseMarketLeverageTiers (item, market = undefined) {
        const tiers = [];
        let minNotional = 0;
        for (let j = 0; j < item.length; j++) {
            const bracket = item[j];
            const maxNotional = this.safeNumber (bracket, 0);
            tiers.push ({
                'tier': j + 1,
                'currency': market['linear'] ? market['base'] : market['quote'],
                'minNotional': minNotional,
                'maxNotional': maxNotional,
                'maintenanceMarginRate': this.safeNumber (bracket, 2),
                'maxLeverage': this.safeInteger (bracket, 1),
                'info': bracket,
            });
            minNotional = maxNotional;
        }
        return tiers;
    }

    async modifyMarginHelper (symbol: string, amount, addOrReduce, params = {}) {
        await this.loadMarkets ();
        const market = this.market (symbol);
        const request = {
            'market': market['id'],
            'amount': this.amountToPrecision (symbol, amount),
            'type': addOrReduce,
        };
        const response = await this.perpetualPrivatePostPositionAdjustMargin (this.extend (request, params));
        //
        //     {
        //         "code": 0,
        //         "data": {
        //             "adl_sort": 1,
        //             "adl_sort_val": "0.00004320",
        //             "amount": "0.0005",
        //             "amount_max": "0.0005",
        //             "amount_max_margin": "6.57352000000000000000",
        //             "bkr_price": "16294.08000000000000011090",
        //             "bkr_price_imply": "0.00000000000000000000",
        //             "close_left": "0.0005",
        //             "create_time": 1651202571.320778,
        //             "deal_all": "19.72000000000000000000",
        //             "deal_asset_fee": "0.00000000000000000000",
        //             "fee_asset": "",
        //             "finish_type": 1,
        //             "first_price": "39441.12",
        //             "insurance": "0.00000000000000000000",
        //             "latest_price": "39441.12",
        //             "leverage": "3",
        //             "liq_amount": "0.00000000000000000000",
        //             "liq_order_price": "0",
        //             "liq_order_time": 0,
        //             "liq_price": "16491.28560000000000011090",
        //             "liq_price_imply": "0.00000000000000000000",
        //             "liq_profit": "0.00000000000000000000",
        //             "liq_time": 0,
        //             "mainten_margin": "0.005",
        //             "mainten_margin_amount": "0.09860280000000000000",
        //             "maker_fee": "0.00000000000000000000",
        //             "margin_amount": "11.57352000000000000000",
        //             "market": "BTCUSDT",
        //             "open_margin": "0.58687582908396110455",
        //             "open_margin_imply": "0.00000000000000000000",
        //             "open_price": "39441.12000000000000000000",
        //             "open_val": "19.72056000000000000000",
        //             "open_val_max": "19.72056000000000000000",
        //             "position_id": 65171206,
        //             "profit_clearing": "-0.00986028000000000000",
        //             "profit_real": "-0.00986028000000000000",
        //             "profit_unreal": "0.00",
        //             "side": 2,
        //             "stop_loss_price": "0.00000000000000000000",
        //             "stop_loss_type": 0,
        //             "sys": 0,
        //             "take_profit_price": "0.00000000000000000000",
        //             "take_profit_type": 0,
        //             "taker_fee": "0.00000000000000000000",
        //             "total": 3464,
        //             "type": 1,
        //             "update_time": 1651202638.911212,
        //             "user_id": 3620173
        //         },
        //         "message":"OK"
        //     }
        //
        const status = this.safeString (response, 'message');
        const type = (addOrReduce === 1) ? 'add' : 'reduce';
        return this.extend (this.parseMarginModification (response, market), {
            'amount': this.parseNumber (amount),
            'type': type,
            'status': status,
        });
    }

    parseMarginModification (data, market = undefined) {
        return {
            'info': data,
            'type': undefined,
            'amount': undefined,
            'code': market['quote'],
            'symbol': this.safeSymbol (undefined, market),
            'status': undefined,
        };
    }

    async addMargin (symbol: string, amount, params = {}) {
        /**
         * @method
         * @name coinex#addMargin
         * @description add margin
         * @param {string} symbol unified market symbol
         * @param {float} amount amount of margin to add
         * @param {object} [params] extra parameters specific to the coinex api endpoint
         * @returns {object} a [margin structure]{@link https://docs.ccxt.com/#/?id=add-margin-structure}
         */
        return await this.modifyMarginHelper (symbol, amount, 1, params);
    }

    async reduceMargin (symbol: string, amount, params = {}) {
        /**
         * @method
         * @name coinex#reduceMargin
         * @description remove margin from a position
         * @param {string} symbol unified market symbol
         * @param {float} amount the amount of margin to remove
         * @param {object} [params] extra parameters specific to the coinex api endpoint
         * @returns {object} a [margin structure]{@link https://docs.ccxt.com/#/?id=reduce-margin-structure}
         */
        return await this.modifyMarginHelper (symbol, amount, 2, params);
    }

    async fetchFundingHistory (symbol: string = undefined, since: Int = undefined, limit: Int = undefined, params = {}) {
        /**
         * @method
         * @name coinex#fetchFundingHistory
         * @description fetch the history of funding payments paid and received on this account
         * @param {string} symbol unified market symbol
         * @param {int} [since] the earliest time in ms to fetch funding history for
         * @param {int} [limit] the maximum number of funding history structures to retrieve
         * @param {object} [params] extra parameters specific to the coinex api endpoint
         * @returns {object} a [funding history structure]{@link https://docs.ccxt.com/#/?id=funding-history-structure}
         */
        if (symbol === undefined) {
            throw new ArgumentsRequired (this.id + ' fetchFundingHistory() requires a symbol argument');
        }
        limit = (limit === undefined) ? 100 : limit;
        await this.loadMarkets ();
        const market = this.market (symbol);
        const request = {
            'market': market['id'],
            'limit': limit,
            // 'offset': 0,
            // 'end_time': 1638990636000,
            // 'windowtime': 1638990636000,
        };
        if (since !== undefined) {
            request['start_time'] = since;
        }
        const response = await this.perpetualPrivateGetPositionFunding (this.extend (request, params));
        //
        //     {
        //         "code": 0,
        //         "data": {
        //             "limit": 100,
        //             "offset": 0,
        //             "records": [
        //                 {
        //                     "amount": "0.0012",
        //                     "asset": "USDT",
        //                     "funding": "-0.0095688273996",
        //                     "funding_rate": "0.00020034",
        //                     "market": "BTCUSDT",
        //                     "position_id": 62052321,
        //                     "price": "39802.45",
        //                     "real_funding_rate": "0.00020034",
        //                     "side": 2,
        //                     "time": 1650729623.933885,
        //                     "type": 1,
        //                     "user_id": 3620173,
        //                     "value": "47.76294"
        //                 },
        //             ]
        //         },
        //         "message": "OK"
        //     }
        //
        const data = this.safeValue (response, 'data', {});
        const resultList = this.safeValue (data, 'records', []);
        const result = [];
        for (let i = 0; i < resultList.length; i++) {
            const entry = resultList[i];
            const timestamp = this.safeTimestamp (entry, 'time');
            const currencyId = this.safeString (entry, 'asset');
            const code = this.safeCurrencyCode (currencyId);
            result.push ({
                'info': entry,
                'symbol': symbol,
                'code': code,
                'timestamp': timestamp,
                'datetime': this.iso8601 (timestamp),
                'id': this.safeNumber (entry, 'position_id'),
                'amount': this.safeNumber (entry, 'funding'),
            });
        }
        return result;
    }

    async fetchFundingRate (symbol: string, params = {}) {
        /**
         * @method
         * @name coinex#fetchFundingRate
         * @description fetch the current funding rate
         * @param {string} symbol unified market symbol
         * @param {object} [params] extra parameters specific to the coinex api endpoint
         * @returns {object} a [funding rate structure]{@link https://docs.ccxt.com/#/?id=funding-rate-structure}
         */
        await this.loadMarkets ();
        const market = this.market (symbol);
        if (!market['swap']) {
            throw new BadSymbol (this.id + ' fetchFundingRate() supports swap contracts only');
        }
        const request = {
            'market': market['id'],
        };
        const response = await this.perpetualPublicGetMarketTicker (this.extend (request, params));
        //
        //     {
        //          "code": 0,
        //         "data":
        //         {
        //             "date": 1650678472474,
        //             "ticker": {
        //                 "vol": "6090.9430",
        //                 "low": "39180.30",
        //                 "open": "40474.97",
        //                 "high": "40798.01",
        //                 "last": "39659.30",
        //                 "buy": "39663.79",
        //                 "period": 86400,
        //                 "funding_time": 372,
        //                 "position_amount": "270.1956",
        //                 "funding_rate_last": "0.00022913",
        //                 "funding_rate_next": "0.00013158",
        //                 "funding_rate_predict": "0.00016552",
        //                 "insurance": "16045554.83969682659674035672",
        //                 "sign_price": "39652.48",
        //                 "index_price": "39648.44250000",
        //                 "sell_total": "22.3913",
        //                 "buy_total": "19.4498",
        //                 "buy_amount": "12.8942",
        //                 "sell": "39663.80",
        //                 "sell_amount": "0.9388"
        //             }
        //         },
        //         "message": "OK"
        //     }
        //
        const data = this.safeValue (response, 'data', {});
        const ticker = this.safeValue (data, 'ticker', {});
        const timestamp = this.safeInteger (data, 'date');
        ticker['timestamp'] = timestamp; // avoid changing parseFundingRate signature
        return this.parseFundingRate (ticker, market);
    }

    parseFundingRate (contract, market = undefined) {
        //
        // fetchFundingRate
        //
        //     {
        //         "vol": "6090.9430",
        //         "low": "39180.30",
        //         "open": "40474.97",
        //         "high": "40798.01",
        //         "last": "39659.30",
        //         "buy": "39663.79",
        //         "period": 86400,
        //         "funding_time": 372,
        //         "position_amount": "270.1956",
        //         "funding_rate_last": "0.00022913",
        //         "funding_rate_next": "0.00013158",
        //         "funding_rate_predict": "0.00016552",
        //         "insurance": "16045554.83969682659674035672",
        //         "sign_price": "39652.48",
        //         "index_price": "39648.44250000",
        //         "sell_total": "22.3913",
        //         "buy_total": "19.4498",
        //         "buy_amount": "12.8942",
        //         "sell": "39663.80",
        //         "sell_amount": "0.9388"
        //     }
        //
        const timestamp = this.safeInteger (contract, 'timestamp');
        contract = this.omit (contract, 'timestamp');
        const fundingDelta = this.safeInteger (contract, 'funding_time') * 60 * 1000;
        const fundingHour = (timestamp + fundingDelta) / 3600000;
        const fundingTimestamp = Math.round (fundingHour) * 3600000;
        return {
            'info': contract,
            'symbol': this.safeSymbol (undefined, market),
            'markPrice': this.safeNumber (contract, 'sign_price'),
            'indexPrice': this.safeNumber (contract, 'index_price'),
            'interestRate': undefined,
            'estimatedSettlePrice': undefined,
            'timestamp': timestamp,
            'datetime': this.iso8601 (timestamp),
            'fundingRate': this.safeNumber (contract, 'funding_rate_next'),
            'fundingTimestamp': fundingTimestamp,
            'fundingDatetime': this.iso8601 (fundingTimestamp),
            'nextFundingRate': this.safeNumber (contract, 'funding_rate_predict'),
            'nextFundingTimestamp': undefined,
            'nextFundingDatetime': undefined,
            'previousFundingRate': this.safeNumber (contract, 'funding_rate_last'),
            'previousFundingTimestamp': undefined,
            'previousFundingDatetime': undefined,
        };
    }

    async fetchFundingRates (symbols: string[] = undefined, params = {}) {
        /**
         *  @method
         * @name coinex#fetchFundingRates
         * @description fetch the current funding rates
         * @param {string[]} symbols unified market symbols
         * @param {object} [params] extra parameters specific to the coinex api endpoint
         * @returns {object[]} an array of [funding rate structures]{@link https://docs.ccxt.com/#/?id=funding-rate-structure}
         */
        await this.loadMarkets ();
        symbols = this.marketSymbols (symbols);
        let market = undefined;
        if (symbols !== undefined) {
            const symbol = this.safeValue (symbols, 0);
            market = this.market (symbol);
            if (!market['swap']) {
                throw new BadSymbol (this.id + ' fetchFundingRates() supports swap contracts only');
            }
        }
        const response = await this.perpetualPublicGetMarketTickerAll (params);
        //
        //     {
        //         "code": 0,
        //         "data":
        //         {
        //             "date": 1650678472474,
        //             "ticker": {
        //                 "BTCUSDT": {
        //                     "vol": "6090.9430",
        //                     "low": "39180.30",
        //                     "open": "40474.97",
        //                     "high": "40798.01",
        //                     "last": "39659.30",
        //                     "buy": "39663.79",
        //                     "period": 86400,
        //                     "funding_time": 372,
        //                     "position_amount": "270.1956",
        //                     "funding_rate_last": "0.00022913",
        //                     "funding_rate_next": "0.00013158",
        //                     "funding_rate_predict": "0.00016552",
        //                     "insurance": "16045554.83969682659674035672",
        //                     "sign_price": "39652.48",
        //                     "index_price": "39648.44250000",
        //                     "sell_total": "22.3913",
        //                     "buy_total": "19.4498",
        //                     "buy_amount": "12.8942",
        //                     "sell": "39663.80",
        //                     "sell_amount": "0.9388"
        //                 }
        //             }
        //         },
        //         "message": "OK"
        //     }
        const data = this.safeValue (response, 'data', {});
        const tickers = this.safeValue (data, 'ticker', {});
        const timestamp = this.safeInteger (data, 'date');
        const result = [];
        const marketIds = Object.keys (tickers);
        for (let i = 0; i < marketIds.length; i++) {
            const marketId = marketIds[i];
            if (marketId.indexOf ('_') === -1) { // skip _signprice and _indexprice
                const marketInner = this.safeMarket (marketId, undefined, undefined, 'swap');
                const ticker = tickers[marketId];
                ticker['timestamp'] = timestamp;
                result.push (this.parseFundingRate (ticker, marketInner));
            }
        }
        return this.filterByArray (result, 'symbol', symbols);
    }

    async withdraw (code: string, amount, address, tag = undefined, params = {}) {
        /**
         * @method
         * @name coinex#withdraw
         * @description make a withdrawal
         * @see https://viabtc.github.io/coinex_api_en_doc/spot/#docsspot002_account015_submit_withdraw
         * @param {string} code unified currency code
         * @param {float} amount the amount to withdraw
         * @param {string} address the address to withdraw to
<<<<<<< HEAD
         * @param {string|undefined} tag
         * @param {object} params extra parameters specific to the coinex api endpoint
         * @param {string|undefined} params.network unified network code
=======
         * @param {string} tag
         * @param {object} [params] extra parameters specific to the coinex api endpoint
>>>>>>> ade7a9a9
         * @returns {object} a [transaction structure]{@link https://docs.ccxt.com/#/?id=transaction-structure}
         */
        [ tag, params ] = this.handleWithdrawTagAndParams (tag, params);
        this.checkAddress (address);
        await this.loadMarkets ();
        const currency = this.currency (code);
        const networkCode = this.safeStringUpper (params, 'network');
        params = this.omit (params, 'network');
        if (tag) {
            address = address + ':' + tag;
        }
        const request = {
            'coin_type': currency['id'],
            'coin_address': address, // must be authorized, inter-user transfer by a registered mobile phone number or an email address is supported
            'actual_amount': parseFloat (amount), // the actual amount without fees, https://www.coinex.com/fees
            'transfer_method': 'onchain', // onchain, local
        };
        if (networkCode !== undefined) {
            request['smart_contract_name'] = this.networkCodeToId (networkCode);
        }
        const response = await this.privatePostBalanceCoinWithdraw (this.extend (request, params));
        //
        //     {
        //         "code": 0,
        //         "data": {
        //             "actual_amount": "1.00000000",
        //             "amount": "1.00000000",
        //             "coin_address": "1KAv3pazbTk2JnQ5xTo6fpKK7p1it2RzD4",
        //             "coin_type": "BCH",
        //             "coin_withdraw_id": 206,
        //             "confirmations": 0,
        //             "create_time": 1524228297,
        //             "status": "audit",
        //             "tx_fee": "0",
        //             "tx_id": ""
        //         },
        //         "message": "Ok"
        //     }
        //
        const transaction = this.safeValue (response, 'data', {});
        return this.parseTransaction (transaction, currency);
    }

    parseTransactionStatus (status) {
        const statuses = {
            'audit': 'pending',
            'pass': 'pending',
            'processing': 'pending',
            'confirming': 'pending',
            'not_pass': 'failed',
            'cancel': 'canceled',
            'finish': 'ok',
            'fail': 'failed',
        };
        return this.safeString (statuses, status, status);
    }

    async fetchFundingRateHistory (symbol: string = undefined, since: Int = undefined, limit = 100, params = {}) {
        /**
         * @method
         * @name coinex#fetchFundingRateHistory
         * @description fetches historical funding rate prices
         * @param {string} symbol unified symbol of the market to fetch the funding rate history for
         * @param {int} [since] timestamp in ms of the earliest funding rate to fetch
         * @param {int} [limit] the maximum amount of [funding rate structures]{@link https://docs.ccxt.com/en/latest/manual.html?#funding-rate-history-structure} to fetch
         * @param {object} [params] extra parameters specific to the coinex api endpoint
         * @returns {object[]} a list of [funding rate structures]{@link https://docs.ccxt.com/en/latest/manual.html?#funding-rate-history-structure}
         */
        if (symbol === undefined) {
            throw new ArgumentsRequired (this.id + ' fetchFundingRateHistory() requires a symbol argument');
        }
        await this.loadMarkets ();
        const market = this.market (symbol);
        const request = {
            'market': market['id'],
            'limit': limit,
            'offset': 0,
            // 'end_time': 1638990636,
        };
        if (since !== undefined) {
            request['start_time'] = since;
        }
        const response = await this.perpetualPublicGetMarketFundingHistory (this.extend (request, params));
        //
        //     {
        //         "code": 0,
        //         "data": {
        //             "offset": 0,
        //             "limit": 3,
        //             "records": [
        //                 {
        //                     "time": 1650672021.6230309,
        //                     "market": "BTCUSDT",
        //                     "asset": "USDT",
        //                     "funding_rate": "0.00022913",
        //                     "funding_rate_real": "0.00022913"
        //                 },
        //             ]
        //         },
        //         "message": "OK"
        //     }
        //
        const data = this.safeValue (response, 'data');
        const result = this.safeValue (data, 'records', []);
        const rates = [];
        for (let i = 0; i < result.length; i++) {
            const entry = result[i];
            const marketId = this.safeString (entry, 'market');
            const symbolInner = this.safeSymbol (marketId, market, undefined, 'swap');
            const timestamp = this.safeTimestamp (entry, 'time');
            rates.push ({
                'info': entry,
                'symbol': symbolInner,
                'fundingRate': this.safeNumber (entry, 'funding_rate'),
                'timestamp': timestamp,
                'datetime': this.iso8601 (timestamp),
            });
        }
        const sorted = this.sortBy (rates, 'timestamp');
        return this.filterBySymbolSinceLimit (sorted, market['symbol'], since, limit);
    }

    parseTransaction (transaction, currency = undefined) {
        //
        // fetchDeposits
        //
        //    {
        //        "coin_deposit_id": 32555985,
        //        "create_time": 1673325495,
        //        "amount": "12.71",
        //        "amount_display": "12.71",
        //        "diff_amount": "0",
        //        "min_amount": "0",
        //        "actual_amount": "12.71",
        //        "actual_amount_display": "12.71",
        //        "confirmations": 35,
        //        "tx_id": "0x57f1c92cc10b48316e2bf5faf230694fec2174e7744c1562a9a88b9c1e585f56",
        //        "tx_id_display": "0x57f1c92cc10b48316e2bf5faf230694fec2174e7744c1562a9a88b9c1e585f56",
        //        "coin_address": "0xe7a3831c56836f466b6a6268cff4fc852cf4b738",
        //        "coin_address_display": "0xe7a3****f4b738",
        //        "add_explorer": "https://bscscan.com/address/0xe7a3831c56836f466b6a6268cff4fc852cf4b738",
        //        "coin_type": "USDT",
        //        "smart_contract_name": "BSC",
        //        "transfer_method": "onchain",
        //        "status": "finish",
        //        "status_display": "finish",
        //        "remark": "",
        //        "explorer": "https://bscscan.com/tx/0x57f1c92cc10b48316e2bf5faf230694fec2174e7744c1562a9a88b9c1e585f56"
        //    }
        //
        // fetchWithdrawals
        //
        //    {
        //        "coin_withdraw_id": 20076836,
        //        "create_time": 1673325776,
        //        "actual_amount": "0.029",
        //        "actual_amount_display": "0.029",
        //        "amount": "0.03",
        //        "amount_display": "0.03",
        //        "coin_address": "MBhJcc3r5b3insc7QxyvEPtf31NqUdJpAb",
        //        "app_coin_address_display": "MBh****pAb",
        //        "coin_address_display": "MBhJcc****UdJpAb",
        //        "add_explorer": "https://explorer.viawallet.com/ltc/address/MBhJcc3r5b3insc7QxyvEPtf31NqUdJpAb",
        //        "coin_type": "LTC",
        //        "confirmations": 7,
        //        "explorer": "https://explorer.viawallet.com/ltc/tx/a0aa082132619b8a499b87e7d5bc3c508e0227104f5202ae26b695bb4cb7fbf9",
        //        "fee": "0",
        //        "remark": "",
        //        "smart_contract_name": "",
        //        "status": "finish",
        //        "status_display": "finish",
        //        "transfer_method": "onchain",
        //        "tx_fee": "0.001",
        //        "tx_id": "a0aa082132619b8a499b87e7d5bc3c508e0227104f5202ae26b695bb4cb7fbf9"
        //    }
        //
        const id = this.safeString2 (transaction, 'coin_withdraw_id', 'coin_deposit_id');
        const address = this.safeString (transaction, 'coin_address');
        let tag = this.safeString (transaction, 'remark'); // set but unused
        if (tag !== undefined) {
            if (tag.length < 1) {
                tag = undefined;
            }
        }
        let txid = this.safeValue (transaction, 'tx_id');
        if (txid !== undefined) {
            if (txid.length < 1) {
                txid = undefined;
            }
        }
        const currencyId = this.safeString (transaction, 'coin_type');
        const code = this.safeCurrencyCode (currencyId, currency);
        const timestamp = this.safeTimestamp (transaction, 'create_time');
        const type = ('coin_withdraw_id' in transaction) ? 'withdrawal' : 'deposit';
        const status = this.parseTransactionStatus (this.safeString (transaction, 'status'));
        const networkId = this.safeString (transaction, 'smart_contract_name');
        const amount = this.safeNumber (transaction, 'actual_amount');
        let feeCost = this.safeString (transaction, 'tx_fee');
        let addressTo = undefined;
        let addressFrom = undefined;
        if (type === 'deposit') {
            feeCost = '0';
            addressTo = address;
        } else {
            addressFrom = address;
        }
        const fee = {
            'cost': this.parseNumber (feeCost),
            'currency': code,
        };
        return {
            'info': transaction,
            'id': id,
            'txid': txid,
            'timestamp': timestamp,
            'datetime': this.iso8601 (timestamp),
            'network': this.networkIdToCode (networkId),
            'address': address,
            'addressTo': undefined,
            'addressFrom': undefined,
            'tag': tag,
            'tagTo': addressTo,
            'tagFrom': addressFrom,
            'type': type,
            'amount': this.parseNumber (amount),
            'currency': code,
            'status': status,
            'updated': undefined,
            'fee': fee,
        };
    }

    async transfer (code: string, amount, fromAccount, toAccount, params = {}) {
        /**
         * @method
         * @name coinex#transfer
         * @description transfer currency internally between wallets on the same account
         * @param {string} code unified currency code
         * @param {float} amount amount to transfer
         * @param {string} fromAccount account to transfer from
         * @param {string} toAccount account to transfer to
         * @param {object} [params] extra parameters specific to the coinex api endpoint
         * @returns {object} a [transfer structure]{@link https://docs.ccxt.com/#/?id=transfer-structure}
         */
        await this.loadMarkets ();
        const currency = this.currency (code);
        const amountToPrecision = this.currencyToPrecision (code, amount);
        const request = {
            'amount': amountToPrecision,
            'coin_type': currency['id'],
        };
        let method = 'privatePostContractBalanceTransfer';
        if ((fromAccount === 'spot') && (toAccount === 'swap')) {
            request['transfer_side'] = 'in'; // 'in' spot to swap, 'out' swap to spot
        } else if ((fromAccount === 'swap') && (toAccount === 'spot')) {
            request['transfer_side'] = 'out'; // 'in' spot to swap, 'out' swap to spot
        } else {
            const accountsById = this.safeValue (this.options, 'accountsById', {});
            const fromId = this.safeString (accountsById, fromAccount, fromAccount);
            const toId = this.safeString (accountsById, toAccount, toAccount);
            // fromAccount and toAccount must be integers for margin transfers
            // spot is 0, use fetchBalance() to find the margin account id
            request['from_account'] = parseInt (fromId);
            request['to_account'] = parseInt (toId);
            method = 'privatePostMarginTransfer';
        }
        const response = await this[method] (this.extend (request, params));
        //
        //     {"code": 0, "data": null, "message": "Success"}
        //
        return this.extend (this.parseTransfer (response, currency), {
            'amount': this.parseNumber (amountToPrecision),
            'fromAccount': fromAccount,
            'toAccount': toAccount,
        });
    }

    parseTransferStatus (status) {
        const statuses = {
            '0': 'ok',
            'SUCCESS': 'ok',
        };
        return this.safeString (statuses, status, status);
    }

    parseTransfer (transfer, currency = undefined) {
        //
        // fetchTransfers Swap
        //
        //     {
        //         "amount": "10",
        //         "asset": "USDT",
        //         "transfer_type": "transfer_out", // from swap to spot
        //         "created_at": 1651633422
        //     },
        //
        // fetchTransfers Margin
        //
        //     {
        //         "id": 7580062,
        //         "updated_at": 1653684379,
        //         "user_id": 3620173,
        //         "from_account_id": 0,
        //         "to_account_id": 1,
        //         "asset": "BTC",
        //         "amount": "0.00160829",
        //         "balance": "0.00160829",
        //         "transfer_type": "IN",
        //         "status": "SUCCESS",
        //         "created_at": 1653684379
        //     },
        //
        const timestamp = this.safeTimestamp (transfer, 'created_at');
        const transferType = this.safeString (transfer, 'transfer_type');
        let fromAccount = undefined;
        let toAccount = undefined;
        if (transferType === 'transfer_out') {
            fromAccount = 'swap';
            toAccount = 'spot';
        } else if (transferType === 'transfer_in') {
            fromAccount = 'spot';
            toAccount = 'swap';
        } else if (transferType === 'IN') {
            fromAccount = 'spot';
            toAccount = 'margin';
        } else if (transferType === 'OUT') {
            fromAccount = 'margin';
            toAccount = 'spot';
        }
        const currencyId = this.safeString (transfer, 'asset');
        const currencyCode = this.safeCurrencyCode (currencyId, currency);
        return {
            'id': this.safeInteger (transfer, 'id'),
            'timestamp': timestamp,
            'datetime': this.iso8601 (timestamp),
            'currency': currencyCode,
            'amount': this.safeNumber (transfer, 'amount'),
            'fromAccount': fromAccount,
            'toAccount': toAccount,
            'status': this.parseTransferStatus (this.safeString2 (transfer, 'code', 'status')),
        };
    }

    async fetchTransfers (code: string = undefined, since: Int = undefined, limit: Int = undefined, params = {}) {
        /**
         * @method
         * @name coinex#fetchTransfers
         * @description fetch a history of internal transfers made on an account
         * @param {string} code unified currency code of the currency transferred
         * @param {int} [since] the earliest time in ms to fetch transfers for
         * @param {int} [limit] the maximum number of  transfers structures to retrieve
         * @param {object} [params] extra parameters specific to the coinex api endpoint
         * @returns {object[]} a list of [transfer structures]{@link https://docs.ccxt.com/#/?id=transfer-structure}
         */
        await this.loadMarkets ();
        let currency = undefined;
        const request = {
            'page': 1,
            'limit': limit,
            // 'asset': 'USDT',
            // 'start_time': since,
            // 'end_time': 1515806440,
            // 'transfer_type': 'transfer_in', // transfer_in: from Spot to Swap Account, transfer_out: from Swap to Spot Account
        };
        const page = this.safeInteger (params, 'page');
        if (page !== undefined) {
            request['page'] = page;
        }
        if (code !== undefined) {
            currency = this.safeCurrencyCode (code);
            request['asset'] = currency['id'];
        }
        if (since !== undefined) {
            request['start_time'] = since;
        }
        params = this.omit (params, 'page');
        const defaultType = this.safeString (this.options, 'defaultType');
        const method = (defaultType === 'margin') ? 'privateGetMarginTransferHistory' : 'privateGetContractTransferHistory';
        const response = await this[method] (this.extend (request, params));
        //
        // Swap
        //
        //     {
        //         "code": 0,
        //         "data": {
        //             "records": [
        //                 {
        //                     "amount": "10",
        //                     "asset": "USDT",
        //                     "transfer_type": "transfer_out",
        //                     "created_at": 1651633422
        //                 },
        //             ],
        //             "total": 5
        //         },
        //         "message": "Success"
        //     }
        //
        // Margin
        //
        //     {
        //         "code": 0,
        //         "data": {
        //             "records": [
        //                 {
        //                     "id": 7580062,
        //                     "updated_at": 1653684379,
        //                     "user_id": 3620173,
        //                     "from_account_id": 0,
        //                     "to_account_id": 1,
        //                     "asset": "BTC",
        //                     "amount": "0.00160829",
        //                     "balance": "0.00160829",
        //                     "transfer_type": "IN",
        //                     "status": "SUCCESS",
        //                     "created_at": 1653684379
        //                 }
        //             ],
        //             "total": 1
        //         },
        //         "message": "Success"
        //     }
        //
        const data = this.safeValue (response, 'data', {});
        const transfers = this.safeValue (data, 'records', []);
        return this.parseTransfers (transfers, currency, since, limit);
    }

    async fetchWithdrawals (code: string = undefined, since: Int = undefined, limit: Int = undefined, params = {}) {
        /**
         * @method
         * @name coinex#fetchWithdrawals
         * @description fetch all withdrawals made from an account
         * @param {string} code unified currency code
         * @param {int} [since] the earliest time in ms to fetch withdrawals for
         * @param {int} [limit] the maximum number of withdrawals structures to retrieve
         * @param {object} [params] extra parameters specific to the coinex api endpoint
         * @returns {object[]} a list of [transaction structures]{@link https://docs.ccxt.com/#/?id=transaction-structure}
         */
        const request = {};
        let currency = undefined;
        if (code !== undefined) {
            await this.loadMarkets ();
            currency = this.currency (code);
            request['coin_type'] = currency['id'];
        }
        if (limit !== undefined) {
            request['Limit'] = limit;
        }
        const response = await this.privateGetBalanceCoinWithdraw (this.extend (request, params));
        //
        //    {
        //        "code": 0,
        //        "data": {
        //            "has_next": false,
        //            "curr_page": 1,
        //            "count": 1,
        //            "data": [
        //                {
        //                    "coin_withdraw_id": 20076836,
        //                    "create_time": 1673325776,
        //                    "actual_amount": "0.029",
        //                    "actual_amount_display": "0.029",
        //                    "amount": "0.03",
        //                    "amount_display": "0.03",
        //                    "coin_address": "MBhJcc3r5b3insc7QxyvEPtf31NqUdJpAb",
        //                    "app_coin_address_display": "MBh****pAb",
        //                    "coin_address_display": "MBhJcc****UdJpAb",
        //                    "add_explorer": "https://explorer.viawallet.com/ltc/address/MBhJcc3r5b3insc7QxyvEPtf31NqUdJpAb",
        //                    "coin_type": "LTC",
        //                    "confirmations": 7,
        //                    "explorer": "https://explorer.viawallet.com/ltc/tx/a0aa082132619b8a499b87e7d5bc3c508e0227104f5202ae26b695bb4cb7fbf9",
        //                    "fee": "0",
        //                    "remark": "",
        //                    "smart_contract_name": "",
        //                    "status": "finish",
        //                    "status_display": "finish",
        //                    "transfer_method": "onchain",
        //                    "tx_fee": "0.001",
        //                    "tx_id": "a0aa082132619b8a499b87e7d5bc3c508e0227104f5202ae26b695bb4cb7fbf9"
        //                }
        //            ],
        //            "total": 1,
        //            "total_page": 1
        //        },
        //        "message": "Success"
        //    }
        //
        let data = this.safeValue (response, 'data');
        if (!Array.isArray (data)) {
            data = this.safeValue (data, 'data', []);
        }
        return this.parseTransactions (data, currency, since, limit);
    }

    async fetchDeposits (code: string = undefined, since: Int = undefined, limit: Int = undefined, params = {}) {
        /**
         * @method
         * @name coinex#fetchDeposits
         * @description fetch all deposits made to an account
         * @param {string} code unified currency code
         * @param {int} [since] the earliest time in ms to fetch deposits for
         * @param {int} [limit] the maximum number of deposits structures to retrieve
         * @param {object} [params] extra parameters specific to the coinex api endpoint
         * @returns {object[]} a list of [transaction structures]{@link https://docs.ccxt.com/#/?id=transaction-structure}
         */
        const request = {};
        let currency = undefined;
        if (code !== undefined) {
            await this.loadMarkets ();
            currency = this.currency (code);
            request['coin_type'] = currency['id'];
        }
        if (limit !== undefined) {
            request['Limit'] = limit;
        }
        const response = await this.privateGetBalanceCoinDeposit (this.extend (request, params));
        //
        //    {
        //        "code": 0,
        //        "data": {
        //            "has_next": false,
        //            "curr_page": 1,
        //            "count": 1,
        //            "data": [
        //                {
        //                    "coin_deposit_id": 32555985,
        //                    "create_time": 1673325495,
        //                    "amount": "12.71",
        //                    "amount_display": "12.71",
        //                    "diff_amount": "0",
        //                    "min_amount": "0",
        //                    "actual_amount": "12.71",
        //                    "actual_amount_display": "12.71",
        //                    "confirmations": 35,
        //                    "tx_id": "0x57f1c92cc10b48316e2bf5faf230694fec2174e7744c1562a9a88b9c1e585f56",
        //                    "tx_id_display": "0x57f1c92cc10b48316e2bf5faf230694fec2174e7744c1562a9a88b9c1e585f56",
        //                    "coin_address": "0xe7a3831c56836f466b6a6268cff4fc852cf4b738",
        //                    "coin_address_display": "0xe7a3****f4b738",
        //                    "add_explorer": "https://bscscan.com/address/0xe7a3831c56836f466b6a6268cff4fc852cf4b738",
        //                    "coin_type": "USDT",
        //                    "smart_contract_name": "BSC",
        //                    "transfer_method": "onchain",
        //                    "status": "finish",
        //                    "status_display": "finish",
        //                    "remark": "",
        //                    "explorer": "https://bscscan.com/tx/0x57f1c92cc10b48316e2bf5faf230694fec2174e7744c1562a9a88b9c1e585f56"
        //                }
        //            ],
        //            "total": 1,
        //            "total_page": 1
        //        },
        //        "message": "Success"
        //    }
        //
        let data = this.safeValue (response, 'data');
        if (!Array.isArray (data)) {
            data = this.safeValue (data, 'data', []);
        }
        return this.parseTransactions (data, currency, since, limit);
    }

    parseBorrowRate (info, currency = undefined) {
        //
        //     {
        //         "market": "BTCUSDT",
        //         "leverage": 10,
        //         "BTC": {
        //             "min_amount": "0.002",
        //             "max_amount": "200",
        //             "day_rate": "0.001"
        //         },
        //         "USDT": {
        //             "min_amount": "60",
        //             "max_amount": "5000000",
        //             "day_rate": "0.001"
        //         }
        //     },
        //
        const timestamp = this.milliseconds ();
        const baseCurrencyData = this.safeValue (info, currency, {});
        return {
            'currency': this.safeCurrencyCode (currency),
            'rate': this.safeNumber (baseCurrencyData, 'day_rate'),
            'period': 86400000,
            'timestamp': timestamp,
            'datetime': this.iso8601 (timestamp),
            'info': info,
        };
    }

    async fetchBorrowRate (code: string, params = {}) {
        /**
         * @method
         * @name coinex#fetchBorrowRate
         * @description fetch the rate of interest to borrow a currency for margin trading
         * @param {string} code unified currency code
         * @param {object} [params] extra parameters specific to the coinex api endpoint
         * @returns {object} a [borrow rate structure]{@link https://docs.ccxt.com/#/?id=borrow-rate-structure}
         */
        await this.loadMarkets ();
        let market = undefined;
        if (code in this.markets) {
            market = this.market (code);
        } else {
            const defaultSettle = this.safeString (this.options, 'defaultSettle', 'USDT');
            market = this.market (code + '/' + defaultSettle);
        }
        const request = {
            'market': market['id'],
        };
        const response = await this.privateGetMarginConfig (this.extend (request, params));
        //
        //     {
        //         "code": 0,
        //         "data": {
        //             "market": "BTCUSDT",
        //             "leverage": 10,
        //             "BTC": {
        //                 "min_amount": "0.002",
        //                 "max_amount": "200",
        //                 "day_rate": "0.001"
        //             },
        //             "USDT": {
        //                 "min_amount": "60",
        //                 "max_amount": "5000000",
        //                 "day_rate": "0.001"
        //             }
        //         },
        //         "message": "Success"
        //     }
        //
        const data = this.safeValue (response, 'data', {});
        return this.parseBorrowRate (data, market['base']);
    }

    async fetchBorrowRates (params = {}) {
        /**
         * @method
         * @name coinex#fetchBorrowRates
         * @description fetch the borrow interest rates of all currencies
         * @param {object} [params] extra parameters specific to the coinex api endpoint
         * @returns {object} a list of [borrow rate structures]{@link https://docs.ccxt.com/#/?id=borrow-rate-structure}
         */
        await this.loadMarkets ();
        const response = await this.privateGetMarginConfig (params);
        //
        //     {
        //         "code": 0,
        //         "data": [
        //             {
        //                 "market": "BTCUSDT",
        //                 "leverage": 10,
        //                 "BTC": {
        //                     "min_amount": "0.002",
        //                     "max_amount": "200",
        //                     "day_rate": "0.001"
        //                 },
        //                 "USDT": {
        //                     "min_amount": "60",
        //                     "max_amount": "5000000",
        //                     "day_rate": "0.001"
        //                 }
        //             },
        //         ],
        //         "message": "Success"
        //     }
        //
        const timestamp = this.milliseconds ();
        const data = this.safeValue (response, 'data', {});
        const rates = [];
        for (let i = 0; i < data.length; i++) {
            const entry = data[i];
            const symbol = this.safeString (entry, 'market');
            const market = this.safeMarket (symbol, undefined, undefined, 'spot');
            const currencyData = this.safeValue (entry, market['base']);
            rates.push ({
                'currency': market['base'],
                'rate': this.safeNumber (currencyData, 'day_rate'),
                'period': 86400000,
                'timestamp': timestamp,
                'datetime': this.iso8601 (timestamp),
                'info': entry,
            });
        }
        return rates;
    }

    async fetchBorrowInterest (code: string = undefined, symbol: string = undefined, since: Int = undefined, limit: Int = undefined, params = {}) {
        await this.loadMarkets ();
        const request = {};
        let market = undefined;
        if (symbol !== undefined) {
            market = this.market (symbol);
            request['market'] = market['id'];
        }
        if (limit !== undefined) {
            request['limit'] = limit;
        }
        const response = await this.privateGetMarginLoanHistory (this.extend (request, params));
        //
        //     {
        //         "code": 0,
        //         "data": {
        //             "page": 1,
        //             "limit": 10,
        //             "total": 1,
        //             "has_next": false,
        //             "curr_page": 1,
        //             "count": 1,
        //             "data": [
        //                 {
        //                     "loan_id": 2616357,
        //                     "create_time": 1654214027,
        //                     "market_type": "BTCUSDT",
        //                     "coin_type": "BTC",
        //                     "day_rate": "0.001",
        //                     "loan_amount": "0.0144",
        //                     "interest_amount": "0",
        //                     "unflat_amount": "0",
        //                     "expire_time": 1655078027,
        //                     "is_renew": true,
        //                     "status": "finish"
        //                 }
        //             ],
        //             "total_page": 1
        //         },
        //         "message": "Success"
        //     }
        //
        const data = this.safeValue (response, 'data', {});
        const rows = this.safeValue (data, 'data', []);
        const interest = this.parseBorrowInterests (rows, market);
        return this.filterByCurrencySinceLimit (interest, code, since, limit);
    }

    parseBorrowInterest (info, market = undefined) {
        //
        //     {
        //         "loan_id": 2616357,
        //         "create_time": 1654214027,
        //         "market_type": "BTCUSDT",
        //         "coin_type": "BTC",
        //         "day_rate": "0.001",
        //         "loan_amount": "0.0144",
        //         "interest_amount": "0",
        //         "unflat_amount": "0",
        //         "expire_time": 1655078027,
        //         "is_renew": true,
        //         "status": "finish"
        //     }
        //
        const marketId = this.safeString (info, 'market_type');
        market = this.safeMarket (marketId, market, undefined, 'spot');
        const symbol = this.safeString (market, 'symbol');
        const timestamp = this.safeTimestamp (info, 'expire_time');
        const unflatAmount = this.safeString (info, 'unflat_amount');
        const loanAmount = this.safeString (info, 'loan_amount');
        let interest = Precise.stringSub (unflatAmount, loanAmount);
        if (unflatAmount === '0') {
            interest = undefined;
        }
        return {
            'account': undefined, // deprecated
            'symbol': symbol,
            'marginMode': 'isolated',
            'marginType': undefined, // deprecated
            'currency': this.safeCurrencyCode (this.safeString (info, 'coin_type')),
            'interest': this.parseNumber (interest),
            'interestRate': this.safeNumber (info, 'day_rate'),
            'amountBorrowed': this.parseNumber (loanAmount),
            'timestamp': timestamp,  // expiry time
            'datetime': this.iso8601 (timestamp),
            'info': info,
        };
    }

    async borrowMargin (code: string, amount, symbol: string = undefined, params = {}) {
        /**
         * @method
         * @name coinex#borrowMargin
         * @description create a loan to borrow margin
         * @see https://github.com/coinexcom/coinex_exchange_api/wiki/086margin_loan
         * @param {string} code unified currency code of the currency to borrow
         * @param {float} amount the amount to borrow
         * @param {string} symbol unified market symbol, required for coinex
         * @param {object} [params] extra parameters specific to the coinex api endpoint
         * @returns {object} a [margin loan structure]{@link https://docs.ccxt.com/#/?id=margin-loan-structure}
         */
        if (symbol === undefined) {
            throw new ArgumentsRequired (this.id + ' borrowMargin() requires a symbol argument');
        }
        await this.loadMarkets ();
        const market = this.market (symbol);
        const currency = this.currency (code);
        const request = {
            'market': market['id'],
            'coin_type': currency['id'],
            'amount': this.currencyToPrecision (code, amount),
        };
        const response = await this.privatePostMarginLoan (this.extend (request, params));
        //
        //     {
        //         "code": 0,
        //         "data": {
        //             "loan_id": 1670
        //         },
        //         "message": "Success"
        //     }
        //
        const data = this.safeValue (response, 'data', {});
        const transaction = this.parseMarginLoan (data, currency);
        return this.extend (transaction, {
            'amount': amount,
            'symbol': symbol,
        });
    }

    async repayMargin (code: string, amount, symbol: string = undefined, params = {}) {
        /**
         * @method
         * @name coinex#repayMargin
         * @description repay borrowed margin and interest
         * @see https://github.com/coinexcom/coinex_exchange_api/wiki/087margin_flat
         * @param {string} code unified currency code of the currency to repay
         * @param {float} amount the amount to repay
         * @param {string} symbol unified market symbol, required for coinex
         * @param {object} [params] extra parameters specific to the coinex api endpoint
         * @param {string} [params.loan_id] extra parameter that is not required
         * @returns {object} a [margin loan structure]{@link https://docs.ccxt.com/#/?id=margin-loan-structure}
         */
        if (symbol === undefined) {
            throw new ArgumentsRequired (this.id + ' repayMargin() requires a symbol argument');
        }
        await this.loadMarkets ();
        const market = this.market (symbol);
        const currency = this.currency (code);
        const request = {
            'market': market['id'],
            'coin_type': currency['id'],
            'amount': this.currencyToPrecision (code, amount),
        };
        const loanId = this.safeInteger (params, 'loan_id');
        if (loanId !== undefined) {
            request['loan_id'] = loanId;
        }
        const response = await this.privatePostMarginFlat (this.extend (request, params));
        //
        //     {
        //         "code": 0,
        //         "data": null,
        //         "message": "Success"
        //     }
        //
        const transaction = this.parseMarginLoan (response, currency);
        return this.extend (transaction, {
            'amount': amount,
            'symbol': symbol,
        });
    }

    parseMarginLoan (info, currency = undefined) {
        //
        // borrowMargin
        //
        //     {
        //         "loan_id": 1670
        //     }
        //
        // repayMargin
        //
        //     {
        //         "code": 0,
        //         "data": null,
        //         "message": "Success"
        //     }
        //
        return {
            'id': this.safeInteger (info, 'loan_id'),
            'currency': this.safeCurrencyCode (undefined, currency),
            'amount': undefined,
            'symbol': undefined,
            'timestamp': undefined,
            'datetime': undefined,
            'info': info,
        };
    }

    async fetchDepositWithdrawFees (codes: string[] = undefined, params = {}) {
        /**
         * @method
         * @name coinex#fetchDepositWithdrawFees
         * @description fetch deposit and withdraw fees
         * @see https://viabtc.github.io/coinex_api_en_doc/spot/#docsspot001_market010_asset_config
         * @param {string[]|undefined} codes list of unified currency codes
         * @param {object} [params] extra parameters specific to the coinex api endpoint
         * @returns {object[]} a list of [fees structures]{@link https://docs.ccxt.com/#/?id=fee-structure}
         */
        await this.loadMarkets ();
        const request = {};
        if (codes !== undefined) {
            const codesLength = codes.length;
            if (codesLength === 1) {
                request['coin_type'] = this.safeValue (codes, 0);
            }
        }
        const response = await this.publicGetCommonAssetConfig (this.extend (request, params));
        //
        //    {
        //        "code": 0,
        //        "data": {
        //            "CET-CSC": {
        //                "asset": "CET",
        //                "chain": "CSC",
        //                "can_deposit": true,
        //                "can_withdraw ": false,
        //                "deposit_least_amount": "1",
        //                "withdraw_least_amount": "1",
        //                "withdraw_tx_fee": "0.1"
        //            },
        //            "CET-ERC20": {
        //                "asset": "CET",
        //                "chain": "ERC20",
        //                "can_deposit": true,
        //                "can_withdraw": false,
        //                "deposit_least_amount": "14",
        //                "withdraw_least_amount": "14",
        //                "withdraw_tx_fee": "14"
        //            }
        //        },
        //        "message": "Success"
        //    }
        //
        return this.parseDepositWithdrawFees (response, codes);
    }

    parseDepositWithdrawFees (response, codes = undefined, currencyIdKey = undefined) {
        const depositWithdrawFees = {};
        codes = this.marketCodes (codes);
        const data = this.safeValue (response, 'data');
        const currencyIds = Object.keys (data);
        for (let i = 0; i < currencyIds.length; i++) {
            const entry = currencyIds[i];
            const splitEntry = entry.split ('-');
            const feeInfo = data[currencyIds[i]];
            const currencyId = this.safeString (feeInfo, 'asset');
            const currency = this.safeCurrency (currencyId);
            const code = this.safeString (currency, 'code');
            if ((codes === undefined) || (this.inArray (code, codes))) {
                const depositWithdrawFee = this.safeValue (depositWithdrawFees, code);
                if (depositWithdrawFee === undefined) {
                    depositWithdrawFees[code] = this.depositWithdrawFee ({});
                }
                depositWithdrawFees[code]['info'][entry] = feeInfo;
                const networkId = this.safeString (splitEntry, 1);
                const withdrawFee = this.safeValue (feeInfo, 'withdraw_tx_fee');
                const withdrawResult = {
                    'fee': withdrawFee,
                    'percentage': (withdrawFee !== undefined) ? false : undefined,
                };
                const depositResult = {
                    'fee': undefined,
                    'percentage': undefined,
                };
                if (networkId !== undefined) {
                    const networkCode = this.networkIdToCode (networkId);
                    depositWithdrawFees[code]['networks'][networkCode] = {
                        'withdraw': withdrawResult,
                        'deposit': depositResult,
                    };
                } else {
                    depositWithdrawFees[code]['withdraw'] = withdrawResult;
                    depositWithdrawFees[code]['deposit'] = depositResult;
                }
            }
        }
        const depositWithdrawCodes = Object.keys (depositWithdrawFees);
        for (let i = 0; i < depositWithdrawCodes.length; i++) {
            const code = depositWithdrawCodes[i];
            const currency = this.currency (code);
            depositWithdrawFees[code] = this.assignDefaultDepositWithdrawFees (depositWithdrawFees[code], currency);
        }
        return depositWithdrawFees;
    }

    nonce () {
        return this.milliseconds ();
    }

    sign (path, api = 'public', method = 'GET', params = {}, headers = undefined, body = undefined) {
        path = this.implodeParams (path, params);
        let url = this.urls['api'][api] + '/' + this.version + '/' + path;
        let query = this.omit (params, this.extractParams (path));
        const nonce = this.nonce ().toString ();
        if (api === 'perpetualPrivate' || url === 'https://api.coinex.com/perpetual/v1/market/user_deals') {
            this.checkRequiredCredentials ();
            query = this.extend ({
                'access_id': this.apiKey,
                'timestamp': nonce,
            }, query);
            query = this.keysort (query);
            const urlencoded = this.rawencode (query);
            const signature = this.hash (this.encode (urlencoded + '&secret_key=' + this.secret), sha256);
            headers = {
                'Authorization': signature.toLowerCase (),
                'AccessId': this.apiKey,
            };
            if ((method === 'GET') || (method === 'PUT')) {
                url += '?' + urlencoded;
            } else {
                headers['Content-Type'] = 'application/x-www-form-urlencoded';
                body = urlencoded;
            }
        } else if (api === 'public' || api === 'perpetualPublic') {
            if (Object.keys (query).length) {
                url += '?' + this.urlencode (query);
            }
        } else {
            this.checkRequiredCredentials ();
            query = this.extend ({
                'access_id': this.apiKey,
                'tonce': nonce,
            }, query);
            query = this.keysort (query);
            const urlencoded = this.rawencode (query);
            const signature = this.hash (this.encode (urlencoded + '&secret_key=' + this.secret), md5);
            headers = {
                'Authorization': signature.toUpperCase (),
                'Content-Type': 'application/json',
            };
            if ((method === 'GET') || (method === 'DELETE') || (method === 'PUT')) {
                url += '?' + urlencoded;
            } else {
                body = this.json (query);
            }
        }
        return { 'url': url, 'method': method, 'body': body, 'headers': headers };
    }

    handleErrors (httpCode, reason, url, method, headers, body, response, requestHeaders, requestBody) {
        if (response === undefined) {
            return undefined;
        }
        const code = this.safeString (response, 'code');
        const data = this.safeValue (response, 'data');
        const message = this.safeString (response, 'message');
        if ((code !== '0') || ((message !== 'Success') && (message !== 'Succeeded') && (message !== 'Ok') && !data)) {
            const responseCodes = {
                // https://github.com/coinexcom/coinex_exchange_api/wiki/013error_code
                '23': PermissionDenied, // IP Prohibited
                '24': AuthenticationError,
                '25': AuthenticationError,
                '34': AuthenticationError, // Access id is expires
                '35': ExchangeNotAvailable, // Service unavailable
                '36': RequestTimeout, // Service timeout
                '213': RateLimitExceeded, // Too many requests
                '107': InsufficientFunds,
                '600': OrderNotFound,
                '601': InvalidOrder,
                '602': InvalidOrder,
                '606': InvalidOrder,
            };
            const ErrorClass = this.safeValue (responseCodes, code, ExchangeError);
            throw new ErrorClass (response['message']);
        }
        return undefined;
    }
}<|MERGE_RESOLUTION|>--- conflicted
+++ resolved
@@ -3752,14 +3752,9 @@
          * @param {string} code unified currency code
          * @param {float} amount the amount to withdraw
          * @param {string} address the address to withdraw to
-<<<<<<< HEAD
-         * @param {string|undefined} tag
-         * @param {object} params extra parameters specific to the coinex api endpoint
-         * @param {string|undefined} params.network unified network code
-=======
          * @param {string} tag
          * @param {object} [params] extra parameters specific to the coinex api endpoint
->>>>>>> ade7a9a9
+         * @param {string} [params.network] unified network code
          * @returns {object} a [transaction structure]{@link https://docs.ccxt.com/#/?id=transaction-structure}
          */
         [ tag, params ] = this.handleWithdrawTagAndParams (tag, params);
