import Exchange from './abstract/coinsph.js';
import { ArgumentsRequired, AuthenticationError, BadRequest, BadResponse, BadSymbol, DuplicateOrderId, ExchangeError, ExchangeNotAvailable, InvalidAddress, InvalidOrder, InsufficientFunds, NotSupported, OrderImmediatelyFillable, OrderNotFound, PermissionDenied, RateLimitExceeded } from './base/errors.js';
import { TICK_SIZE } from './base/functions/number.js';
import { Precise } from './base/Precise.js';
import { sha256 } from './static_dependencies/noble-hashes/sha256.js';
import { Int, OrderSide, OrderType } from './base/types.js';

/**
 * @class coinsph
 * @extends Exchange
 */
export default class coinsph extends Exchange {
    describe () {
        return this.deepExtend (super.describe (), {
            'id': 'coinsph',
            'name': 'Coins.ph',
            'countries': [ 'PH' ], // Philippines
            'version': 'v1',
            'rateLimit': 50, // 1200 per minute
            'certified': false,
            'pro': false,
            'has': {
                'CORS': undefined,
                'spot': true,
                'margin': false,
                'swap': false,
                'future': false,
                'option': false,
                'addMargin': false,
                'borrowMargin': false,
                'cancelAllOrders': true,
                'cancelOrder': true,
                'cancelOrders': false,
                'createDepositAddress': false,
                'createOrder': true,
                'createPostOnlyOrder': false,
                'createReduceOnlyOrder': false,
                'createStopLimitOrder': true,
                'createStopMarketOrder': true,
                'createStopOrder': true,
                'deposit': true,
                'editOrder': false,
                'fetchAccounts': false,
                'fetchBalance': true,
                'fetchBidsAsks': false,
                'fetchBorrowInterest': false,
                'fetchBorrowRate': false,
                'fetchBorrowRateHistories': false,
                'fetchBorrowRateHistory': false,
                'fetchBorrowRates': false,
                'fetchBorrowRatesPerSymbol': false,
                'fetchCanceledOrders': false,
                'fetchClosedOrder': false,
                'fetchClosedOrders': true,
                'fetchCurrencies': false,
                'fetchDeposit': undefined,
                'fetchDepositAddress': true,
                'fetchDepositAddresses': false,
                'fetchDepositAddressesByNetwork': false,
                'fetchDeposits': true,
                'fetchDepositWithdrawFee': false,
                'fetchDepositWithdrawFees': false,
                'fetchFundingHistory': false,
                'fetchFundingRate': false,
                'fetchFundingRateHistory': false,
                'fetchFundingRates': false,
                'fetchIndexOHLCV': false,
                'fetchL3OrderBook': false,
                'fetchLedger': false,
                'fetchLeverage': false,
                'fetchLeverageTiers': false,
                'fetchMarketLeverageTiers': false,
                'fetchMarkets': true,
                'fetchMarkOHLCV': false,
                'fetchMyTrades': true,
                'fetchOHLCV': true,
                'fetchOpenInterestHistory': false,
                'fetchOpenOrder': undefined,
                'fetchOpenOrders': true,
                'fetchOrder': true,
                'fetchOrderBook': true,
                'fetchOrderBooks': false,
                'fetchOrders': false,
                'fetchOrderTrades': true,
                'fetchPosition': false,
                'fetchPositions': false,
                'fetchPositionsRisk': false,
                'fetchPremiumIndexOHLCV': false,
                'fetchStatus': true,
                'fetchTicker': true,
                'fetchTickers': true,
                'fetchTime': true,
                'fetchTrades': true,
                'fetchTradingFee': true,
                'fetchTradingFees': true,
                'fetchTradingLimits': false,
                'fetchTransactionFee': false,
                'fetchTransactionFees': false,
                'fetchTransactions': false,
                'fetchTransfers': false,
                'fetchWithdrawal': undefined,
                'fetchWithdrawals': true,
                'fetchWithdrawalWhitelist': false,
                'reduceMargin': false,
                'repayMargin': false,
                'setLeverage': false,
                'setMargin': false,
                'setMarginMode': false,
                'setPositionMode': false,
                'signIn': false,
                'transfer': false,
                'withdraw': true,
                'ws': false,
            },
            'timeframes': {
                '1m': '1m',
                '3m': '3m',
                '5m': '5m',
                '15m': '15m',
                '30m': '30m',
                '1h': '1h',
                '2h': '2h',
                '4h': '4h',
                '6h': '6h',
                '8h': '8h',
                '12h': '12h',
                '1d': '1d',
                '3d': '3d',
                '1w': '1w',
                '1M': '1M',
            },
            'urls': {
                'logo': 'https://user-images.githubusercontent.com/1294454/225719995-48ab2026-4ddb-496c-9da7-0d7566617c9b.jpg',
                'api': {
                    'public': 'https://api.pro.coins.ph',
                    'private': 'https://api.pro.coins.ph',
                },
                'www': 'https://coins.ph/',
                'doc': [
                    'https://coins-docs.github.io/rest-api',
                ],
                'fees': 'https://support.coins.ph/hc/en-us/sections/4407198694681-Limits-Fees',
            },
            'api': {
                'public': {
                    'get': {
                        'openapi/v1/ping': 1,
                        'openapi/v1/time': 1,
                        // cost 1 if 'symbol' param defined (one market symbol) or if 'symbols' param is a list of 1-20 market symbols
                        // cost 20 if 'symbols' param is a list of 21-100 market symbols
                        // cost 40 if 'symbols' param is a list of 101 or more market symbols or if both 'symbol' and 'symbols' params are omited
                        'openapi/quote/v1/ticker/24hr': { 'cost': 1, 'noSymbolAndNoSymbols': 40, 'byNumberOfSymbols': [ [ 101, 40 ], [ 21, 20 ], [ 0, 1 ] ] },
                        // cost 1 if 'symbol' param defined (one market symbol)
                        // cost 2 if 'symbols' param is a list of 1 or more market symbols or if both 'symbol' and 'symbols' params are omited
                        'openapi/quote/v1/ticker/price': { 'cost': 1, 'noSymbol': 2 },
                        // cost 1 if 'symbol' param defined (one market symbol)
                        // cost 2 if 'symbols' param is a list of 1 or more market symbols or if both 'symbol' and 'symbols' params are omited
                        'openapi/quote/v1/ticker/bookTicker': { 'cost': 1, 'noSymbol': 2 },
                        'openapi/v1/exchangeInfo': 10,
                        // cost 1 if limit <= 100; 5 if limit > 100.
                        'openapi/quote/v1/depth': { 'cost': 1, 'byLimit': [ [ 101, 5 ], [ 0, 1 ] ] },
                        'openapi/quote/v1/klines': 1, // default limit 500; max 1000.
                        'openapi/quote/v1/trades': 1, // default limit 500; max 1000. if limit <=0 or > 1000 then return 1000
                        'openapi/v1/pairs': 1,
                        'openapi/quote/v1/avgPrice': 1,
                    },
                },
                'private': {
                    'get': {
                        'openapi/wallet/v1/config/getall': 10,
                        'openapi/wallet/v1/deposit/address': 10,
                        'openapi/wallet/v1/deposit/history': 1,
                        'openapi/wallet/v1/withdraw/history': 1,
                        'openapi/v1/account': 10,
                        // cost 3 for a single symbol; 40 when the symbol parameter is omitted
                        'openapi/v1/openOrders': { 'cost': 3, 'noSymbol': 40 },
                        'openapi/v1/asset/tradeFee': 1,
                        'openapi/v1/order': 2,
                        // cost 10 with symbol, 40 when the symbol parameter is omitted;
                        'openapi/v1/historyOrders': { 'cost': 10, 'noSymbol': 40 },
                        'openapi/v1/myTrades': 10,
                        'openapi/v1/capital/deposit/history': 1,
                        'openapi/v1/capital/withdraw/history': 1,
                        'openapi/v3/payment-request/get-payment-request': 1,
                        'merchant-api/v1/get-invoices': 1,
                        'openapi/account/v3/crypto-accounts': 1,
                        'openapi/transfer/v3/transfers/{id}': 1,
                    },
                    'post': {
                        'openapi/wallet/v1/withdraw/apply': 600,
                        'openapi/v1/order/test': 1,
                        'openapi/v1/order': 1,
                        'openapi/v1/capital/withdraw/apply': 1,
                        'openapi/v1/capital/deposit/apply': 1,
                        'openapi/v3/payment-request/payment-requests': 1,
                        'openapi/v3/payment-request/delete-payment-request': 1,
                        'openapi/v3/payment-request/payment-request-reminder': 1,
                        'openapi/v1/userDataStream': 1,
                        'merchant-api/v1/invoices': 1,
                        'merchant-api/v1/invoices-cancel': 1,
                        'openapi/convert/v1/get-supported-trading-pairs': 1,
                        'openapi/convert/v1/get-quote': 1,
                        'openapi/convert/v1/accpet-quote': 1,
                        'openapi/fiat/v1/support-channel': 1,
                        'openapi/fiat/v1/cash-out': 1,
                        'openapi/fiat/v1/history': 1,
                        'openapi/migration/v4/sellorder': 1,
                        'openapi/migration/v4/validate-field': 1,
                        'openapi/transfer/v3/transfers': 1,
                    },
                    'delete': {
                        'openapi/v1/order': 1,
                        'openapi/v1/openOrders': 1,
                        'openapi/v1/userDataStream': 1,
                    },
                },
            },
            'fees': {
                // todo: zero fees for USDT, ETH and BTC markets till 2023-04-02
                'trading': {
                    'feeSide': 'get',
                    'tierBased': true,
                    'percentage': true,
                    'maker': this.parseNumber ('0.0025'),
                    'taker': this.parseNumber ('0.003'),
                    'tiers': {
                        'taker': [
                            [ this.parseNumber ('0'), this.parseNumber ('0.003') ],
                            [ this.parseNumber ('500000'), this.parseNumber ('0.0027') ],
                            [ this.parseNumber ('1000000'), this.parseNumber ('0.0024') ],
                            [ this.parseNumber ('2500000'), this.parseNumber ('0.002') ],
                            [ this.parseNumber ('5000000'), this.parseNumber ('0.0018') ],
                            [ this.parseNumber ('10000000'), this.parseNumber ('0.0015') ],
                            [ this.parseNumber ('100000000'), this.parseNumber ('0.0012') ],
                            [ this.parseNumber ('500000000'), this.parseNumber ('0.0009') ],
                            [ this.parseNumber ('1000000000'), this.parseNumber ('0.0007') ],
                            [ this.parseNumber ('2500000000'), this.parseNumber ('0.0005') ],
                        ],
                        'maker': [
                            [ this.parseNumber ('0'), this.parseNumber ('0.0025') ],
                            [ this.parseNumber ('500000'), this.parseNumber ('0.0022') ],
                            [ this.parseNumber ('1000000'), this.parseNumber ('0.0018') ],
                            [ this.parseNumber ('2500000'), this.parseNumber ('0.0015') ],
                            [ this.parseNumber ('5000000'), this.parseNumber ('0.0012') ],
                            [ this.parseNumber ('10000000'), this.parseNumber ('0.001') ],
                            [ this.parseNumber ('100000000'), this.parseNumber ('0.0008') ],
                            [ this.parseNumber ('500000000'), this.parseNumber ('0.0007') ],
                            [ this.parseNumber ('1000000000'), this.parseNumber ('0.0006') ],
                            [ this.parseNumber ('2500000000'), this.parseNumber ('0.0005') ],
                        ],
                    },
                },
            },
            'precisionMode': TICK_SIZE,
            // exchange-specific options
            'options': {
                'createMarketBuyOrderRequiresPrice': true, // true or false
                'withdraw': {
                    'warning': false,
                },
                'deposit': {
                    'warning': false,
                },
                'createOrder': {
                    'timeInForce': 'GTC', // FOK, IOC
                    'newOrderRespType': {
                        'market': 'FULL', // FULL, RESULT. ACK
                        'limit': 'FULL', // we change it from 'ACK' by default to 'FULL'
                    },
                },
                'fetchTicker': {
                    'method': 'publicGetOpenapiQuoteV1Ticker24hr', // publicGetOpenapiQuoteV1TickerPrice, publicGetOpenapiQuoteV1TickerBookTicker
                },
                'fetchTickers': {
                    'method': 'publicGetOpenapiQuoteV1Ticker24hr', // publicGetOpenapiQuoteV1TickerPrice, publicGetOpenapiQuoteV1TickerBookTicker
                },
                'networks': {
                    // all networks: 'ETH', 'TRX', 'BSC', 'ARBITRUM', 'RON', 'BTC', 'XRP'
                    // you can call api privateGetOpenapiWalletV1ConfigGetall to check which network is supported for the currency
                    'TRC20': 'TRX',
                    'ERC20': 'ETH',
                    'BEP20': 'BSC',
                    'ARB': 'ARBITRUM',
                },
            },
            // https://coins-docs.github.io/errors/
            'exceptions': {
                'exact': {
                    '-1000': BadRequest, // An unknown error occured while processing the request.
                    '-1001': BadRequest, // {"code":-1001,"msg":"Internal error."}
                    '-1002': AuthenticationError, // You are not authorized to execute this request. Request need API Key included in . We suggest that API Key be included in any request.
                    '-1003': RateLimitExceeded, // Too many requests; please use the websocket for live updates. Too many requests; current limit is %s requests per minute. Please use the websocket for live updates to avoid polling the API. Way too many requests; IP banned until %s. Please use the websocket for live updates to avoid bans.
                    '-1004': InvalidOrder, // {"code":-1004,"msg":"Missing required parameter \u0027symbol\u0027"}
                    '-1006': BadResponse, // An unexpected response was received from the message bus. Execution status unknown. OPEN API server find some exception in execute request .Please report to Customer service.
                    '-1007': BadResponse, // Timeout waiting for response from backend server. Send status unknown; execution status unknown.
                    '-1014': InvalidOrder, // Unsupported order combination.
                    '-1015': RateLimitExceeded, // Reach the rate limit .Please slow down your request speed. Too many new orders. Too many new orders; current limit is %s orders per %s.
                    '-1016': NotSupported, // This service is no longer available.
                    '-1020': NotSupported, // This operation is not supported.
                    '-1021': BadRequest, // {"code":-1021,"msg":"Timestamp for this request is outside of the recvWindow."}
                    '-1022': BadRequest, // {"code":-1022,"msg":"Signature for this request is not valid."}
                    '-1023': AuthenticationError, // Please set IP whitelist before using API.
                    '-1024': BadRequest, // {"code":-1024,"msg":"recvWindow is not valid."}
                    '-1025': BadRequest, // {"code":-1025,"msg":"recvWindow cannot be greater than 60000"}
                    '-1030': ExchangeError, // Business error.
                    '-1100': BadRequest, // Illegal characters found in a parameter. Illegal characters found in parameter ‘%s’; legal range is ‘%s’.
                    '-1101': BadRequest, // Too many parameters sent for this endpoint. Too many parameters; expected ‘%s’ and received ‘%s’. Duplicate values for a parameter detected.
                    '-1102': BadRequest, // A mandatory parameter was not sent, was empty/null, or malformed. Mandatory parameter ‘%s’ was not sent, was empty/null, or malformed. Param ‘%s’ or ‘%s’ must be sent, but both were empty/null!
                    '-1103': BadRequest, // An unknown parameter was sent. In BHEx Open Api , each request requires at least one parameter. {Timestamp}.
                    '-1104': BadRequest, // Not all sent parameters were read. Not all sent parameters were read; read ‘%s’ parameter(s) but was sent ‘%s’.
                    '-1105': BadRequest, // {"code":-1105,"msg":"Parameter \u0027orderId and origClientOrderId\u0027 is empty."}
                    '-1106': BadRequest, // A parameter was sent when not required. Parameter ‘%s’ sent when not required.
                    '-1111': BadRequest, // Precision is over the maximum defined for this asset.
                    '-1112': BadResponse, // No orders on book for symbol.
                    '-1114': BadRequest, // TimeInForce parameter sent when not required.
                    '-1115': InvalidOrder, // {"code":-1115,"msg":"Invalid timeInForce."}
                    '-1116': InvalidOrder, // {"code":-1116,"msg":"Invalid orderType."}
                    '-1117': InvalidOrder, // {"code":-1117,"msg":"Invalid side."}
                    '-1118': InvalidOrder, // New client order ID was empty.
                    '-1119': InvalidOrder, // Original client order ID was empty.
                    '-1120': BadRequest, // Invalid interval.
                    '-1121': BadSymbol, // Invalid symbol.
                    '-1122': InvalidOrder, // Invalid newOrderRespType.
                    '-1125': BadRequest, // This listenKey does not exist.
                    '-1127': BadRequest, // Lookup interval is too big. More than %s hours between startTime and endTime.
                    '-1128': BadRequest, // Combination of optional parameters invalid.
                    '-1130': BadRequest, // Invalid data sent for a parameter. Data sent for paramter ‘%s’ is not valid.
                    '-1131': InsufficientFunds, // {"code":-1131,"msg":"Balance insufficient "}
                    '-1132': InvalidOrder, // Order price too high.
                    '-1133': InvalidOrder, // Order price lower than the minimum,please check general broker info.
                    '-1134': InvalidOrder, // Order price decimal too long,please check general broker info.
                    '-1135': InvalidOrder, // Order quantity too large.
                    '-1136': InvalidOrder, // Order quantity lower than the minimum.
                    '-1137': InvalidOrder, // Order quantity decimal too long.
                    '-1138': InvalidOrder, // Order price exceeds permissible range.
                    '-1139': InvalidOrder, // Order has been filled.
                    '-1140': InvalidOrder, // {"code":-1140,"msg":"Transaction amount lower than the minimum."}
                    '-1141': DuplicateOrderId, // {"code":-1141,"msg":"Duplicate clientOrderId"}
                    '-1142': InvalidOrder, // {"code":-1142,"msg":"Order has been canceled"}
                    '-1143': OrderNotFound, // Cannot be found on order book
                    '-1144': InvalidOrder, // Order has been locked
                    '-1145': InvalidOrder, // This order type does not support cancellation
                    '-1146': InvalidOrder, // Order creation timeout
                    '-1147': InvalidOrder, // Order cancellation timeout
                    '-1148': InvalidOrder, // Market order amount decimal too long
                    '-1149': InvalidOrder, // Create order failed
                    '-1150': InvalidOrder, // Cancel order failed
                    '-1151': BadSymbol, // The trading pair is not open yet
                    '-1152': NotSupported, // Coming soon
                    '-1153': AuthenticationError, // User not exist
                    '-1154': BadRequest, // Invalid price type
                    '-1155': BadRequest, // Invalid position side
                    '-1156': InvalidOrder, // Order quantity invalid
                    '-1157': BadSymbol, // The trading pair is not available for api trading
                    '-1158': InvalidOrder, // create limit maker order failed
                    '-1159': InvalidOrder, // {"code":-1159,"msg":"STOP_LOSS/TAKE_PROFIT order is not allowed to trade immediately"}
                    '-1160': BadRequest, // Modify futures margin error
                    '-1161': BadRequest, // Reduce margin forbidden
                    '-2010': InvalidOrder, // {"code":-2010,"msg":"New order rejected."}
                    '-2013': OrderNotFound, // {"code":-2013,"msg":"Order does not exist."}
                    '-2011': BadRequest, // CANCEL_REJECTED
                    '-2014': BadRequest, // API-key format invalid.
                    '-2015': AuthenticationError, // {"code":-2015,"msg":"Invalid API-key, IP, or permissions for action."}
                    '-2016': BadResponse, // No trading window could be found for the symbol. Try ticker/24hrs instead
                    '-3126': InvalidOrder, // {"code":-3126,"msg":"Order price lower than 72005.93415"}
                    '-3127': InvalidOrder, // {"code":-3127,"msg":"Order price higher than 1523.192"}
                    '-4001': BadRequest, // {"code":-4001,"msg":"start time must less than end time"}
                    '-100011': BadSymbol, // {"code":-100011,"msg":"Not supported symbols"}
                    '-100012': BadSymbol, // {"code":-100012,"msg":"Parameter symbol [String] missing!"}
                    '-30008': InsufficientFunds, // {"code":-30008,"msg":"withdraw balance insufficient"}
                    '-30036': InsufficientFunds, // {"code":-30036,"msg":"Available balance not enough!"}
                    '403': ExchangeNotAvailable,
                },
                'broad': {
                    'Unknown order sent': OrderNotFound, // The order (by either orderId, clOrdId, origClOrdId) could not be found
                    'Duplicate order sent': DuplicateOrderId, // The clOrdId is already in use
                    'Market is closed': BadSymbol, // The symbol is not trading
                    'Account has insufficient balance for requested action': InsufficientFunds, // Not enough funds to complete the action
                    'Market orders are not supported for this symbol': BadSymbol, // MARKET is not enabled on the symbol
                    'Iceberg orders are not supported for this symbol': BadSymbol, // icebergQty is not enabled on the symbol
                    'Stop loss orders are not supported for this symbol': BadSymbol, // STOP_LOSS is not enabled on the symbol
                    'Stop loss limit orders are not supported for this symbol': BadSymbol, // STOP_LOSS_LIMIT is not enabled on the symbol
                    'Take profit orders are not supported for this symbol': BadSymbol, // TAKE_PROFIT is not enabled on the symbol
                    'Take profit limit orders are not supported for this symbol': BadSymbol, // TAKE_PROFIT_LIMIT is not enabled on the symbol
                    'Price* QTY is zero or less': BadRequest, // price* quantity is too low
                    'IcebergQty exceeds QTY': BadRequest, // icebergQty must be less than the order quantity
                    'This action disabled is on this account': PermissionDenied, // Contact customer support; some actions have been disabled on the account.
                    'Unsupported order combination': InvalidOrder, // The orderType, timeInForce, stopPrice, and or icebergQty combination isn’t allowed.
                    'Order would trigger immediately': InvalidOrder, // The order’s stop price is not valid when compared to the last traded price.
                    'Cancel order is invalid. Check origClOrdId and orderId': InvalidOrder, // No origClOrdId or orderId was sent in.
                    'Order would immediately match and take': OrderImmediatelyFillable, // LIMIT_MAKER order type would immediately match and trade, and not be a pure maker order.
                    'PRICE_FILTER': InvalidOrder, // price is too high, too low, and or not following the tick size rule for the symbol.
                    'LOT_SIZE': InvalidOrder, // quantity is too high, too low, and or not following the step size rule for the symbol.
                    'MIN_NOTIONAL': InvalidOrder, // price* quantity is too low to be a valid order for the symbol.
                    'MAX_NUM_ORDERS': InvalidOrder, // Account has too many open orders on the symbol.
                    'MAX_ALGO_ORDERS': InvalidOrder, // Account has too many open stop loss and or take profit orders on the symbol.
                    'BROKER_MAX_NUM_ORDERS': InvalidOrder, // Account has too many open orders on the broker.
                    'BROKER_MAX_ALGO_ORDERS': InvalidOrder, // Account has too many open stop loss and or take profit orders on the broker.
                    'ICEBERG_PARTS': BadRequest, // Iceberg order would break into too many parts; icebergQty is too small.
                },
            },
        });
    }

    calculateRateLimiterCost (api, method, path, params, config = {}) {
        if (('noSymbol' in config) && !('symbol' in params)) {
            return config['noSymbol'];
        } else if (('noSymbolAndNoSymbols' in config) && !('symbol' in params) && !('symbols' in params)) {
            return config['noSymbolAndNoSymbols'];
        } else if (('byNumberOfSymbols' in config) && ('symbols' in params)) {
            const symbols = params['symbols'];
            const symbolsAmount = symbols.length;
            const byNumberOfSymbols = config['byNumberOfSymbols'] as any;
            for (let i = 0; i < byNumberOfSymbols.length; i++) {
                const entry = byNumberOfSymbols[i];
                if (symbolsAmount >= entry[0]) {
                    return entry[1];
                }
            }
        } else if (('byLimit' in config) && ('limit' in params)) {
            const limit = params['limit'];
            const byLimit = config['byLimit'] as any;
            for (let i = 0; i < byLimit.length; i++) {
                const entry = byLimit[i];
                if (limit >= entry[0]) {
                    return entry[1];
                }
            }
        }
        return this.safeValue (config, 'cost', 1);
    }

    async fetchStatus (params = {}) {
        /**
         * @method
         * @name coinsph#fetchStatus
         * @description the latest known information on the availability of the exchange API
         * @param {object} [params] extra parameters specific to the coinsph api endpoint
         * @returns {object} a [status structure]{@link https://github.com/ccxt/ccxt/wiki/Manual#exchange-status-structure}
         */
        const response = await this.publicGetOpenapiV1Ping (params);
        return {
            'status': 'ok', // if there's no Errors, status = 'ok'
            'updated': undefined,
            'eta': undefined,
            'url': undefined,
            'info': response,
        };
    }

    async fetchTime (params = {}) {
        /**
         * @method
         * @name coinsph#fetchTime
         * @description fetches the current integer timestamp in milliseconds from the exchange server
         * @param {object} [params] extra parameters specific to the coinsph api endpoint
         * @returns {int} the current integer timestamp in milliseconds from the exchange server
         */
        const response = await this.publicGetOpenapiV1Time (params);
        //
        //     {"serverTime":1677705408268}
        //
        return this.safeInteger (response, 'serverTime');
    }

    async fetchMarkets (params = {}) {
        /**
         * @method
         * @name coinsph#fetchMarkets
         * @description retrieves data on all markets for coinsph
         * @param {object} [params] extra parameters specific to the exchange api endpoint
         * @returns {object[]} an array of objects representing market data
         */
        const response = await this.publicGetOpenapiV1ExchangeInfo (params);
        //
        //     {
        //         timezone: 'UTC',
        //         serverTime: '1677449496897',
        //         exchangeFilters: [],
        //         symbols: [
        //             {
        //                 symbol: 'XRPPHP',
        //                 status: 'TRADING',
        //                 baseAsset: 'XRP',
        //                 baseAssetPrecision: '2',
        //                 quoteAsset: 'PHP',
        //                 quoteAssetPrecision: '4',
        //                 orderTypes: [
        //                     'LIMIT',
        //                     'MARKET',
        //                     'LIMIT_MAKER',
        //                     'STOP_LOSS_LIMIT',
        //                     'STOP_LOSS',
        //                     'TAKE_PROFIT_LIMIT',
        //                     'TAKE_PROFIT'
        //                 ],
        //                 filters: [
        //                     {
        //                         minPrice: '0.01',
        //                         maxPrice: '99999999.00000000',
        //                         tickSize: '0.01',
        //                         filterType: 'PRICE_FILTER'
        //                     },
        //                     {
        //                         minQty: '0.01',
        //                         maxQty: '99999999999.00000000',
        //                         stepSize: '0.01',
        //                         filterType: 'LOT_SIZE'
        //                     },
        //                     { minNotional: '50', filterType: 'NOTIONAL' },
        //                     { minNotional: '50', filterType: 'MIN_NOTIONAL' },
        //                     {
        //                         priceUp: '99999999',
        //                         priceDown: '0.01',
        //                         filterType: 'STATIC_PRICE_RANGE'
        //                     },
        //                     {
        //                         multiplierUp: '1.1',
        //                         multiplierDown: '0.9',
        //                         filterType: 'PERCENT_PRICE_INDEX'
        //                     },
        //                     {
        //                         multiplierUp: '1.1',
        //                         multiplierDown: '0.9',
        //                         filterType: 'PERCENT_PRICE_ORDER_SIZE'
        //                     },
        //                     { maxNumOrders: '200', filterType: 'MAX_NUM_ORDERS' },
        //                     { maxNumAlgoOrders: '5', filterType: 'MAX_NUM_ALGO_ORDERS' }
        //                 ]
        //             },
        //         ]
        //     }
        //
        const markets = this.safeValue (response, 'symbols');
        const result = [];
        for (let i = 0; i < markets.length; i++) {
            const market = markets[i];
            const id = this.safeString (market, 'symbol');
            const baseId = this.safeString (market, 'baseAsset');
            const quoteId = this.safeString (market, 'quoteAsset');
            const base = this.safeCurrencyCode (baseId);
            const quote = this.safeCurrencyCode (quoteId);
            const isActive = this.safeString (market, 'status') === 'TRADING';
            const limits = this.indexBy (this.safeValue (market, 'filters'), 'filterType');
            const amountLimits = this.safeValue (limits, 'LOT_SIZE', {});
            const priceLimits = this.safeValue (limits, 'PRICE_FILTER', {});
            const costLimits = this.safeValue (limits, 'NOTIONAL', {});
            result.push ({
                'id': id,
                'symbol': base + '/' + quote,
                'base': base,
                'quote': quote,
                'settle': undefined,
                'baseId': baseId,
                'quoteId': quoteId,
                'settleId': undefined,
                'type': 'spot',
                'spot': true,
                'margin': false,
                'swap': false,
                'future': false,
                'option': false,
                'active': isActive,
                'contract': false,
                'linear': undefined,
                'inverse': undefined,
                'taker': undefined,
                'maker': undefined,
                'contractSize': undefined,
                'expiry': undefined,
                'expiryDatetime': undefined,
                'strike': undefined,
                'optionType': undefined,
                'precision': {
                    'amount': this.parseNumber (this.safeString (amountLimits, 'stepSize')),
                    'price': this.parseNumber (this.safeString (priceLimits, 'tickSize')),
                },
                'limits': {
                    'leverage': {
                        'min': undefined,
                        'max': undefined,
                    },
                    'amount': {
                        'min': this.parseNumber (this.safeString (amountLimits, 'minQty')),
                        'max': this.parseNumber (this.safeString (amountLimits, 'maxQty')),
                    },
                    'price': {
                        'min': this.parseNumber (this.safeString (priceLimits, 'minPrice')),
                        'max': this.parseNumber (this.safeString (priceLimits, 'maxPrice')),
                    },
                    'cost': {
                        'min': this.parseNumber (this.safeString (costLimits, 'minNotional')),
                        'max': undefined,
                    },
                },
                'info': market,
            });
        }
        this.setMarkets (result);
        return result;
    }

    async fetchTickers (symbols: string[] = undefined, params = {}) {
        /**
         * @method
         * @name coinsph#fetchTickers
         * @description fetches price tickers for multiple markets, statistical calculations with the information calculated over the past 24 hours each market
         * @param {string[]|undefined} symbols unified symbols of the markets to fetch the ticker for, all market tickers are returned if not assigned
         * @param {object} [params] extra parameters specific to the coinsph api endpoint
         * @returns {object} a dictionary of [ticker structures]{@link https://github.com/ccxt/ccxt/wiki/Manual#ticker-structure}
         */
        await this.loadMarkets ();
        const request = {};
        if (symbols !== undefined) {
            const ids = [];
            for (let i = 0; i < symbols.length; i++) {
                const market = this.market (symbols[i]);
                const id = market['id'];
                ids.push (id);
            }
            request['symbols'] = ids;
        }
        const defaultMethod = 'publicGetOpenapiQuoteV1Ticker24hr';
        const options = this.safeValue (this.options, 'fetchTickers', {});
        const method = this.safeString (options, 'method', defaultMethod);
        const tickers = await this[method] (this.extend (request, params));
        return this.parseTickers (tickers, symbols, params);
    }

    async fetchTicker (symbol: string, params = {}) {
        /**
         * @method
         * @name coinsph#fetchTicker
         * @description fetches a price ticker, a statistical calculation with the information calculated over the past 24 hours for a specific market
         * @param {string} symbol unified symbol of the market to fetch the ticker for
         * @param {object} [params] extra parameters specific to the coinsph api endpoint
         * @returns {object} a [ticker structure]{@link https://github.com/ccxt/ccxt/wiki/Manual#ticker-structure}
         */
        await this.loadMarkets ();
        const market = this.market (symbol);
        const request = {
            'symbol': market['id'],
        };
        const defaultMethod = 'publicGetOpenapiQuoteV1Ticker24hr';
        const options = this.safeValue (this.options, 'fetchTicker', {});
        const method = this.safeString (options, 'method', defaultMethod);
        const ticker = await this[method] (this.extend (request, params));
        return this.parseTicker (ticker, market);
    }

    parseTicker (ticker, market = undefined) {
        //
        // publicGetOpenapiQuoteV1Ticker24hr
        //     {
        //         symbol: 'ETHUSDT',
        //         priceChange: '41.440000000000000000',
        //         priceChangePercent: '0.0259',
        //         weightedAvgPrice: '1631.169825783972125436',
        //         prevClosePrice: '1601.520000000000000000',
        //         lastPrice: '1642.96',
        //         lastQty: '0.000001000000000000',
        //         bidPrice: '1638.790000000000000000',
        //         bidQty: '0.280075000000000000',
        //         askPrice: '1647.340000000000000000',
        //         askQty: '0.165183000000000000',
        //         openPrice: '1601.52',
        //         highPrice: '1648.28',
        //         lowPrice: '1601.52',
        //         volume: '0.000287',
        //         quoteVolume: '0.46814574',
        //         openTime: '1677417000000',
        //         closeTime: '1677503415200',
        //         firstId: '1364680572697591809',
        //         lastId: '1365389809203560449',
        //         count: '100'
        //     }
        //
        // publicGetOpenapiQuoteV1TickerPrice
        //     { "symbol": "ETHUSDT", "price": "1599.68" }
        //
        // publicGetOpenapiQuoteV1TickerBookTicker
        //     {
        //         "symbol": "ETHUSDT",
        //         "bidPrice": "1596.57",
        //         "bidQty": "0.246405",
        //         "askPrice": "1605.12",
        //         "askQty": "0.242681"
        //     }
        //
        const marketId = this.safeString (ticker, 'symbol');
        market = this.safeMarket (marketId, market);
        const timestamp = this.safeInteger (ticker, 'closeTime');
        const bid = this.safeString (ticker, 'bidPrice');
        const ask = this.safeString (ticker, 'askPrice');
        const bidVolume = this.safeString (ticker, 'bidQty');
        const askVolume = this.safeString (ticker, 'askQty');
        const baseVolume = this.safeString (ticker, 'volume');
        const quoteVolume = this.safeString (ticker, 'quoteVolume');
        const open = this.safeString (ticker, 'openPrice');
        const high = this.safeString (ticker, 'highPrice');
        const low = this.safeString (ticker, 'lowPrice');
        const prevClose = this.safeString (ticker, 'prevClosePrice');
        const vwap = this.safeString (ticker, 'weightedAvgPrice');
        const changeValue = this.safeString (ticker, 'priceChange');
        let changePcnt = this.safeString (ticker, 'priceChangePercent');
        changePcnt = Precise.stringMul (changePcnt, '100');
        return this.safeTicker ({
            'symbol': market['symbol'],
            'timestamp': timestamp,
            'datetime': this.iso8601 (timestamp),
            'open': open,
            'high': high,
            'low': low,
            'close': this.safeString2 (ticker, 'lastPrice', 'price'),
            'bid': bid,
            'bidVolume': bidVolume,
            'ask': ask,
            'askVolume': askVolume,
            'vwap': vwap,
            'previousClose': prevClose,
            'change': changeValue,
            'percentage': changePcnt,
            'average': undefined,
            'baseVolume': baseVolume,
            'quoteVolume': quoteVolume,
            'info': ticker,
        }, market);
    }

    async fetchOrderBook (symbol: string, limit: Int = undefined, params = {}) {
        /**
         * @method
         * @name coinsph#fetchOrderBook
         * @description fetches information on open orders with bid (buy) and ask (sell) prices, volumes and other data
         * @param {string} symbol unified symbol of the market to fetch the order book for
         * @param {int} [limit] the maximum amount of order book entries to return (default 100, max 200)
         * @param {object} [params] extra parameters specific to the coinsph api endpoint
         * @returns {object} A dictionary of [order book structures]{@link https://github.com/ccxt/ccxt/wiki/Manual#order-book-structure} indexed by market symbols
         */
        await this.loadMarkets ();
        const market = this.market (symbol);
        const request = {
            'symbol': market['id'],
        };
        if (limit !== undefined) {
            request['limit'] = limit;
        }
        const response = await this.publicGetOpenapiQuoteV1Depth (this.extend (request, params));
        //
        //     {
        //         "lastUpdateId": "1667022157000699400",
        //         "bids": [
        //             [ '1651.810000000000000000', '0.214556000000000000' ],
        //             [ '1651.730000000000000000', '0.257343000000000000' ],
        //         ],
        //         "asks": [
        //             [ '1660.510000000000000000', '0.299092000000000000' ],
        //             [ '1660.600000000000000000', '0.253667000000000000' ],
        //         ]
        //     }
        //
        const orderbook = this.parseOrderBook (response, symbol);
        orderbook['nonce'] = this.safeInteger (response, 'lastUpdateId');
        return orderbook;
    }

    async fetchOHLCV (symbol: string, timeframe = '1m', since: Int = undefined, limit: Int = undefined, params = {}) {
        /**
         * @method
         * @name coinsph#fetchOHLCV
         * @description fetches historical candlestick data containing the open, high, low, and close price, and the volume of a market
         * @param {string} symbol unified symbol of the market to fetch OHLCV data for
         * @param {string} timeframe the length of time each candle represents
         * @param {int} [since] timestamp in ms of the earliest candle to fetch
         * @param {int} [limit] the maximum amount of candles to fetch (default 500, max 1000)
         * @param {object} [params] extra parameters specific to the coinsph api endpoint
         * @returns {int[][]} A list of candles ordered as timestamp, open, high, low, close, volume
         */
        await this.loadMarkets ();
        const market = this.market (symbol);
        const interval = this.safeString (this.timeframes, timeframe);
        const request = {
            'symbol': market['id'],
            'interval': interval,
        };
        if (since !== undefined) {
            request['startTime'] = since;
            request['limit'] = 1000;
            // since work properly only when it is "younger" than last 'limit' candle
            if (limit !== undefined) {
                const duration = this.parseTimeframe (timeframe) * 1000;
                request['endTime'] = this.sum (since, duration * (limit - 1));
            } else {
                request['endTime'] = this.milliseconds ();
            }
        } else {
            if (limit !== undefined) {
                request['limit'] = limit;
            }
        }
        const response = await this.publicGetOpenapiQuoteV1Klines (this.extend (request, params));
        //
        //     [
        //         [
        //             1499040000000,      // Open time
        //             "0.01634790",       // Open
        //             "0.80000000",       // High
        //             "0.01575800",       // Low
        //             "0.01577100",       // Close
        //             "148976.11427815",  // Volume
        //             1499644799999,      // Close time
        //             "2434.19055334",    // Quote asset volume
        //             308,                // Number of trades
        //             "1756.87402397",    // Taker buy base asset volume
        //             "28.46694368"       // Taker buy quote asset volume
        //         ]
        //     ]
        //
        return this.parseOHLCVs (response, market, timeframe, since, limit);
    }

    parseOHLCV (ohlcv, market = undefined) {
        return [
            this.safeInteger (ohlcv, 0),
            this.safeNumber (ohlcv, 1),
            this.safeNumber (ohlcv, 2),
            this.safeNumber (ohlcv, 3),
            this.safeNumber (ohlcv, 4),
            this.safeNumber (ohlcv, 5),
        ];
    }

    async fetchTrades (symbol: string, since: Int = undefined, limit: Int = undefined, params = {}) {
        /**
         * @method
         * @name coinsph#fetchTrades
         * @description get the list of most recent trades for a particular symbol
         * @param {string} symbol unified symbol of the market to fetch trades for
         * @param {int} [since] timestamp in ms of the earliest trade to fetch
         * @param {int} [limit] the maximum amount of trades to fetch (default 500, max 1000)
         * @param {object} [params] extra parameters specific to the coinsph api endpoint
         * @returns {Trade[]} a list of [trade structures]{@link https://github.com/ccxt/ccxt/wiki/Manual#public-trades}
         */
        await this.loadMarkets ();
        const market = this.market (symbol);
        const request = {
            'symbol': market['id'],
        };
        if (since !== undefined) {
            // since work properly only when it is "younger" than last 'limit' trade
            request['limit'] = 1000;
        } else {
            if (limit !== undefined) {
                request['limit'] = limit;
            }
        }
        const response = await this.publicGetOpenapiQuoteV1Trades (this.extend (request, params));
        //
        //     [
        //         {
        //             price: '89685.8',
        //             id: '1365561108437680129',
        //             qty: '0.000004',
        //             quoteQty: '0.000004000000000000',
        //             time: '1677523569575',
        //             isBuyerMaker: false,
        //             isBestMatch: true
        //         },
        //     ]
        //
        return this.parseTrades (response, market, since, limit);
    }

    async fetchMyTrades (symbol: string = undefined, since: Int = undefined, limit: Int = undefined, params = {}) {
        /**
         * @method
         * @name coinsph#fetchMyTrades
         * @description fetch all trades made by the user
         * @param {string} symbol unified market symbol
         * @param {int} [since] the earliest time in ms to fetch trades for
         * @param {int} [limit] the maximum number of trades structures to retrieve (default 500, max 1000)
         * @param {object} [params] extra parameters specific to the coinsph api endpoint
         * @returns {Trade[]} a list of [trade structures]{@link https://github.com/ccxt/ccxt/wiki/Manual#trade-structure}
         */
        if (symbol === undefined) {
            throw new ArgumentsRequired (this.id + ' fetchMyTrades() requires a symbol argument');
        }
        await this.loadMarkets ();
        const market = this.market (symbol);
        const request = {
            'symbol': market['id'],
        };
        if (since !== undefined) {
            request['startTime'] = since;
            // since work properly only when it is "younger" than last 'limit' trade
            request['limit'] = 1000;
        } else if (limit !== undefined) {
            request['limit'] = limit;
        }
        const response = await this.privateGetOpenapiV1MyTrades (this.extend (request, params));
        return this.parseTrades (response, market, since, limit);
    }

    async fetchOrderTrades (id: string, symbol: string = undefined, since: Int = undefined, limit: Int = undefined, params = {}) {
        /**
         * @method
         * @name coinsph#fetchOrderTrades
         * @description fetch all the trades made from a single order
         * @param {string} id order id
         * @param {string} symbol unified market symbol
         * @param {int} [since] the earliest time in ms to fetch trades for
         * @param {int} [limit] the maximum number of trades to retrieve
         * @param {object} [params] extra parameters specific to the coinsph api endpoint
         * @returns {object[]} a list of [trade structures]{@link https://github.com/ccxt/ccxt/wiki/Manual#trade-structure}
         */
        if (symbol === undefined) {
            throw new ArgumentsRequired (this.id + ' fetchOrderTrades() requires a symbol argument');
        }
        const request = {
            'orderId': id,
        };
        return await this.fetchMyTrades (symbol, since, limit, this.extend (request, params));
    }

    parseTrade (trade, market = undefined) {
        //
        // fetchTrades
        //     {
        //         price: '89685.8',
        //         id: '1365561108437680129',
        //         qty: '0.000004',
        //         quoteQty: '0.000004000000000000', // warning: report to exchange - this is not quote quantity, this is base quantity
        //         time: '1677523569575',
        //         isBuyerMaker: false,
        //         isBestMatch: true
        //     },
        //
        // fetchMyTrades
        //     {
        //         "symbol": "ETHUSDT",
        //         "id": 1375426310524125185,
        //         "orderId": 1375426310415879614,
        //         "price": "1580.91",
        //         "qty": "0.01",
        //         "quoteQty": "15.8091",
        //         "commission": "0",
        //         "commissionAsset": "USDT",
        //         "time": 1678699593307,
        //         "isBuyer": false,
        //         "isMaker":false,
        //         "isBestMatch":false
        //     }
        //
        // createOrder
        //     {
        //         "price": "1579.51",
        //         "qty": "0.001899",
        //         "commission": "0",
        //         "commissionAsset": "ETH",
        //         "tradeId":1375445992035598337
        //     }
        //
        const marketId = this.safeString (trade, 'symbol');
        market = this.safeMarket (marketId, market);
        const symbol = market['symbol'];
        const id = this.safeString2 (trade, 'id', 'tradeId');
        const orderId = this.safeString (trade, 'orderId');
        const timestamp = this.safeInteger (trade, 'time');
        const priceString = this.safeString (trade, 'price');
        const amountString = this.safeString (trade, 'qty');
        const type = undefined;
        let fee = undefined;
        const feeCost = this.safeString (trade, 'commission');
        if (feeCost !== undefined) {
            const feeCurrencyId = this.safeString (trade, 'commissionAsset');
            fee = {
                'cost': feeCost,
                'currency': this.safeCurrencyCode (feeCurrencyId),
            };
        }
        const isBuyer = this.safeString2 (trade, 'isBuyer', 'isBuyerMaker', undefined);
        let side = undefined;
        if (isBuyer !== undefined) {
            side = (isBuyer === 'true') ? 'buy' : 'sell';
        }
        const isMaker = this.safeString2 (trade, 'isMaker', undefined);
        let takerOrMaker = undefined;
        if (isMaker !== undefined) {
            takerOrMaker = (isMaker === 'true') ? 'maker' : 'taker';
        }
        let costString = undefined;
        if (orderId !== undefined) {
            costString = this.safeString (trade, 'quoteQty');
        }
        return this.safeTrade ({
            'id': id,
            'order': orderId,
            'timestamp': timestamp,
            'datetime': this.iso8601 (timestamp),
            'symbol': symbol,
            'type': type,
            'side': side,
            'takerOrMaker': takerOrMaker,
            'price': priceString,
            'amount': amountString,
            'cost': costString,
            'fee': fee,
            'info': trade,
        }, market);
    }

    async fetchBalance (params = {}) {
        /**
         * @method
         * @name coinsph#fetchBalance
         * @description query for balance and get the amount of funds available for trading or funds locked in orders
         * @param {object} [params] extra parameters specific to the coinsph api endpoint
         * @returns {object} a [balance structure]{@link https://github.com/ccxt/ccxt/wiki/Manual#balance-structure}
         */
        await this.loadMarkets ();
        const response = await this.privateGetOpenapiV1Account (params);
        //
        //     {
        //         accountType: 'SPOT',
        //         balances: [
        //             {
        //                 "asset": "BTC",
        //                 "free": "4723846.89208129",
        //                 "locked": "0.00000000"
        //             },
        //             {
        //                 "asset": "LTC",
        //                 "free": "4763368.68006011",
        //                 "locked": "0.00000000"
        //             }
        //         ],
        //         canDeposit: true,
        //         canTrade: true,
        //         canWithdraw: true,
        //         updateTime: '1677430932528'
        //     }
        //
        return this.parseBalance (response);
    }

    parseBalance (response) {
        const balances = this.safeValue (response, 'balances', []);
        const timestamp = this.milliseconds ();
        const result = {
            'info': response,
            'timestamp': timestamp,
            'datetime': this.iso8601 (timestamp),
        };
        for (let i = 0; i < balances.length; i++) {
            const balance = balances[i];
            const currencyId = this.safeString (balance, 'asset');
            const code = this.safeCurrencyCode (currencyId);
            const account = this.account ();
            account['free'] = this.safeString (balance, 'free');
            account['used'] = this.safeString (balance, 'locked');
            result[code] = account;
        }
        return this.safeBalance (result);
    }

    async createOrder (symbol: string, type: OrderType, side: OrderSide, amount, price = undefined, params = {}) {
        /**
         * @method
         * @name coinsph#createOrder
         * @description create a trade order
         * @param {string} symbol unified symbol of the market to create an order in
         * @param {string} type 'market', 'limit', 'stop_loss', 'take_profit', 'stop_loss_limit', 'take_profit_limit' or 'limit_maker'
         * @param {string} side 'buy' or 'sell'
         * @param {float} amount how much of currency you want to trade in units of base currency
         * @param {float} [price] the price at which the order is to be fullfilled, in units of the quote currency, ignored in market orders
         * @param {object} [params] extra parameters specific to the coinsph api endpoint
         * @returns {object} an [order structure]{@link https://github.com/ccxt/ccxt/wiki/Manual#order-structure}
         */
        // todo: add test order low priority
        await this.loadMarkets ();
        const market = this.market (symbol);
        let orderType = this.safeString (params, 'type', type);
        orderType = this.encodeOrderType (orderType);
        params = this.omit (params, 'type');
        const orderSide = this.encodeOrderSide (side);
        const request = {
            'symbol': market['id'],
            'type': orderType,
            'side': orderSide,
        };
        const options = this.safeValue (this.options, 'createOrder', {});
        let newOrderRespType = this.safeValue (options, 'newOrderRespType', {});
        // if limit order
        if (orderType === 'LIMIT' || orderType === 'STOP_LOSS_LIMIT' || orderType === 'TAKE_PROFIT_LIMIT' || orderType === 'LIMIT_MAKER') {
            if (price === undefined) {
                throw new ArgumentsRequired (this.id + ' createOrder() requires a price argument for a ' + type + ' order');
            }
            newOrderRespType = this.safeString (newOrderRespType, 'limit', 'FULL');
            request['price'] = this.priceToPrecision (symbol, price);
            request['quantity'] = this.amountToPrecision (symbol, amount);
            if (orderType !== 'LIMIT_MAKER') {
                request['timeInForce'] = this.safeString (options, 'timeInForce', 'GTC');
            }
        // if market order
        } else if (orderType === 'MARKET' || orderType === 'STOP_LOSS' || orderType === 'TAKE_PROFIT') {
            newOrderRespType = this.safeString (newOrderRespType, 'market', 'FULL');
            if (orderSide === 'SELL') {
                request['quantity'] = this.amountToPrecision (symbol, amount);
            } else if (orderSide === 'BUY') {
                const quoteOrderQty = this.safeNumber2 (params, 'cost', 'quoteOrderQty');
                const createMarketBuyOrderRequiresPrice = this.safeValue (this.options, 'createMarketBuyOrderRequiresPrice', true);
                if (quoteOrderQty !== undefined) {
                    amount = quoteOrderQty;
                } else if (createMarketBuyOrderRequiresPrice) {
                    if (price === undefined) {
                        throw new InvalidOrder (this.id + " createOrder() requires the price argument with market buy orders to calculate total order cost (amount to spend), where cost = amount * price. Supply a price argument to createOrder() call if you want the cost to be calculated for you from price and amount, or, alternatively, add .options['createMarketBuyOrderRequiresPrice'] = false to supply the cost in the amount argument (the exchange-specific behaviour)");
                    } else {
                        const amountString = this.numberToString (amount);
                        const priceString = this.numberToString (price);
                        const quoteAmount = Precise.stringMul (amountString, priceString);
                        amount = this.parseNumber (quoteAmount);
                    }
                }
                request['quoteOrderQty'] = this.costToPrecision (symbol, amount);
                params = this.omit (params, 'cost', 'quoteOrderQty');
            }
        }
        if (orderType === 'STOP_LOSS' || orderType === 'STOP_LOSS_LIMIT' || orderType === 'TAKE_PROFIT' || orderType === 'TAKE_PROFIT_LIMIT') {
            const stopPrice = this.safeString2 (params, 'triggerPrice', 'stopPrice');
            if (stopPrice === undefined) {
                throw new InvalidOrder (this.id + ' createOrder () requires a triggerPrice or stopPrice param for stop_loss, take_profit, stop_loss_limit, and take_profit_limit orders');
            }
            request['stopPrice'] = this.priceToPrecision (symbol, stopPrice);
        }
        request['newOrderRespType'] = newOrderRespType;
        params = this.omit (params, 'price', 'stopPrice', 'triggerPrice', 'quantity', 'quoteOrderQty');
        const response = await this.privatePostOpenapiV1Order (this.extend (request, params));
        //
        //     {
        //         symbol: 'ETHUSDT',
        //         orderId: '1375407140139731486',
        //         clientOrderId: '1375407140139733169',
        //         transactTime: '1678697308023',
        //         price: '1600',
        //         origQty: '0.02',
        //         executedQty: '0.02',
        //         cummulativeQuoteQty: '31.9284',
        //         status: 'FILLED',
        //         timeInForce: 'GTC',
        //         type: 'LIMIT',
        //         side: 'BUY',
        //         stopPrice: '0',
        //         origQuoteOrderQty: '0',
        //         fills: [
        //             {
        //                 price: '1596.42',
        //                 qty: '0.02',
        //                 commission: '0',
        //                 commissionAsset: 'ETH',
        //                 tradeId: '1375407140281532417'
        //             }
        //         ]
        //     },
        //
        return this.parseOrder (response, market);
    }

    async fetchOrder (id: string, symbol: string = undefined, params = {}) {
        /**
         * @method
         * @name coinsph#fetchOrder
         * @description fetches information on an order made by the user
         * @param {int|string} id order id
         * @param {string} symbol not used by coinsph fetchOrder ()
         * @param {object} [params] extra parameters specific to the coinsph api endpoint
         * @returns {object} An [order structure]{@link https://github.com/ccxt/ccxt/wiki/Manual#order-structure}
         */
        await this.loadMarkets ();
        const request = {};
        const clientOrderId = this.safeValue2 (params, 'origClientOrderId', 'clientOrderId');
        if (clientOrderId !== undefined) {
            request['origClientOrderId'] = clientOrderId;
        } else {
            request['orderId'] = id;
        }
        params = this.omit (params, [ 'clientOrderId', 'origClientOrderId' ]);
        const response = await this.privateGetOpenapiV1Order (this.extend (request, params));
        return this.parseOrder (response);
    }

    async fetchOpenOrders (symbol: string = undefined, since: Int = undefined, limit: Int = undefined, params = {}) {
        /**
         * @method
         * @name coinsph#fetchOpenOrders
         * @description fetch all unfilled currently open orders
         * @param {string} symbol unified market symbol
         * @param {int} [since] the earliest time in ms to fetch open orders for
         * @param {int} [limit] the maximum number of  open orders structures to retrieve
         * @param {object} [params] extra parameters specific to the coinsph api endpoint
         * @returns {Order[]} a list of [order structures]{@link https://github.com/ccxt/ccxt/wiki/Manual#order-structure}
         */
        await this.loadMarkets ();
        let market = undefined;
        const request = {};
        if (symbol !== undefined) {
            market = this.market (symbol);
            request['symbol'] = market['id'];
        }
        const response = await this.privateGetOpenapiV1OpenOrders (this.extend (request, params));
        return this.parseOrders (response, market, since, limit);
    }

    async fetchClosedOrders (symbol: string = undefined, since: Int = undefined, limit: Int = undefined, params = {}) {
        /**
         * @method
         * @name coinsph#fetchClosedOrders
         * @description fetches information on multiple closed orders made by the user
         * @param {string} symbol unified market symbol of the market orders were made in
         * @param {int} [since] the earliest time in ms to fetch orders for
         * @param {int} [limit] the maximum number of  orde structures to retrieve (default 500, max 1000)
         * @param {object} [params] extra parameters specific to the coinsph api endpoint
         * @returns {Order[]} a list of [order structures]{@link https://github.com/ccxt/ccxt/wiki/Manual#order-structure}
         */
        if (symbol === undefined) {
            throw new ArgumentsRequired (this.id + ' fetchClosedOrders() requires a symbol argument');
        }
        await this.loadMarkets ();
        const market = this.market (symbol);
        const request = {
            'symbol': market['id'],
        };
        if (since !== undefined) {
            request['startTime'] = since;
            // since work properly only when it is "younger" than last 'limit' order
            request['limit'] = 1000;
        } else if (limit !== undefined) {
            request['limit'] = limit;
        }
        const response = await this.privateGetOpenapiV1HistoryOrders (this.extend (request, params));
        return this.parseOrders (response, market, since, limit);
    }

    async cancelOrder (id: string, symbol: string = undefined, params = {}) {
        /**
         * @method
         * @name coinsph#cancelOrder
         * @description cancels an open order
         * @param {string} id order id
         * @param {string} symbol not used by coinsph cancelOrder ()
         * @param {object} [params] extra parameters specific to the coinsph api endpoint
         * @returns {object} An [order structure]{@link https://github.com/ccxt/ccxt/wiki/Manual#order-structure}
         */
        await this.loadMarkets ();
        const request = {};
        const clientOrderId = this.safeValue2 (params, 'origClientOrderId', 'clientOrderId');
        if (clientOrderId !== undefined) {
            request['origClientOrderId'] = clientOrderId;
        } else {
            request['orderId'] = id;
        }
        params = this.omit (params, [ 'clientOrderId', 'origClientOrderId' ]);
        const response = await this.privateDeleteOpenapiV1Order (this.extend (request, params));
        return this.parseOrder (response);
    }

    async cancelAllOrders (symbol: string = undefined, params = {}) {
        /**
         * @method
         * @name coinsph#cancelAllOrders
         * @description cancel open orders of market
         * @param {string} symbol unified market symbol
         * @param {object} [params] extra parameters specific to the coinsph api endpoint
         * @returns {object[]} a list of [order structures]{@link https://github.com/ccxt/ccxt/wiki/Manual#order-structure}
         */
        if (symbol === undefined) {
            throw new ArgumentsRequired (this.id + ' cancelAllOrders() requires a symbol argument');
        }
        await this.loadMarkets ();
        let market = undefined;
        const request = {};
        if (symbol !== undefined) {
            market = this.market (symbol);
            request['symbol'] = market['id'];
        }
        const response = await this.privateDeleteOpenapiV1OpenOrders (this.extend (request, params));
        return this.parseOrders (response, market);
    }

    parseOrder (order, market = undefined) {
        //
        // createOrder POST /openapi/v1/order
        //     {
        //         "symbol": "ETHUSDT",
        //         "orderId": 1375445991893797391,
        //         "clientOrderId": "1375445991893799115",
        //         "transactTime": 1678701939513,
        //         "price": "0",
        //         "origQty": "0",
        //         "executedQty": "0.001899",
        //         "cummulativeQuoteQty": "2.99948949",
        //         "status": "FILLED",
        //         "timeInForce": "GTC",
        //         "type": "MARKET",
        //         "side": "BUY",
        //         "stopPrice": "0",
        //         "origQuoteOrderQty": "3",
        //         "fills": [
        //             {
        //                 "price": "1579.51",
        //                 "qty": "0.001899",
        //                 "commission": "0",
        //                 "commissionAsset": "ETH",
        //                 "tradeId":1375445992035598337
        //             }
        //         ]
        //     }
        //
        // fetchOrder GET /openapi/v1/order
        // fetchOpenOrders GET /openapi/v1/openOrders
        // fetchClosedOrders GET /openapi/v1/historyOrders
        // cancelAllOrders DELETE /openapi/v1/openOrders
        //     {
        //         "symbol": "DOGEPHP",
        //         "orderId":1375465375097982423,
        //         "clientOrderId": "1375465375098001241",
        //         "price": "0",
        //         "origQty": "0",
        //         "executedQty": "13",
        //         "cummulativeQuoteQty": "49.621",
        //         "status": "FILLED",
        //         "timeInForce": "GTC",
        //         "type": "MARKET",
        //         "side": "BUY",
        //         "stopPrice": "0",
        //         "time":1678704250171,
        //         "updateTime":1678704250256,
        //         "isWorking":false,
        //         "origQuoteOrderQty": "50"
        //     }
        //
        // cancelOrder DELETE /openapi/v1/order
        //     {
        //         "symbol": "ETHPHP",
        //         "orderId":1375609441915774332,
        //         "clientOrderId": "1375609441915899557",
        //         "price": "96000",
        //         "origQty": "0.001",
        //         "executedQty": "0",
        //         "cummulativeQuoteQty": "0",
        //         "status": "CANCELED",
        //         "timeInForce": "GTC",
        //         "type": "LIMIT",
        //         "side": "SELL",
        //         "stopPrice": "0",
        //         "origQuoteOrderQty": "0"
        //     }
        //
        const id = this.safeString (order, 'orderId');
        const marketId = this.safeString (order, 'symbol');
        market = this.safeMarket (marketId, market);
        const timestamp = this.safeInteger2 (order, 'time', 'transactTime');
        const trades = this.safeValue (order, 'fills', undefined);
        let stopPrice = this.safeString (order, 'stopPrice');
        if (Precise.stringEq (stopPrice, '0')) {
            stopPrice = undefined;
        }
        return this.safeOrder ({
            'id': id,
            'clientOrderId': this.safeString (order, 'clientOrderId'),
            'timestamp': timestamp,
            'datetime': this.iso8601 (timestamp),
            'lastTradeTimestamp': undefined,
            'status': this.parseOrderStatus (this.safeString (order, 'status')),
            'symbol': market['symbol'],
            'type': this.parseOrderType (this.safeString (order, 'type')),
            'timeInForce': this.parseOrderTimeInForce (this.safeString (order, 'timeInForce')),
            'side': this.parseOrderSide (this.safeString (order, 'side')),
            'price': this.safeString (order, 'price'),
            'stopPrice': stopPrice,
            'triggerPrice': stopPrice,
            'average': undefined,
            'amount': this.safeString (order, 'origQty'),
            'cost': this.safeString (order, 'cummulativeQuoteQty'),
            'filled': this.safeString (order, 'executedQty'),
            'remaining': undefined,
            'fee': undefined,
            'fees': undefined,
            'trades': trades,
            'info': order,
        }, market);
    }

    parseOrderSide (status) {
        const statuses = {
            'BUY': 'buy',
            'SELL': 'sell',
        };
        return this.safeString (statuses, status, status);
    }

    encodeOrderSide (status) {
        const statuses = {
            'buy': 'BUY',
            'sell': 'SELL',
        };
        return this.safeString (statuses, status, status);
    }

    parseOrderType (status) {
        const statuses = {
            'MARKET': 'market',
            'LIMIT': 'limit',
            'LIMIT_MAKER': 'limit',
            'STOP_LOSS': 'market',
            'STOP_LOSS_LIMIT': 'limit',
            'TAKE_PROFIT': 'market',
            'TAKE_PROFIT_LIMIT': 'limit',
        };
        return this.safeString (statuses, status, status);
    }

    encodeOrderType (status) {
        const statuses = {
            'market': 'MARKET',
            'limit': 'LIMIT',
            'limit_maker': 'LIMIT_MAKER',
            'stop_loss': 'STOP_LOSS',
            'stop_loss_limit': 'STOP_LOSS_LIMIT',
            'take_profit': 'TAKE_PROFIT',
            'take_profit_limit': 'TAKE_PROFIT_LIMIT',
        };
        return this.safeString (statuses, status, status);
    }

    parseOrderStatus (status) {
        const statuses = {
            'NEW': 'open',
            'FILLED': 'closed',
            'CANCELED': 'canceled',
            'PARTIALLY_FILLED': 'open',
            'PARTIALLY_CANCELED': 'canceled',
            'REJECTED': 'rejected',
        };
        return this.safeString (statuses, status, status);
    }

    parseOrderTimeInForce (status) {
        const statuses = {
            'GTC': 'GTC',
            'FOK': 'FOK',
            'IOC': 'IOC',
        };
        return this.safeString (statuses, status, status);
    }

    async fetchTradingFee (symbol: string, params = {}) {
        /**
         * @method
         * @name coinsph#fetchTradingFee
         * @description fetch the trading fees for a market
         * @param {string} symbol unified market symbol
         * @param {object} [params] extra parameters specific to the coinsph api endpoint
         * @returns {object} a [fee structure]{@link https://github.com/ccxt/ccxt/wiki/Manual#fee-structure}
         */
        await this.loadMarkets ();
        const market = this.market (symbol);
        const request = {
            'symbol': market['id'],
        };
        const response = await this.privateGetOpenapiV1AssetTradeFee (this.extend (request, params));
        //
        //     [
        //       {
        //         "symbol": "ETHUSDT",
        //         "makerCommission": "0.0025",
        //         "takerCommission": "0.003"
        //       }
        //     ]
        //
        const tradingFee = this.safeValue (response, 0, {});
        return this.parseTradingFee (tradingFee, market);
    }

    async fetchTradingFees (params = {}) {
        /**
         * @method
         * @name coinsph#fetchTradingFees
         * @description fetch the trading fees for multiple markets
         * @param {object} [params] extra parameters specific to the coinsph api endpoint
         * @returns {object} a dictionary of [fee structures]{@link https://github.com/ccxt/ccxt/wiki/Manual#fee-structure} indexed by market symbols
         */
        await this.loadMarkets ();
        const response = await this.privateGetOpenapiV1AssetTradeFee (params);
        //
        //     [
        //         {
        //             symbol: 'ETHPHP',
        //             makerCommission: '0.0025',
        //             takerCommission: '0.003'
        //         },
        //         {
        //             symbol: 'UNIPHP',
        //             makerCommission: '0.0025',
        //             takerCommission: '0.003'
        //         },
        //     ]
        //
        const result = {};
        for (let i = 0; i < response.length; i++) {
            const fee = this.parseTradingFee (response[i]);
            const symbol = fee['symbol'];
            result[symbol] = fee;
        }
        return result;
    }

    parseTradingFee (fee, market = undefined) {
        //
        //     {
        //         "symbol": "ETHUSDT",
        //         "makerCommission": "0.0025",
        //         "takerCommission": "0.003"
        //     }
        //
        const marketId = this.safeString (fee, 'symbol');
        market = this.safeMarket (marketId, market);
        const symbol = market['symbol'];
        return {
            'info': fee,
            'symbol': symbol,
            'maker': this.safeNumber (fee, 'makerCommission'),
            'taker': this.safeNumber (fee, 'takerCommission'),
        };
    }

    async withdraw (code: string, amount, address, tag = undefined, params = {}) {
        /**
         * @method
         * @name coinsph#withdraw
         * @description make a withdrawal to coins_ph account
         * @see https://coins-docs.github.io/rest-api/#withdrawuser_data
         * @param {string} code unified currency code
         * @param {float} amount the amount to withdraw
         * @param {string} address not used by coinsph withdraw ()
         * @param {string} tag
         * @param {object} [params] extra parameters specific to the coinsph api endpoint
         * @returns {object} a [transaction structure]{@link https://github.com/ccxt/ccxt/wiki/Manual#transaction-structure}
         */
        const options = this.safeValue (this.options, 'withdraw');
        const warning = this.safeValue (options, 'warning', true);
        if (warning) {
            throw new InvalidAddress (this.id + " withdraw() makes a withdrawals only to coins_ph account, add .options['withdraw']['warning'] = false to make a withdrawal to your coins_ph account");
        }
        const networkCode = this.safeString (params, 'network');
        const networkId = this.networkCodeToId (networkCode, code);
        if (networkId === undefined) {
            throw new BadRequest (this.id + ' withdraw() require network parameter');
        }
        await this.loadMarkets ();
        const currency = this.currency (code);
        const request = {
            'coin': currency['id'],
            'amount': this.numberToString (amount),
            'network': networkId,
            'address': address,
        };
        if (tag !== undefined) {
            request['withdrawOrderId'] = tag;
        }
        params = this.omit (params, 'network');
        const response = await this.privatePostOpenapiWalletV1WithdrawApply (this.extend (request, params));
        return this.parseTransaction (response, currency);
    }

    async deposit (code: string, amount, address, tag = undefined, params = {}) {
        /**
         * @method
         * @name coinsph#deposit
         * @description make a deposit from coins_ph account to exchange account
         * @param {string} code unified currency code
         * @param {float} amount the amount to deposit
         * @param {string} address not used by coinsph deposit ()
         * @param {string} tag
         * @param {object} [params] extra parameters specific to the coinsph api endpoint
         * @returns {object} a [transaction structure]{@link https://github.com/ccxt/ccxt/wiki/Manual#transaction-structure}
         */
        const options = this.safeValue (this.options, 'deposit');
        const warning = this.safeValue (options, 'warning', true);
        if (warning) {
            throw new InvalidAddress (this.id + " deposit() makes a deposits only from your coins_ph account, add .options['deposit']['warning'] = false to make a deposit to your exchange account");
        }
        await this.loadMarkets ();
        const currency = this.currency (code);
        const request = {
            'coin': currency['id'],
            'amount': this.numberToString (amount),
        };
        if (tag !== undefined) {
            request['depositOrderId'] = tag;
        }
        const response = await this.privatePostOpenapiV1CapitalDepositApply (this.extend (request, params));
        return this.parseTransaction (response, currency);
    }

    async fetchDeposits (code: string = undefined, since: Int = undefined, limit: Int = undefined, params = {}) {
        /**
         * @method
         * @name coinsph#fetchDeposits
         * @description fetch all deposits made to an account
         * @see https://coins-docs.github.io/rest-api/#deposit-history-user_data
         * @param {string} code unified currency code
         * @param {int} [since] the earliest time in ms to fetch deposits for
         * @param {int} [limit] the maximum number of deposits structures to retrieve
         * @param {object} [params] extra parameters specific to the coinsph api endpoint
         * @returns {object[]} a list of [transaction structures]{@link https://github.com/ccxt/ccxt/wiki/Manual#transaction-structure}
         */
        // todo: returns an empty array - find out why
        await this.loadMarkets ();
        let currency = undefined;
        const request = {};
        if (code !== undefined) {
            currency = this.currency (code);
            request['coin'] = currency['id'];
        }
        if (since !== undefined) {
            request['startTime'] = since;
        }
        if (limit !== undefined) {
            request['limit'] = limit;
        }
        const response = await this.privateGetOpenapiWalletV1DepositHistory (this.extend (request, params));
        //
        // [
        //     {
        //         "id": "d_769800519366885376",
        //         "amount": "0.001",
        //         "coin": "BNB",
        //         "network": "BNB",
        //         "status": 0,
        //         "address": "bnb136ns6lfw4zs5hg4n85vdthaad7hq5m4gtkgf23",
        //         "addressTag": "101764890",
        //         "txId": "98A3EA560C6B3336D348B6C83F0F95ECE4F1F5919E94BD006E5BF3BF264FACFC",
        //         "insertTime": 1661493146000,
        //         "confirmNo": 10,
        //     },
        //     {
        //         "id": "d_769754833590042625",
        //         "amount":"0.5",
        //         "coin":"IOTA",
        //         "network":"IOTA",
        //         "status":1,
        //         "address":"SIZ9VLMHWATXKV99LH99CIGFJFUMLEHGWVZVNNZXRJJVWBPHYWPPBOSDORZ9EQSHCZAMPVAPGFYQAUUV9DROOXJLNW",
        //         "addressTag":"",
        //         "txId":"ESBFVQUTPIWQNJSPXFNHNYHSQNTGKRVKPRABQWTAXCDWOAKDKYWPTVG9BGXNVNKTLEJGESAVXIKIZ9999",
        //         "insertTime":1599620082000,
        //         "confirmNo": 20,
        //     }
        // ]
        //
        return this.parseTransactions (response, currency, since, limit);
    }

    async fetchWithdrawals (code: string = undefined, since: Int = undefined, limit: Int = undefined, params = {}) {
        /**
         * @method
         * @name coinsph#fetchWithdrawals
         * @description fetch all withdrawals made from an account
         * @see https://coins-docs.github.io/rest-api/#withdraw-history-user_data
         * @param {string} code unified currency code
         * @param {int} [since] the earliest time in ms to fetch withdrawals for
         * @param {int} [limit] the maximum number of withdrawals structures to retrieve
         * @param {object} [params] extra parameters specific to the coinsph api endpoint
         * @returns {object[]} a list of [transaction structures]{@link https://github.com/ccxt/ccxt/wiki/Manual#transaction-structure}
         */
        // todo: returns an empty array - find out why
        await this.loadMarkets ();
        let currency = undefined;
        const request = {};
        if (code !== undefined) {
            currency = this.currency (code);
            request['coin'] = currency['id'];
        }
        if (since !== undefined) {
            request['startTime'] = since;
        }
        if (limit !== undefined) {
            request['limit'] = limit;
        }
        const response = await this.privateGetOpenapiWalletV1WithdrawHistory (this.extend (request, params));
        //
        // [
        //     {
        //         "id": "459890698271244288",
        //         "amount": "0.01",
        //         "transactionFee": "0",
        //         "coin": "ETH",
        //         "status": 1,
        //         "address": "0x386AE30AE2dA293987B5d51ddD03AEb70b21001F",
        //         "addressTag": "",
        //         "txId": "0x4ae2fed36a90aada978fc31c38488e8b60d7435cfe0b4daed842456b4771fcf7",
        //         "applyTime": 1673601139000,
        //         "network": "ETH",
        //         "withdrawOrderId": "thomas123",
        //         "info": "",
        //         "confirmNo": 100
        //     },
        //     {
        //         "id": "451899190746456064",
        //         "amount": "0.00063",
        //         "transactionFee": "0.00037",
        //         "coin": "ETH",
        //         "status": 1,
        //         "address": "0x386AE30AE2dA293987B5d51ddD03AEb70b21001F",
        //         "addressTag": "",
        //         "txId": "0x62690ca4f9d6a8868c258e2ce613805af614d9354dda7b39779c57b2e4da0260",
        //         "applyTime": 1671695815000,
        //         "network": "ETH",
        //         "withdrawOrderId": "",
        //         "info": "",
        //         "confirmNo": 100
        //     }
        // ]
        //
        return this.parseTransactions (response, currency, since, limit);
    }

    parseTransaction (transaction, currency = undefined) {
        //
        // fetchDeposits
        //     {
        //         "coin": "PHP",
        //         "address": "Internal Transfer",
        //         "addressTag": "Internal Transfer",
        //         "amount": "0.02",
        //         "id": "31312321312312312312322",
        //         "network": "Internal",
        //         "transferType": "0",
        //         "status": 3,
        //         "confirmTimes": "",
        //         "unlockConfirm": "",
        //         "txId": "Internal Transfer",
        //         "insertTime": 1657623798000,
        //         "depositOrderId": "the deposit id which created by client"
        //     }
        //
        // fetchWithdrawals
        //     {
        //         "coin": "BTC",
        //         "address": "Internal Transfer",
        //         "amount": "0.1",
        //         "id": "1201515362324421632",
        //         "withdrawOrderId": null,
        //         "network": "Internal",
        //         "transferType": "0",
        //         "status": 0,
        //         "transactionFee": "0",
        //         "confirmNo": 0,
        //         "info": "{}",
        //         "txId": "Internal Transfer",
        //         "applyTime": 1657967792000
        //     }
        //
        // todo: this is in progress
        const id = this.safeString (transaction, 'id');
        const address = this.safeString (transaction, 'address');
        let tag = this.safeString (transaction, 'addressTag');
        if (tag !== undefined) {
            if (tag.length < 1) {
                tag = undefined;
            }
        }
        const txid = this.safeString (transaction, 'txId');
        const currencyId = this.safeString (transaction, 'coin');
        const code = this.safeCurrencyCode (currencyId, currency);
        let timestamp = undefined;
        timestamp = this.safeInteger2 (transaction, 'insertTime', 'applyTime');
        const updated = undefined;
        let type = undefined;
        const withdrawOrderId = this.safeString (transaction, 'withdrawOrderId');
        const depositOrderId = this.safeString (transaction, 'depositOrderId');
        if (withdrawOrderId !== undefined) {
            type = 'withdrawal';
        } else if (depositOrderId !== undefined) {
            type = 'deposit';
        }
        const status = this.parseTransactionStatus (this.safeString (transaction, 'status'));
        const amount = this.safeNumber (transaction, 'amount');
        const feeCost = this.safeNumber (transaction, 'transactionFee');
        let fee = undefined;
        if (feeCost !== undefined) {
            fee = { 'currency': code, 'cost': feeCost };
        }
        let internal = this.safeInteger (transaction, 'transferType') as any;
        if (internal !== undefined) {
            internal = internal ? true : false;
        }
        const network = this.safeString (transaction, 'network');
        return {
            'info': transaction,
            'id': id,
            'txid': txid,
            'timestamp': timestamp,
            'datetime': this.iso8601 (timestamp),
            'network': network,
            'address': address,
            'addressTo': address,
            'addressFrom': undefined,
            'tag': tag,
            'tagTo': tag,
            'tagFrom': undefined,
            'type': type,
            'amount': amount,
            'currency': code,
            'status': status,
            'updated': updated,
            'internal': internal,
            'fee': fee,
        };
    }

    parseTransactionStatus (status) {
        const statuses = {
            '0': 'pending',
            '1': 'ok',
            '2': 'failed',
            '3': 'pending',
        };
        return this.safeString (statuses, status, status);
    }

    async fetchDepositAddress (code: string, params = {}) {
        /**
         * @method
         * @name coinsph#fetchDepositAddress
         * @description fetch the deposit address for a currency associated with this account
         * @see https://coins-docs.github.io/rest-api/#deposit-address-user_data
         * @param {string} code unified currency code
         * @param {object} [params] extra parameters specific to the bitget api endpoint
         * @param {string} [params.network] network for fetch deposit address
         * @returns {object} an [address structure]{@link https://github.com/ccxt/ccxt/wiki/Manual#address-structure}
         */
        const networkCode = this.safeString (params, 'network');
        const networkId = this.networkCodeToId (networkCode, code);
        if (networkId === undefined) {
            throw new BadRequest (this.id + ' fetchDepositAddress() require network parameter');
        }
        await this.loadMarkets ();
        const currency = this.currency (code);
        const request = {
            'coin': currency['id'],
            'network': networkId,
        };
        params = this.omit (params, 'network');
        const response = await this.privateGetOpenapiWalletV1DepositAddress (this.extend (request, params));
        //
        //     {
        //         "coin": "ETH",
        //         "address": "0xfe98628173830bf79c59f04585ce41f7de168784",
        //         "addressTag": ""
        //     }
        //
        return this.parseDepositAddress (response, currency);
    }

    parseDepositAddress (depositAddress, currency = undefined) {
        //
        //     {
        //         "coin": "ETH",
        //         "address": "0xfe98628173830bf79c59f04585ce41f7de168784",
        //         "addressTag": ""
        //     }
        //
        const currencyId = this.safeString (depositAddress, 'coin');
        const parsedCurrency = this.safeCurrencyCode (currencyId, currency);
        return {
            'currency': parsedCurrency,
            'address': this.safeString (depositAddress, 'address'),
            'tag': this.safeString (depositAddress, 'addressTag'),
            'network': null,
            'info': depositAddress,
        };
    }

    urlEncodeQuery (query = {}) {
        let encodedArrayParams = '';
        const keys = Object.keys (query);
        for (let i = 0; i < keys.length; i++) {
            const key = keys[i];
            if (Array.isArray (query[key])) {
                if (i !== 0) {
                    encodedArrayParams += '&';
                }
<<<<<<< HEAD
                const arrayValue = query[key];
                query = this.omit (query, key);
                const encodedArrayParam = this.parseArrayParam (arrayValue, key);
=======
                const innerArray = query[key];
                query = this.omit (query, key);
                const encodedArrayParam = this.parseArrayParam (innerArray, key);
>>>>>>> f918dff6
                encodedArrayParams += encodedArrayParam;
            }
        }
        const encodedQuery = this.urlencode (query);
        if (encodedQuery.length !== 0) {
            return encodedQuery + '&' + encodedArrayParams;
        } else {
            return encodedArrayParams;
        }
    }

    parseArrayParam (array, key) {
        let stringifiedArray = this.json (array);
        stringifiedArray = stringifiedArray.replace ('[', '%5B');
        stringifiedArray = stringifiedArray.replace (']', '%5D');
        const urlEncodedParam = key + '=' + stringifiedArray;
        return urlEncodedParam;
    }

    sign (path, api = 'public', method = 'GET', params = {}, headers = undefined, body = undefined) {
        let url = this.urls['api'][api];
        let query = this.omit (params, this.extractParams (path));
        const endpoint = this.implodeParams (path, params);
        url = url + '/' + endpoint;
        if (api === 'private') {
            this.checkRequiredCredentials ();
            query['timestamp'] = this.milliseconds ();
            const recvWindow = this.safeInteger (query, 'recvWindow');
            if (recvWindow === undefined) {
                const defaultRecvWindow = this.safeInteger (this.options, 'recvWindow');
                if (defaultRecvWindow !== undefined) {
                    query['recvWindow'] = defaultRecvWindow;
                }
            }
            query = this.urlEncodeQuery (query);
            const signature = this.hmac (this.encode (query), this.encode (this.secret), sha256);
            url = url + '?' + query + '&signature=' + signature;
            headers = {
                'X-COINS-APIKEY': this.apiKey,
            };
        } else {
            query = this.urlEncodeQuery (query);
            if (query.length !== 0) {
                url += '?' + query;
            }
        }
        return { 'url': url, 'method': method, 'body': body, 'headers': headers };
    }

    handleErrors (code, reason, url, method, headers, body, response, requestHeaders, requestBody) {
        if (response === undefined) {
            return undefined;
        }
        const responseCode = this.safeString (response, 'code', undefined);
        if ((responseCode !== undefined) && (responseCode !== '200') && (responseCode !== '0')) {
            const feedback = this.id + ' ' + body;
            this.throwBroadlyMatchedException (this.exceptions['broad'], body, feedback);
            this.throwExactlyMatchedException (this.exceptions['exact'], responseCode, feedback);
            throw new ExchangeError (feedback);
        }
        return undefined;
    }
}<|MERGE_RESOLUTION|>--- conflicted
+++ resolved
@@ -1890,15 +1890,9 @@
                 if (i !== 0) {
                     encodedArrayParams += '&';
                 }
-<<<<<<< HEAD
-                const arrayValue = query[key];
-                query = this.omit (query, key);
-                const encodedArrayParam = this.parseArrayParam (arrayValue, key);
-=======
                 const innerArray = query[key];
                 query = this.omit (query, key);
                 const encodedArrayParam = this.parseArrayParam (innerArray, key);
->>>>>>> f918dff6
                 encodedArrayParams += encodedArrayParam;
             }
         }
