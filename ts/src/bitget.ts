--- conflicted
+++ resolved
@@ -6578,12 +6578,8 @@
          * @see https://bitgetlimited.github.io/apidoc/en/margin/#get-isolated-margin-interest-rate-and-max-borrowable-amount
          * @param {string} symbol unified market symbol
          * @param {object} [params] extra parameters specific to the bitget api endpoint
-<<<<<<< HEAD
          * @param {string} [params.symbol] required for isolated margin
-         * @returns {object} a [borrow rate structure]{@link https://docs.ccxt.com/#/?id=borrow-rate-structure}
-=======
-         * @returns {object} an [isolated borrow rate structure]{@link https://github.com/ccxt/ccxt/wiki/Manual#isolated-borrow-rate-structure}
->>>>>>> 32155522
+         * @returns {object} an [isolated borrow rate structure]{@link https://docs.ccxt.com/#/?id=isolated-borrow-rate-structure}
          */
         await this.loadMarkets ();
         const market = this.market (symbol);
