--- conflicted
+++ resolved
@@ -40,11 +40,7 @@
 //-----------------------------------------------------------------------------
 // this is updated by vss.js when building
 
-<<<<<<< HEAD
-const version = '4.1.26';
-=======
 const version = '4.1.38';
->>>>>>> 47700a47
 
 (Exchange as any).ccxtVersion = version
 
