'use strict';

//  ---------------------------------------------------------------------------

const Exchange = require ('./base/Exchange');
const { ExchangeError, InsufficientFunds, InvalidNonce, InvalidOrder, PermissionDenied } = require ('./base/errors');

//  ---------------------------------------------------------------------------

module.exports = class cobinhood extends Exchange {
    describe () {
        return this.deepExtend (super.describe (), {
            'id': 'cobinhood',
            'name': 'COBINHOOD',
            'countries': [ 'TW' ],
            'rateLimit': 1000 / 10,
            'has': {
                'fetchCurrencies': true,
                'fetchTickers': true,
                'fetchOHLCV': true,
                'fetchOpenOrders': true,
                'fetchClosedOrders': true,
                'fetchOrder': true,
                'fetchDepositAddress': true,
                'createDepositAddress': true,
                'withdraw': true,
                'fetchMyTrades': true,
            },
            'requiredCredentials': {
                'apiKey': true,
                'secret': false,
            },
            'timeframes': {
                // the first two don't seem to work at all
                '1m': '1m',
                '5m': '5m',
                '15m': '15m',
                '30m': '30m',
                '1h': '1h',
                '3h': '3h',
                '6h': '6h',
                '12h': '12h',
                '1d': '1D',
                '1w': '7D',
                '2w': '14D',
                '1M': '1M',
            },
            'urls': {
                'logo': 'https://user-images.githubusercontent.com/1294454/35755576-dee02e5c-0878-11e8-989f-1595d80ba47f.jpg',
                'api': {
                    'web': 'https://api.cobinhood.com/v1',
                    'ws': 'wss://feed.cobinhood.com',
                },
                'www': 'https://cobinhood.com',
                'doc': 'https://cobinhood.github.io/api-public',
            },
            'api': {
                'system': {
                    'get': [
                        'info',
                        'time',
                        'messages',
                        'messages/{message_id}',
                    ],
                },
                'admin': {
                    'get': [
                        'system/messages',
                        'system/messages/{message_id}',
                    ],
                    'post': [
                        'system/messages',
                    ],
                    'patch': [
                        'system/messages/{message_id}',
                    ],
                    'delete': [
                        'system/messages/{message_id}',
                    ],
                },
                'public': {
                    'get': [
                        'market/tickers',
                        'market/currencies',
                        'market/trading_pairs',
                        'market/orderbooks/{trading_pair_id}',
                        'market/stats',
                        'market/tickers/{trading_pair_id}',
                        'market/trades/{trading_pair_id}',
                        'chart/candles/{trading_pair_id}',
                    ],
                },
                'private': {
                    'get': [
                        'trading/orders/{order_id}',
                        'trading/orders/{order_id}/trades',
                        'trading/orders',
                        'trading/order_history',
                        'trading/trades',
                        'trading/trades/{trade_id}',
                        'wallet/balances',
                        'wallet/ledger',
                        'wallet/deposit_addresses',
                        'wallet/withdrawal_addresses',
                        'wallet/withdrawals/{withdrawal_id}',
                        'wallet/withdrawals',
                        'wallet/deposits/{deposit_id}',
                        'wallet/deposits',
                    ],
                    'post': [
                        'trading/orders',
                        'wallet/deposit_addresses',
                        'wallet/withdrawal_addresses',
                        'wallet/withdrawals',
                    ],
                    'delete': [
                        'trading/orders/{order_id}',
                    ],
                },
            },
            'fees': {
                'trading': {
                    'maker': 0.0,
                    'taker': 0.0,
                },
            },
            'precision': {
                'amount': 8,
                'price': 8,
            },
            'exceptions': {
                'insufficient_balance': InsufficientFunds,
                'invalid_nonce': InvalidNonce,
                'unauthorized_scope': PermissionDenied,
            },
        });
    }

    async fetchCurrencies (params = {}) {
        let response = await this.publicGetMarketCurrencies (params);
        let currencies = response['result']['currencies'];
        let result = {};
        for (let i = 0; i < currencies.length; i++) {
            let currency = currencies[i];
            let id = currency['currency'];
            let code = this.commonCurrencyCode (id);
            let minUnit = this.safeFloat (currency, 'min_unit');
            result[code] = {
                'id': id,
                'code': code,
                'name': currency['name'],
                'active': true,
                'fiat': false,
                'precision': this.precisionFromString (currency['min_unit']),
                'limits': {
                    'amount': {
                        'min': minUnit,
                        'max': undefined,
                    },
                    'price': {
                        'min': minUnit,
                        'max': undefined,
                    },
                    'deposit': {
                        'min': minUnit,
                        'max': undefined,
                    },
                    'withdraw': {
                        'min': minUnit,
                        'max': undefined,
                    },
                },
                'funding': {
                    'withdraw': {
                        'fee': this.safeFloat (currency, 'withdrawal_fee'),
                    },
                    'deposit': {
                        'fee': this.safeFloat (currency, 'deposit_fee'),
                    },
                },
                'info': currency,
            };
        }
        return result;
    }

    async fetchMarkets () {
        let response = await this.publicGetMarketTradingPairs ();
        let markets = response['result']['trading_pairs'];
        let result = [];
        for (let i = 0; i < markets.length; i++) {
            let market = markets[i];
            let id = market['id'];
            let [ baseId, quoteId ] = id.split ('-');
            let base = this.commonCurrencyCode (baseId);
            let quote = this.commonCurrencyCode (quoteId);
            let symbol = base + '/' + quote;
            let precision = {
                'amount': 8,
                'price': this.precisionFromString (market['quote_increment']),
            };
            let active = this.safeValue (market, 'is_active', true);
            result.push ({
                'id': id,
                'symbol': symbol,
                'base': base,
                'quote': quote,
                'baseId': baseId,
                'quoteId': quoteId,
                'active': active,
                'precision': precision,
                'limits': {
                    'amount': {
                        'min': this.safeFloat (market, 'base_min_size'),
                        'max': this.safeFloat (market, 'base_max_size'),
                    },
                    'price': {
                        'min': undefined,
                        'max': undefined,
                    },
                    'cost': {
                        'min': undefined,
                        'max': undefined,
                    },
                },
                'info': market,
            });
        }
        return result;
    }

    parseTicker (ticker, market = undefined) {
        if (typeof market === 'undefined') {
            let marketId = this.safeString (ticker, 'trading_pair_id');
            market = this.findMarket (marketId);
        }
        let symbol = undefined;
        if (typeof market !== 'undefined')
            symbol = market['symbol'];
        let timestamp = this.safeInteger (ticker, 'timestamp');
        let last = this.safeFloat (ticker, 'last_trade_price');
        return {
            'symbol': symbol,
            'timestamp': timestamp,
            'datetime': this.iso8601 (timestamp),
            'high': this.safeFloat (ticker, '24h_high'),
            'low': this.safeFloat (ticker, '24h_low'),
            'bid': this.safeFloat (ticker, 'highest_bid'),
            'bidVolume': undefined,
            'ask': this.safeFloat (ticker, 'lowest_ask'),
            'askVolume': undefined,
            'vwap': undefined,
            'open': undefined,
            'close': last,
            'last': last,
            'previousClose': undefined,
            'change': this.safeFloat (ticker, 'percentChanged24hr'),
            'percentage': undefined,
            'average': undefined,
            'baseVolume': this.safeFloat (ticker, '24h_volume'),
            'quoteVolume': this.safeFloat (ticker, 'quote_volume'),
            'info': ticker,
        };
    }

    async fetchTicker (symbol, params = {}) {
        await this.loadMarkets ();
        let market = this.market (symbol);
        let response = await this.publicGetMarketTickersTradingPairId (this.extend ({
            'trading_pair_id': market['id'],
        }, params));
        let ticker = response['result']['ticker'];
        return this.parseTicker (ticker, market);
    }

    async fetchTickers (symbols = undefined, params = {}) {
        await this.loadMarkets ();
        let response = await this.publicGetMarketTickers (params);
        let tickers = response['result']['tickers'];
        let result = [];
        for (let i = 0; i < tickers.length; i++) {
            result.push (this.parseTicker (tickers[i]));
        }
        return this.indexBy (result, 'symbol');
    }

    async fetchOrderBook (symbol, limit = undefined, params = {}) {
        await this.loadMarkets ();
        let request = {
            'trading_pair_id': this.marketId (symbol),
        };
        if (typeof limit !== 'undefined')
            request['limit'] = limit; // 100
        let response = await this.publicGetMarketOrderbooksTradingPairId (this.extend (request, params));
        return this.parseOrderBook (response['result']['orderbook'], undefined, 'bids', 'asks', 0, 2);
    }

    parseTrade (trade, market = undefined) {
        let symbol = undefined;
        if (market)
            symbol = market['symbol'];
        let timestamp = trade['timestamp'];
        let price = this.safeFloat (trade, 'price');
        let amount = this.safeFloat (trade, 'size');
        let cost = parseFloat (this.costToPrecision (symbol, price * amount));
        let side = trade['maker_side'] === 'bid' ? 'sell' : 'buy';
        return {
            'info': trade,
            'timestamp': timestamp,
            'datetime': this.iso8601 (timestamp),
            'symbol': symbol,
            'id': trade['id'],
            'order': undefined,
            'type': undefined,
            'side': side,
            'price': price,
            'amount': amount,
            'cost': cost,
            'fee': undefined,
        };
    }

    async fetchTrades (symbol, since = undefined, limit = 50, params = {}) {
        await this.loadMarkets ();
        let market = this.market (symbol);
        let response = await this.publicGetMarketTradesTradingPairId (this.extend ({
            'trading_pair_id': market['id'],
            'limit': limit, // default 20, but that seems too little
        }, params));
        let trades = response['result']['trades'];
        return this.parseTrades (trades, market, since, limit);
    }

    parseOHLCV (ohlcv, market = undefined, timeframe = '5m', since = undefined, limit = undefined) {
        return [
            // they say that timestamps are Unix Timestamps in seconds, but in fact those are milliseconds
            ohlcv['timestamp'],
            parseFloat (ohlcv['open']),
            parseFloat (ohlcv['high']),
            parseFloat (ohlcv['low']),
            parseFloat (ohlcv['close']),
            parseFloat (ohlcv['volume']),
        ];
    }

    async fetchOHLCV (symbol, timeframe = '1m', since = undefined, limit = undefined, params = {}) {
        await this.loadMarkets ();
        let market = this.market (symbol);
        //
        // they say in their docs that end_time defaults to current server time
        // but if you don't specify it, their range limits does not allow you to query anything
        //
        // they also say that start_time defaults to 0,
        // but most calls fail if you do not specify any of end_time
        //
        // to make things worse, their docs say it should be a Unix Timestamp
        // but with seconds it fails, so we set milliseconds (somehow it works that way)
        //
        let endTime = this.milliseconds ();
        let request = {
            'trading_pair_id': market['id'],
            'timeframe': this.timeframes[timeframe],
            'end_time': endTime,
        };
        if (typeof since !== 'undefined')
            request['start_time'] = since;
        let response = await this.publicGetChartCandlesTradingPairId (this.extend (request, params));
        let ohlcv = response['result']['candles'];
        return this.parseOHLCVs (ohlcv, market, timeframe, since, limit);
    }

    async fetchBalance (params = {}) {
        await this.loadMarkets ();
        let response = await this.privateGetWalletBalances (params);
        let result = { 'info': response };
        let balances = response['result']['balances'];
        for (let i = 0; i < balances.length; i++) {
            let balance = balances[i];
            let currency = balance['currency'];
            if (currency in this.currencies_by_id)
                currency = this.currencies_by_id[currency]['code'];
            let account = {
                'used': parseFloat (balance['on_order']),
                'total': parseFloat (balance['total']),
            };
            account['free'] = parseFloat (account['total'] - account['used']);
            result[currency] = account;
        }
        return this.parseBalance (result);
    }

    parseOrderStatus (status) {
        let statuses = {
            'filled': 'closed',
            'rejected': 'closed',
            'partially_filled': 'open',
            'pending_cancellation': 'open',
            'pending_modification': 'open',
            'open': 'open',
            'new': 'open',
            'queued': 'open',
            'cancelled': 'canceled',
            'triggered': 'triggered',
        };
        if (status in statuses)
            return statuses[status];
        return status;
    }

    parseOrder (order, market = undefined) {
        let symbol = undefined;
        if (typeof market === 'undefined') {
            let marketId = this.safeString (order, 'trading_pair');
            marketId = this.safeString (order, 'trading_pair_id', marketId);
            market = this.safeValue (this.markets_by_id, marketId);
        }
        if (typeof market !== 'undefined')
            symbol = market['symbol'];
        let timestamp = this.safeInteger (order, 'timestamp');
        let price = this.safeFloat (order, 'eq_price');
        let amount = this.safeFloat (order, 'size');
        let filled = this.safeFloat (order, 'filled');
        let remaining = undefined;
        let cost = undefined;
        if (typeof amount !== 'undefined') {
            if (typeof filled !== 'undefined') {
                remaining = amount - filled;
            }
            if (typeof price !== 'undefined') {
                cost = price * amount;
            }
        }
        let status = this.parseOrderStatus (this.safeString (order, 'state'));
        let side = this.safeString (order, 'side');
        if (side === 'bid') {
            side = 'buy';
        } else if (side === 'ask') {
            side = 'sell';
        }
        return {
            'id': this.safeString (order, 'id'),
            'datetime': this.iso8601 (timestamp),
            'timestamp': timestamp,
            'lastTradeTimestamp': undefined,
            'status': status,
            'symbol': symbol,
            'type': this.safeString (order, 'type'), // market, limit, stop, stop_limit, trailing_stop, fill_or_kill
            'side': side,
            'price': price,
            'cost': cost,
            'amount': amount,
            'filled': filled,
            'remaining': remaining,
            'trades': undefined,
            'fee': undefined,
            'info': order,
        };
    }

    async createOrder (symbol, type, side, amount, price = undefined, params = {}) {
        await this.loadMarkets ();
        let market = this.market (symbol);
        side = (side === 'sell') ? 'ask' : 'bid';
        let request = {
            'trading_pair_id': market['id'],
            'type': type, // market, limit, stop, stop_limit
            'side': side,
            'size': this.amountToString (symbol, amount),
        };
        if (type !== 'market')
            request['price'] = this.priceToPrecision (symbol, price);
        let response = await this.privatePostTradingOrders (this.extend (request, params));
        let order = this.parseOrder (response['result']['order'], market);
        let id = order['id'];
        this.orders[id] = order;
        return order;
    }

    async cancelOrder (id, symbol = undefined, params = {}) {
        let response = await this.privateDeleteTradingOrdersOrderId (this.extend ({
            'order_id': id,
        }, params));
        return this.parseOrder (this.extend (response, {
            'id': id,
        }));
    }

    async fetchOrder (id, symbol = undefined, params = {}) {
        await this.loadMarkets ();
        let response = await this.privateGetTradingOrdersOrderId (this.extend ({
            'order_id': id.toString (),
        }, params));
        return this.parseOrder (response['result']['order']);
    }

    async fetchOpenOrders (symbol = undefined, since = undefined, limit = undefined, params = {}) {
        await this.loadMarkets ();
        let result = await this.privateGetTradingOrders (params);
        let orders = this.parseOrders (result['result']['orders'], undefined, since, limit);
        if (typeof symbol !== 'undefined')
            return this.filterBySymbol (orders, symbol);
        return orders;
    }

    async fetchOrderTrades (id, symbol = undefined, params = {}) {
        await this.loadMarkets ();
        let response = await this.privateGetTradingOrdersOrderIdTrades (this.extend ({
            'order_id': id,
        }, params));
        let market = (typeof symbol === 'undefined') ? undefined : this.market (symbol);
        return this.parseTrades (response['result']['trades'], market);
    }

    async createDepositAddress (code, params = {}) {
        await this.loadMarkets ();
        let currency = this.currency (code);
        let response = await this.privatePostWalletDepositAddresses ({
            'currency': currency['id'],
        });
        let address = this.safeString (response['result']['deposit_address'], 'address');
        this.checkAddress (address);
        return {
            'currency': code,
            'address': address,
            'info': response,
        };
    }

    async fetchDepositAddress (code, params = {}) {
        await this.loadMarkets ();
        let currency = this.currency (code);
        let response = await this.privateGetWalletDepositAddresses (this.extend ({
            'currency': currency['id'],
        }, params));
        let addresses = this.safeValue (response['result'], 'deposit_addresses', []);
        let address = undefined;
        if (addresses.length > 0) {
            address = this.safeString (addresses[0], 'address');
        }
        this.checkAddress (address);
        return {
            'currency': code,
            'address': address,
            'info': response,
        };
    }

    async withdraw (code, amount, address, params = {}) {
        await this.loadMarkets ();
        let currency = this.currency (code);
        let response = await this.privatePostWalletWithdrawals (this.extend ({
            'currency': currency['id'],
            'amount': amount,
            'address': address,
        }, params));
        return {
            'id': response['result']['withdrawal_id'],
            'info': response,
        };
    }

<<<<<<< HEAD
    async fetchDeposits (currency = undefined, since = undefined, limit = undefined, params = {}) {
        await this.loadMarkets ();
        if (typeof currency === 'undefined') {
            throw new ExchangeError (this.id + ' needs currency for deposit history');
        }
        let curr = this.currency (currency);
        let request = {
            'limit': limit,
            'currency': curr['id'],
        };
        let response = await this.privateGetWalletDeposits (this.extend (request, params));
        return this.parseTransactions (response['result']['deposits'], 'deposit');
    }

    async fetchWithdrawals (currency = undefined, since = undefined, limit = undefined, params = {}) {
        await this.loadMarkets ();
        if (typeof currency === 'undefined') {
            throw new ExchangeError (this.id + ' needs currency for deposit history');
        }
        let curr = this.currency (currency);
        let request = {
            'limit': limit,
            'currency': curr['id'],
        };
        let response = await this.privateGetWalletWithdrawals (this.extend (request, params));
        return this.parseTransactions (response['result']['withdrawals'], 'withdraw');
    }

    parseTransactionStatus (status) {
        let statuses = {
            'tx_pending_two_factor_auth': 'pending',
            'tx_pending_email_auth': 'pending',
            'tx_pending_approval': 'pending',
            'tx_approved': 'pending',
            'tx_processing': 'pending',
            'tx_pending': 'pending',
            'tx_sent': 'pending',
            'tx_cancelled': 'canceled',
            'tx_timeout': 'error',
            'tx_invalid': 'error',
            'tx_rejected': 'error',
            'tx_confirmed': 'ok',
        };
        return (status in statuses) ? statuses[status] : status.toLowerCase ();
    }

    parseTransaction (transaction, side = undefined) {
        let timestamp = this.safeInteger (transaction, 'created_at');
        let datetime = undefined;
        if (typeof timestamp !== 'undefined') {
            datetime = this.iso8601 (timestamp);
        }
        let currency = transaction['currency'];
        if (currency in this.currencies_by_id)
            currency = this.currencies_by_id[currency]['code'];
        return {
            'info': transaction,
            'id': this.safeString (transaction, 'withdrawal_id'),
            'txid': this.safeString (transaction, 'txhash'),
            'timestamp': timestamp,
            'datetime': datetime,
            'currency': currency,
            'status': this.parseTransactionStatus (transaction['status']),
            'side': side, // direction of the transaction, ('deposit' | 'withdraw')
            'price': undefined,
            'amount': this.safeFloat (transaction, 'amount'),
            'fee': {
                'cost': this.safeFloat (transaction, 'fee'),
                'rate': undefined,
            },
        };
=======
    async fetchMyTrades (symbol = undefined, since = undefined, limit = undefined, params = {}) {
        await this.loadMarkets ();
        let market = this.market (symbol);
        let request = {};
        if (typeof symbol !== 'undefined') {
            request['trading_pair_id'] = market['id'];
        }
        let response = await this.privateGetTradingTrades (this.extend (request, params));
        return this.parseTrades (response['result']['trades'], market, since, limit);
>>>>>>> e896c8f5
    }

    sign (path, api = 'public', method = 'GET', params = {}, headers = undefined, body = undefined) {
        let url = this.urls['api']['web'] + '/' + this.implodeParams (path, params);
        let query = this.omit (params, this.extractParams (path));
        headers = {};
        if (api === 'private') {
            this.checkRequiredCredentials ();
            // headers['device_id'] = this.apiKey;
            headers['nonce'] = this.nonce ().toString ();
            headers['Authorization'] = this.apiKey;
        }
        if (method === 'GET') {
            query = this.urlencode (query);
            if (query.length)
                url += '?' + query;
        } else {
            headers['Content-type'] = 'application/json; charset=UTF-8';
            body = this.json (query);
        }
        return { 'url': url, 'method': method, 'body': body, 'headers': headers };
    }

    handleErrors (code, reason, url, method, headers, body) {
        if (code < 400 || code >= 600) {
            return;
        }
        if (body[0] !== '{') {
            throw new ExchangeError (this.id + ' ' + body);
        }
        let response = JSON.parse (body);
        const feedback = this.id + ' ' + this.json (response);
        let errorCode = this.safeValue (response['error'], 'error_code');
        if (method === 'DELETE' || method === 'GET') {
            if (errorCode === 'parameter_error') {
                if (url.indexOf ('trading/orders/') >= 0) {
                    // Cobinhood returns vague "parameter_error" on fetchOrder() and cancelOrder() calls
                    // for invalid order IDs as well as orders that are not "open"
                    throw new InvalidOrder (feedback);
                }
            }
        }
        const exceptions = this.exceptions;
        if (errorCode in exceptions) {
            throw new exceptions[errorCode] (feedback);
        }
        throw new ExchangeError (feedback);
    }

    nonce () {
        return this.milliseconds ();
    }
};<|MERGE_RESOLUTION|>--- conflicted
+++ resolved
@@ -559,7 +559,6 @@
         };
     }
 
-<<<<<<< HEAD
     async fetchDeposits (currency = undefined, since = undefined, limit = undefined, params = {}) {
         await this.loadMarkets ();
         if (typeof currency === 'undefined') {
@@ -631,7 +630,8 @@
                 'rate': undefined,
             },
         };
-=======
+    }
+  
     async fetchMyTrades (symbol = undefined, since = undefined, limit = undefined, params = {}) {
         await this.loadMarkets ();
         let market = this.market (symbol);
@@ -641,7 +641,6 @@
         }
         let response = await this.privateGetTradingTrades (this.extend (request, params));
         return this.parseTrades (response['result']['trades'], market, since, limit);
->>>>>>> e896c8f5
     }
 
     sign (path, api = 'public', method = 'GET', params = {}, headers = undefined, body = undefined) {
