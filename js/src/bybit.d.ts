--- conflicted
+++ resolved
@@ -127,11 +127,7 @@
     fetchOpenInterest(symbol: string, params?: {}): Promise<OpenInterest>;
     fetchOpenInterestHistory(symbol: string, timeframe?: string, since?: Int, limit?: Int, params?: {}): Promise<OpenInterest[]>;
     parseOpenInterest(interest: any, market?: Market): OpenInterest;
-<<<<<<< HEAD
-    fetchBorrowRate(code: string, params?: {}): Promise<{
-=======
     fetchCrossBorrowRate(code: string, params?: {}): Promise<{
->>>>>>> 7c7171fe
         currency: string;
         rate: number;
         period: number;
@@ -161,13 +157,8 @@
     };
     transfer(code: string, amount: any, fromAccount: any, toAccount: any, params?: {}): Promise<any>;
     fetchTransfers(code?: Str, since?: Int, limit?: Int, params?: {}): Promise<any>;
-<<<<<<< HEAD
-    borrowMargin(code: string, amount: any, symbol?: Str, params?: {}): Promise<any>;
-    repayMargin(code: string, amount: any, symbol?: Str, params?: {}): Promise<any>;
-=======
     borrowCrossMargin(code: string, amount: any, params?: {}): Promise<any>;
     repayCrossMargin(code: string, amount: any, params?: {}): Promise<any>;
->>>>>>> 7c7171fe
     parseMarginLoan(info: any, currency?: Currency): {
         id: string;
         currency: string;
