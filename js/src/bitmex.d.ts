import Exchange from './abstract/bitmex.js';
import { Int, OrderSide, OrderType, Trade, OHLCV, Order, Liquidation, OrderBook, Balances, Str, Transaction, Ticker, Tickers, Market, Strings, Currency } from './base/types.js';
/**
 * @class bitmex
 * @extends Exchange
 */
export default class bitmex extends Exchange {
    describe(): any;
    fetchCurrencies(params?: {}): Promise<{}>;
    convertFromRealAmount(code: any, amount: any): number;
    convertToRealAmount(code: string, amount: string): string;
    amountToPrecision(symbol: any, amount: any): any;
    convertFromRawQuantity(symbol: any, rawQuantity: any, currencySide?: string): number;
    convertFromRawCost(symbol: any, rawQuantity: any): number;
    fetchMarkets(params?: {}): Promise<import("./base/types.js").MarketInterface[]>;
    parseMarket(market: any): Market;
    parseBalance(response: any): Balances;
    fetchBalance(params?: {}): Promise<Balances>;
    fetchOrderBook(symbol: string, limit?: Int, params?: {}): Promise<OrderBook>;
    fetchOrder(id: string, symbol?: Str, params?: {}): Promise<Order>;
    fetchOrders(symbol?: Str, since?: Int, limit?: Int, params?: {}): Promise<Order[]>;
    fetchOpenOrders(symbol?: Str, since?: Int, limit?: Int, params?: {}): Promise<Order[]>;
    fetchClosedOrders(symbol?: Str, since?: Int, limit?: Int, params?: {}): Promise<Order[]>;
    fetchMyTrades(symbol?: Str, since?: Int, limit?: Int, params?: {}): Promise<Trade[]>;
    parseLedgerEntryType(type: any): string;
    parseLedgerEntry(item: any, currency?: Currency): {
        id: string;
        info: any;
        timestamp: number;
        datetime: string;
        direction: any;
        account: string;
        referenceId: string;
        referenceAccount: any;
        type: string;
        currency: string;
<<<<<<< HEAD
        amount: number;
=======
        amount: string;
>>>>>>> 7c7171fe
        before: number;
        after: number;
        status: string;
        fee: {
            cost: number;
            currency: string;
        };
    };
    fetchLedger(code?: Str, since?: Int, limit?: Int, params?: {}): Promise<any>;
    fetchDepositsWithdrawals(code?: Str, since?: Int, limit?: Int, params?: {}): Promise<Transaction[]>;
    parseTransactionStatus(status: any): string;
    parseTransaction(transaction: any, currency?: Currency): Transaction;
    fetchTicker(symbol: string, params?: {}): Promise<Ticker>;
    fetchTickers(symbols?: Strings, params?: {}): Promise<Tickers>;
    parseTicker(ticker: any, market?: Market): Ticker;
    parseOHLCV(ohlcv: any, market?: Market): OHLCV;
    fetchOHLCV(symbol: string, timeframe?: string, since?: Int, limit?: Int, params?: {}): Promise<OHLCV[]>;
    parseTrade(trade: any, market?: Market): Trade;
    parseOrderStatus(status: any): string;
    parseTimeInForce(timeInForce: any): string;
    parseOrder(order: any, market?: Market): Order;
    fetchTrades(symbol: string, since?: Int, limit?: Int, params?: {}): Promise<Trade[]>;
    createOrder(symbol: string, type: OrderType, side: OrderSide, amount: any, price?: any, params?: {}): Promise<Order>;
    editOrder(id: string, symbol: any, type: any, side: any, amount?: any, price?: any, params?: {}): Promise<Order>;
    cancelOrder(id: string, symbol?: Str, params?: {}): Promise<Order>;
    cancelOrders(ids: any, symbol?: Str, params?: {}): Promise<Order[]>;
    cancelAllOrders(symbol?: Str, params?: {}): Promise<Order[]>;
    fetchPositions(symbols?: Strings, params?: {}): Promise<import("./base/types.js").Position[]>;
    parsePosition(position: any, market?: Market): import("./base/types.js").Position;
    withdraw(code: string, amount: any, address: any, tag?: any, params?: {}): Promise<Transaction>;
    fetchFundingRates(symbols?: Strings, params?: {}): Promise<any>;
    parseFundingRate(contract: any, market?: Market): {
        info: any;
        symbol: string;
        markPrice: number;
        indexPrice: any;
        interestRate: any;
        estimatedSettlePrice: number;
        timestamp: number;
        datetime: string;
        fundingRate: number;
        fundingTimestamp: string;
        fundingDatetime: string;
        nextFundingRate: number;
        nextFundingTimestamp: any;
        nextFundingDatetime: any;
        previousFundingRate: any;
        previousFundingTimestamp: any;
        previousFundingDatetime: any;
    };
    fetchFundingRateHistory(symbol?: Str, since?: Int, limit?: Int, params?: {}): Promise<import("./base/types.js").FundingRateHistory[]>;
    parseFundingRateHistory(info: any, market?: Market): {
        info: any;
        symbol: string;
        fundingRate: number;
        timestamp: number;
        datetime: string;
    };
    setLeverage(leverage: any, symbol?: Str, params?: {}): Promise<any>;
    setMarginMode(marginMode: any, symbol?: Str, params?: {}): Promise<any>;
    fetchDepositAddress(code: string, params?: {}): Promise<{
        currency: string;
        address: any;
        tag: any;
        network: any;
        info: any;
    }>;
    parseDepositWithdrawFee(fee: any, currency?: Currency): {
        info: any;
        withdraw: {
            fee: any;
            percentage: any;
        };
        deposit: {
            fee: any;
            percentage: any;
        };
        networks: {};
    };
    fetchDepositWithdrawFees(codes?: Strings, params?: {}): Promise<any>;
    calculateRateLimiterCost(api: any, method: any, path: any, params: any, config?: {}): any;
    fetchLiquidations(symbol: string, since?: Int, limit?: Int, params?: {}): Promise<Liquidation[]>;
    parseLiquidation(liquidation: any, market?: Market): Liquidation;
    handleErrors(code: any, reason: any, url: any, method: any, headers: any, body: any, response: any, requestHeaders: any, requestBody: any): any;
    nonce(): number;
    sign(path: any, api?: string, method?: string, params?: {}, headers?: any, body?: any): {
        url: string;
        method: string;
        body: any;
        headers: any;
    };
}<|MERGE_RESOLUTION|>--- conflicted
+++ resolved
@@ -34,11 +34,7 @@
         referenceAccount: any;
         type: string;
         currency: string;
-<<<<<<< HEAD
-        amount: number;
-=======
         amount: string;
->>>>>>> 7c7171fe
         before: number;
         after: number;
         status: string;
