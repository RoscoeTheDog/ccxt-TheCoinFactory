import Exchange from './abstract/bitmart.js';
import { Int, OrderSide, Balances, OrderType, OHLCV, Order, Str, Trade, Transaction, Ticker, OrderBook, Tickers, Strings, Currency, Market } from './base/types.js';
/**
 * @class bitmart
 * @extends Exchange
 */
export default class bitmart extends Exchange {
    describe(): any;
    fetchTime(params?: {}): Promise<number>;
    fetchStatus(params?: {}): Promise<{
        status: any;
        updated: any;
        eta: any;
        url: any;
        info: any;
    }>;
    fetchSpotMarkets(params?: {}): Promise<any[]>;
    fetchContractMarkets(params?: {}): Promise<any[]>;
    fetchMarkets(params?: {}): Promise<any>;
    fetchCurrencies(params?: {}): Promise<{}>;
    fetchTransactionFee(code: string, params?: {}): Promise<{
        info: any;
        withdraw: {};
        deposit: {};
    }>;
    parseDepositWithdrawFee(fee: any, currency?: Currency): {
        info: any;
        withdraw: {
            fee: number;
            percentage: any;
        };
        deposit: {
            fee: any;
            percentage: any;
        };
        networks: {};
    };
    fetchDepositWithdrawFee(code: string, params?: {}): Promise<{
        info: any;
        withdraw: {
            fee: number;
            percentage: any;
        };
        deposit: {
            fee: any;
            percentage: any;
        };
        networks: {};
    }>;
    parseTicker(ticker: any, market?: Market): Ticker;
    fetchTicker(symbol: string, params?: {}): Promise<Ticker>;
    fetchTickers(symbols?: Strings, params?: {}): Promise<Tickers>;
    fetchOrderBook(symbol: string, limit?: Int, params?: {}): Promise<OrderBook>;
    parseTrade(trade: any, market?: Market): Trade;
    fetchTrades(symbol: string, since?: Int, limit?: Int, params?: {}): Promise<Trade[]>;
    parseOHLCV(ohlcv: any, market?: Market): OHLCV;
    fetchOHLCV(symbol: string, timeframe?: string, since?: Int, limit?: Int, params?: {}): Promise<OHLCV[]>;
    fetchMyTrades(symbol?: Str, since?: Int, limit?: Int, params?: {}): Promise<Trade[]>;
    fetchOrderTrades(id: string, symbol?: Str, since?: Int, limit?: Int, params?: {}): Promise<Trade[]>;
    customParseBalance(response: any, marketType: any): Balances;
    parseBalanceHelper(entry: any): import("./base/types.js").Account;
    fetchBalance(params?: {}): Promise<Balances>;
    parseTradingFee(fee: any, market?: Market): {
        info: any;
        symbol: string;
        maker: number;
        taker: number;
    };
    fetchTradingFee(symbol: string, params?: {}): Promise<{
        info: any;
        symbol: string;
        maker: number;
        taker: number;
    }>;
    parseOrder(order: any, market?: Market): Order;
    parseOrderSide(side: any): string;
    parseOrderStatusByType(type: any, status: any): string;
    createOrder(symbol: string, type: OrderType, side: OrderSide, amount: any, price?: any, params?: {}): Promise<Order>;
    createSwapOrderRequest(symbol: string, type: OrderType, side: OrderSide, amount: any, price?: any, params?: {}): any;
    createSpotOrderRequest(symbol: string, type: OrderType, side: OrderSide, amount: any, price?: any, params?: {}): any;
    cancelOrder(id: string, symbol?: Str, params?: {}): Promise<any>;
    cancelAllOrders(symbol?: Str, params?: {}): Promise<any>;
    fetchOrdersByStatus(status: any, symbol?: Str, since?: Int, limit?: Int, params?: {}): Promise<Order[]>;
    fetchOpenOrders(symbol?: Str, since?: Int, limit?: Int, params?: {}): Promise<Order[]>;
    fetchClosedOrders(symbol?: Str, since?: Int, limit?: Int, params?: {}): Promise<Order[]>;
    fetchCanceledOrders(symbol?: Str, since?: Int, limit?: Int, params?: {}): Promise<Order[]>;
    fetchOrder(id: string, symbol?: Str, params?: {}): Promise<Order>;
    fetchDepositAddress(code: string, params?: {}): Promise<{
        currency: string;
        address: string;
        tag: string;
        network: any;
        info: any;
    }>;
    safeNetwork(networkId: any): any;
    withdraw(code: string, amount: any, address: any, tag?: any, params?: {}): Promise<any>;
    fetchTransactionsByType(type: any, code?: Str, since?: Int, limit?: Int, params?: {}): Promise<any>;
    fetchDeposit(id: string, code?: Str, params?: {}): Promise<Transaction>;
    fetchDeposits(code?: Str, since?: Int, limit?: Int, params?: {}): Promise<Transaction[]>;
    fetchWithdrawal(id: string, code?: Str, params?: {}): Promise<Transaction>;
    fetchWithdrawals(code?: Str, since?: Int, limit?: Int, params?: {}): Promise<Transaction[]>;
    parseTransactionStatus(status: any): string;
    parseTransaction(transaction: any, currency?: Currency): Transaction;
<<<<<<< HEAD
    repayMargin(code: string, amount: any, symbol?: Str, params?: {}): Promise<any>;
    borrowMargin(code: string, amount: any, symbol?: Str, params?: {}): Promise<any>;
=======
    repayIsolatedMargin(symbol: string, code: string, amount: any, params?: {}): Promise<any>;
    borrowIsolatedMargin(symbol: string, code: string, amount: any, params?: {}): Promise<any>;
>>>>>>> 7c7171fe
    parseMarginLoan(info: any, currency?: Currency): {
        id: string;
        currency: string;
        amount: any;
        symbol: any;
        timestamp: number;
        datetime: string;
        info: any;
    };
    fetchIsolatedBorrowRate(symbol: string, params?: {}): Promise<{
        symbol: string;
        base: string;
        baseRate: number;
        quote: string;
        quoteRate: number;
        period: number;
        timestamp: any;
        datetime: any;
        info: any;
    }>;
    parseIsolatedBorrowRate(info: any, market?: Market): {
        symbol: string;
        base: string;
        baseRate: number;
        quote: string;
        quoteRate: number;
        period: number;
        timestamp: any;
        datetime: any;
        info: any;
    };
    fetchIsolatedBorrowRates(params?: {}): Promise<any[]>;
    transfer(code: string, amount: any, fromAccount: any, toAccount: any, params?: {}): Promise<any>;
    parseTransferStatus(status: any): string;
    parseTransferToAccount(type: any): string;
    parseTransferFromAccount(type: any): string;
    parseTransfer(transfer: any, currency?: Currency): {
        id: string;
        timestamp: number;
        datetime: string;
        currency: string;
        amount: number;
        fromAccount: string;
        toAccount: string;
        status: string;
    };
    fetchTransfers(code?: Str, since?: Int, limit?: Int, params?: {}): Promise<any>;
    fetchBorrowInterest(code?: Str, symbol?: Str, since?: Int, limit?: Int, params?: {}): Promise<any>;
    parseBorrowInterest(info: any, market?: Market): {
        symbol: string;
        marginMode: string;
        currency: string;
        interest: number;
        interestRate: number;
        amountBorrowed: number;
        timestamp: number;
        datetime: string;
        info: any;
    };
    fetchOpenInterest(symbol: string, params?: {}): Promise<import("./base/types.js").OpenInterest>;
    parseOpenInterest(interest: any, market?: Market): import("./base/types.js").OpenInterest;
    setLeverage(leverage: any, symbol?: Str, params?: {}): Promise<any>;
    fetchFundingRate(symbol: string, params?: {}): Promise<{
        info: any;
        symbol: string;
        markPrice: any;
        indexPrice: any;
        interestRate: any;
        estimatedSettlePrice: any;
        timestamp: number;
        datetime: string;
        fundingRate: number;
        fundingTimestamp: any;
        fundingDatetime: any;
        nextFundingRate: any;
        nextFundingTimestamp: any;
        nextFundingDatetime: any;
        previousFundingRate: number;
        previousFundingTimestamp: any;
        previousFundingDatetime: any;
    }>;
    parseFundingRate(contract: any, market?: Market): {
        info: any;
        symbol: string;
        markPrice: any;
        indexPrice: any;
        interestRate: any;
        estimatedSettlePrice: any;
        timestamp: number;
        datetime: string;
        fundingRate: number;
        fundingTimestamp: any;
        fundingDatetime: any;
        nextFundingRate: any;
        nextFundingTimestamp: any;
        nextFundingDatetime: any;
        previousFundingRate: number;
        previousFundingTimestamp: any;
        previousFundingDatetime: any;
    };
    fetchPosition(symbol: string, params?: {}): Promise<import("./base/types.js").Position>;
    fetchPositions(symbols?: Strings, params?: {}): Promise<import("./base/types.js").Position[]>;
    parsePosition(position: any, market?: Market): import("./base/types.js").Position;
    fetchMyLiquidations(symbol?: Str, since?: Int, limit?: Int, params?: {}): Promise<import("./base/types.js").Liquidation[]>;
    parseLiquidation(liquidation: any, market?: Market): import("./base/types.js").Liquidation;
    nonce(): number;
    sign(path: any, api?: string, method?: string, params?: {}, headers?: any, body?: any): {
        url: string;
        method: string;
        body: any;
        headers: any;
    };
    handleErrors(code: any, reason: any, url: any, method: any, headers: any, body: any, response: any, requestHeaders: any, requestBody: any): any;
}<|MERGE_RESOLUTION|>--- conflicted
+++ resolved
@@ -101,13 +101,8 @@
     fetchWithdrawals(code?: Str, since?: Int, limit?: Int, params?: {}): Promise<Transaction[]>;
     parseTransactionStatus(status: any): string;
     parseTransaction(transaction: any, currency?: Currency): Transaction;
-<<<<<<< HEAD
-    repayMargin(code: string, amount: any, symbol?: Str, params?: {}): Promise<any>;
-    borrowMargin(code: string, amount: any, symbol?: Str, params?: {}): Promise<any>;
-=======
     repayIsolatedMargin(symbol: string, code: string, amount: any, params?: {}): Promise<any>;
     borrowIsolatedMargin(symbol: string, code: string, amount: any, params?: {}): Promise<any>;
->>>>>>> 7c7171fe
     parseMarginLoan(info: any, currency?: Currency): {
         id: string;
         currency: string;
