--- conflicted
+++ resolved
@@ -28,11 +28,8 @@
                 'fetchBalance': true,
                 'fetchClosedOrders': true,
                 'fetchDeposits': true,
-<<<<<<< HEAD
                 'fetchFundingRateHistory': true,
-=======
                 'fetchFundingRate': true,
->>>>>>> 24ab1b1f
                 'fetchMarkets': true,
                 'fetchMyTrades': true,
                 'fetchOHLCV': true,
