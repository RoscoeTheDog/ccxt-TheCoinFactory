'use strict';

// ---------------------------------------------------------------------------

const bitfinex = require ('./bitfinex.js');
const { ExchangeError, NotSupported, ArgumentsRequired, InsufficientFunds, AuthenticationError, OrderNotFound, InvalidOrder, BadRequest, InvalidNonce, BadSymbol, OnMaintenance } = require ('./base/errors');

// ---------------------------------------------------------------------------

module.exports = class bitfinex2 extends bitfinex {
    describe () {
        return this.deepExtend (super.describe (), {
            'id': 'bitfinex2',
            'name': 'Bitfinex',
            'countries': [ 'VG' ],
            'version': 'v2',
            'certified': false,
            // new metainfo interface
            'has': {
<<<<<<< HEAD
                'CORS': true,
                'cancelAllOrders': true,
                'createLimitOrder': true,
                'createMarketOrder': true,
                'createOrder': true,
                'cancelOrder': true,
=======
                'CORS': false,
                'createLimitOrder': false,
                'createMarketOrder': false,
                'createOrder': false,
>>>>>>> 4da65a21
                'deposit': false,
                'editOrder': false,
                'fetchDepositAddress': false,
                'fetchClosedOrders': false,
                'fetchFundingFees': false,
                'fetchMyTrades': true,
                'fetchOHLCV': true,
                'fetchOpenOrders': true,
                'fetchOrder': 'emulated', // no endpoint for a single open-or-closed order (just for an open/closed orders only)
                'fetchOrderTrades': true,
                'fetchStatus': true,
                'fetchTickers': true,
                'fetchTradingFee': false,
                'fetchTradingFees': false,
                'fetchTransactions': false,
                'withdraw': true,
            },
            'timeframes': {
                '1m': '1m',
                '5m': '5m',
                '15m': '15m',
                '30m': '30m',
                '1h': '1h',
                '3h': '3h',
                '6h': '6h',
                '12h': '12h',
                '1d': '1D',
                '1w': '7D',
                '2w': '14D',
                '1M': '1M',
            },
            'rateLimit': 1500,
            'urls': {
                'logo': 'https://user-images.githubusercontent.com/1294454/27766244-e328a50c-5ed2-11e7-947b-041416579bb3.jpg',
                'api': {
                    'v1': 'https://api.bitfinex.com',
                    'public': 'https://api-pub.bitfinex.com',
                    'private': 'https://api.bitfinex.com',
                },
                'www': 'https://www.bitfinex.com',
                'doc': [
                    'https://docs.bitfinex.com/v2/docs/',
                    'https://github.com/bitfinexcom/bitfinex-api-node',
                ],
                'fees': 'https://www.bitfinex.com/fees',
            },
            'api': {
                'v1': {
                    'get': [
                        'symbols',
                        'symbols_details',
                    ],
                },
                'public': {
                    'get': [
                        'conf/pub:map:currency:label',
                        'platform/status',
                        'tickers',
                        'ticker/{symbol}',
                        'trades/{symbol}/hist',
                        'book/{symbol}/{precision}',
                        'book/{symbol}/P0',
                        'book/{symbol}/P1',
                        'book/{symbol}/P2',
                        'book/{symbol}/P3',
                        'book/{symbol}/R0',
                        'stats1/{key}:{size}:{symbol}:{side}/{section}',
                        'stats1/{key}:{size}:{symbol}/{section}',
                        'stats1/{key}:{size}:{symbol}:long/last',
                        'stats1/{key}:{size}:{symbol}:long/hist',
                        'stats1/{key}:{size}:{symbol}:short/last',
                        'stats1/{key}:{size}:{symbol}:short/hist',
                        'candles/trade:{timeframe}:{symbol}/{section}',
                        'candles/trade:{timeframe}:{symbol}/last',
                        'candles/trade:{timeframe}:{symbol}/hist',
                    ],
                    'post': [
                        'calc/trade/avg',
                        'calc/fx',
                    ],
                },
                'private': {
                    'post': [
                        'auth/r/wallets',
                        'auth/r/orders/{symbol}',
                        'auth/r/orders',
                        'auth/r/orders/{symbol}/new',
                        'auth/r/orders/{symbol}/hist',
                        'auth/r/orders/hist',
                        'auth/r/order/{symbol}:{id}/trades',
                        'auth/w/order/submit',
                        'auth/w/order/cancel',
                        'auth/w/order/cancel/multi',
                        'auth/r/trades/hist',
                        'auth/r/trades/{symbol}/hist',
                        'auth/r/positions',
                        'auth/r/positions/hist',
                        'auth/r/positions/audit',
                        'auth/r/funding/offers/{symbol}',
                        'auth/r/funding/offers/{symbol}/hist',
                        'auth/r/funding/loans/{symbol}',
                        'auth/r/funding/loans/{symbol}/hist',
                        'auth/r/funding/credits/{symbol}',
                        'auth/r/funding/credits/{symbol}/hist',
                        'auth/r/funding/trades/{symbol}/hist',
                        'auth/r/info/margin/{key}',
                        'auth/r/info/funding/{key}',
                        'auth/r/ledgers/hist',
                        'auth/r/movements/hist',
                        'auth/r/movements/{currency}/hist',
                        'auth/r/stats/perf:{timeframe}/hist',
                        'auth/r/alerts',
                        'auth/w/alert/set',
                        'auth/w/alert/{type}:{symbol}:{price}/del',
                        'auth/calc/order/avail',
                        'auth/r/ledgers/{symbol}/hist',
                        'auth/r/settings',
                        'auth/w/settings/set',
                        'auth/w/settings/del',
                        'auth/r/info/user',
                    ],
                },
            },
            'fees': {
                'trading': {
                    'maker': 0.1 / 100,
                    'taker': 0.2 / 100,
                },
                'funding': {
                    'withdraw': {
                        'BTC': 0.0004,
                        'BCH': 0.0001,
                        'ETH': 0.00135,
                        'EOS': 0.0,
                        'LTC': 0.001,
                        'OMG': 0.15097,
                        'IOT': 0.0,
                        'NEO': 0.0,
                        'ETC': 0.01,
                        'XRP': 0.02,
                        'ETP': 0.01,
                        'ZEC': 0.001,
                        'BTG': 0.0,
                        'DASH': 0.01,
                        'XMR': 0.0001,
                        'QTM': 0.01,
                        'EDO': 0.23687,
                        'DAT': 9.8858,
                        'AVT': 1.1251,
                        'SAN': 0.35977,
                        'USDT': 5.0,
                        'SPK': 16.971,
                        'BAT': 1.1209,
                        'GNT': 2.8789,
                        'SNT': 9.0848,
                        'QASH': 1.726,
                        'YYW': 7.9464,
                    },
                },
            },
            'options': {
                'precision': 'R0', // P0, P1, P2, P3, P4, R0
                'orderTypes': {
                    'MARKET': undefined,
                    'EXCHANGE MARKET': 'market',
                    'LIMIT': undefined,
                    'EXCHANGE LIMIT': 'limit',
                    'STOP': undefined,
                    'EXCHANGE STOP': 'stopOrLoss',
                    'TRAILING STOP': undefined,
                    'EXCHANGE TRAILING STOP': undefined,
                    'FOK': undefined,
                    'EXCHANGE FOK': 'limit FOK',
                    'STOP LIMIT': undefined,
                    'EXCHANGE STOP LIMIT': 'limit stop',
                    'IOC': undefined,
                    'EXCHANGE IOC': 'limit ioc',
                },
                'fiat': {
                    'USD': 'USD',
                    'EUR': 'EUR',
                    'JPY': 'JPY',
                    'GBP': 'GBP',
                },
            },
            'exceptions': {
                'exact': {
                    '10020': BadRequest,
                    '10100': AuthenticationError,
                    '10114': InvalidNonce,
                    '20060': OnMaintenance,
                },
                'broad': {
                    'not enough exchange balance': InsufficientFunds,
                    'Order not found': OrderNotFound,
                    'symbol: invalid': BadSymbol,
                    'Invalid order': InvalidOrder,
                },
            },
        });
    }

    isFiat (code) {
        return (code in this.options['fiat']);
    }

    getCurrencyId (code) {
        return 'f' + code;
    }

    async fetchStatus (params = {}) {
        //
        //    [1] // operative
        //    [0] // maintenance
        //
        const response = await this.publicGetPlatformStatus (params);
        const status = this.safeValue (response, 0);
        const formattedStatus = (status === 1) ? 'ok' : 'maintenance';
        this.status = this.extend (this.status, {
            'status': formattedStatus,
            'updated': this.milliseconds (),
        });
        return this.status;
    }

    async fetchMarkets (params = {}) {
        const response = await this.v1GetSymbolsDetails (params);
        const result = [];
        for (let i = 0; i < response.length; i++) {
            const market = response[i];
            let id = this.safeStringUpper (market, 'pair');
            let baseId = undefined;
            let quoteId = undefined;
            if (id.indexOf (':') >= 0) {
                const parts = id.split (':');
                baseId = parts[0];
                quoteId = parts[1];
            } else {
                baseId = id.slice (0, 3);
                quoteId = id.slice (3, 6);
            }
            const base = this.safeCurrencyCode (baseId);
            const quote = this.safeCurrencyCode (quoteId);
            const symbol = base + '/' + quote;
            id = 't' + id;
            baseId = this.getCurrencyId (baseId);
            quoteId = this.getCurrencyId (quoteId);
            const precision = {
                'price': this.safeInteger (market, 'price_precision'),
                'amount': this.safeInteger (market, 'price_precision'),
            };
            const limits = {
                'amount': {
                    'min': this.safeFloat (market, 'minimum_order_size'),
                    'max': this.safeFloat (market, 'maximum_order_size'),
                },
                'price': {
                    'min': Math.pow (10, -precision['price']),
                    'max': Math.pow (10, precision['price']),
                },
            };
            limits['cost'] = {
                'min': limits['amount']['min'] * limits['price']['min'],
                'max': undefined,
            };
            result.push ({
                'id': id,
                'symbol': symbol,
                'base': base,
                'quote': quote,
                'baseId': baseId,
                'quoteId': quoteId,
                'active': true,
                'precision': precision,
                'limits': limits,
                'info': market,
                'swap': false,
                'spot': false,
                'futures': false,
            });
        }
        return result;
    }

    async fetchBalance (params = {}) {
        // this api call does not return the 'used' amount - use the v1 version instead (which also returns zero balances)
        await this.loadMarkets ();
        const response = await this.privatePostAuthRWallets (params);
        const balanceType = this.safeString (params, 'type', 'exchange');
        const result = { 'info': response };
        for (let b = 0; b < response.length; b++) {
            const balance = response[b];
            const accountType = balance[0];
            let currency = balance[1];
            const total = balance[2];
            const available = balance[4];
            if (accountType === balanceType) {
                if (currency[0] === 't') {
                    currency = currency.slice (1);
                }
                const code = this.safeCurrencyCode (currency);
                const account = this.account ();
                // do not fill in zeroes and missing values in the parser
                // rewrite and unify the following to use the unified parseBalance
                account['total'] = total;
                if (!available) {
                    if (available === 0) {
                        account['free'] = 0;
                        account['used'] = total;
                    } else {
                        account['free'] = total;
                    }
                } else {
                    account['free'] = available;
                    account['used'] = account['total'] - account['free'];
                }
                result[code] = account;
            }
        }
        return this.parseBalance (result);
    }

    async fetchOrderBook (symbol, limit = undefined, params = {}) {
        await this.loadMarkets ();
        const precision = this.safeValue (this.options, 'precision', 'R0');
        const request = {
            'symbol': this.marketId (symbol),
            'precision': precision,
        };
        if (limit !== undefined) {
            request['len'] = limit; // 25 or 100
        }
        const fullRequest = this.extend (request, params);
        const orderbook = await this.publicGetBookSymbolPrecision (fullRequest);
        const timestamp = this.milliseconds ();
        const result = {
            'bids': [],
            'asks': [],
            'timestamp': timestamp,
            'datetime': this.iso8601 (timestamp),
            'nonce': undefined,
        };
        const priceIndex = (fullRequest['precision'] === 'R0') ? 1 : 0;
        for (let i = 0; i < orderbook.length; i++) {
            const order = orderbook[i];
            const price = order[priceIndex];
            const amount = Math.abs (order[2]);
            const side = (order[2] > 0) ? 'bids' : 'asks';
            result[side].push ([ price, amount ]);
        }
        result['bids'] = this.sortBy (result['bids'], 0, true);
        result['asks'] = this.sortBy (result['asks'], 0);
        return result;
    }

    parseTicker (ticker, market = undefined) {
        const timestamp = this.milliseconds ();
        let symbol = undefined;
        if (market !== undefined) {
            symbol = market['symbol'];
        }
        const length = ticker.length;
        const last = ticker[length - 4];
        return {
            'symbol': symbol,
            'timestamp': timestamp,
            'datetime': this.iso8601 (timestamp),
            'high': ticker[length - 2],
            'low': ticker[length - 1],
            'bid': ticker[length - 10],
            'bidVolume': undefined,
            'ask': ticker[length - 8],
            'askVolume': undefined,
            'vwap': undefined,
            'open': undefined,
            'close': last,
            'last': last,
            'previousClose': undefined,
            'change': ticker[length - 6],
            'percentage': ticker[length - 5] * 100,
            'average': undefined,
            'baseVolume': ticker[length - 3],
            'quoteVolume': undefined,
            'info': ticker,
        };
    }

    async fetchTickers (symbols = undefined, params = {}) {
        await this.loadMarkets ();
        const request = {};
        if (symbols !== undefined) {
            const ids = this.marketIds (symbols);
            request['symbols'] = ids.join (',');
        } else {
            request['symbols'] = 'ALL';
        }
        const tickers = await this.publicGetTickers (this.extend (request, params));
        const result = {};
        for (let i = 0; i < tickers.length; i++) {
            const ticker = tickers[i];
            const id = ticker[0];
            if (id in this.markets_by_id) {
                const market = this.markets_by_id[id];
                const symbol = market['symbol'];
                result[symbol] = this.parseTicker (ticker, market);
            }
        }
        return result;
    }

    async fetchTicker (symbol, params = {}) {
        await this.loadMarkets ();
        const market = this.market (symbol);
        const request = {
            'symbol': market['id'],
        };
        const ticker = await this.publicGetTickerSymbol (this.extend (request, params));
        return this.parseTicker (ticker, market);
    }

    parseTrade (trade, market = undefined) {
        //
        // fetchTrades (public)
        //
        //     [
        //         ID,
        //         MTS, // timestamp
        //         AMOUNT,
        //         PRICE
        //     ]
        //
        // fetchMyTrades (private)
        //
        //     [
        //         ID,
        //         PAIR,
        //         MTS_CREATE,
        //         ORDER_ID,
        //         EXEC_AMOUNT,
        //         EXEC_PRICE,
        //         ORDER_TYPE,
        //         ORDER_PRICE,
        //         MAKER,
        //         FEE,
        //         FEE_CURRENCY,
        //         ...
        //     ]
        //
        const tradeLength = trade.length;
        const isPrivate = (tradeLength > 5);
        const id = trade[0].toString ();
        const amountIndex = isPrivate ? 4 : 2;
        let amount = trade[amountIndex];
        let cost = undefined;
        const priceIndex = isPrivate ? 5 : 3;
        const price = trade[priceIndex];
        let side = undefined;
        let orderId = undefined;
        let takerOrMaker = undefined;
        let type = undefined;
        let fee = undefined;
        let symbol = undefined;
        const timestampIndex = isPrivate ? 2 : 1;
        const timestamp = trade[timestampIndex];
        if (isPrivate) {
            const marketId = trade[1];
            if (marketId !== undefined) {
                if (marketId in this.markets_by_id) {
                    market = this.markets_by_id[marketId];
                    symbol = market['symbol'];
                } else {
                    symbol = marketId;
                }
            }
            orderId = trade[3].toString ();
            takerOrMaker = (trade[8] === 1) ? 'maker' : 'taker';
            const feeCost = trade[9];
            const feeCurrency = this.safeCurrencyCode (trade[10]);
            if (feeCost !== undefined) {
                fee = {
                    'cost': parseFloat (this.feeToPrecision (symbol, Math.abs (feeCost))),
                    'currency': feeCurrency,
                };
            }
            const orderType = trade[6];
            type = this.safeString (this.options['orderTypes'], orderType);
        }
        if (symbol === undefined) {
            if (market !== undefined) {
                symbol = market['symbol'];
            }
        }
        if (amount !== undefined) {
            side = (amount < 0) ? 'sell' : 'buy';
            amount = Math.abs (amount);
            if (cost === undefined) {
                if (price !== undefined) {
                    cost = amount * price;
                }
            }
        }
        return {
            'id': id,
            'timestamp': timestamp,
            'datetime': this.iso8601 (timestamp),
            'symbol': symbol,
            'order': orderId,
            'side': side,
            'type': type,
            'takerOrMaker': takerOrMaker,
            'price': price,
            'amount': amount,
            'cost': cost,
            'fee': fee,
            'info': trade,
        };
    }

    async fetchTrades (symbol, since = undefined, limit = undefined, params = {}) {
        await this.loadMarkets ();
        const market = this.market (symbol);
        let sort = '-1';
        const request = {
            'symbol': market['id'],
        };
        if (since !== undefined) {
            request['start'] = since;
            sort = '1';
        }
        if (limit !== undefined) {
            request['limit'] = limit; // default 120, max 5000
        }
        request['sort'] = sort;
        const response = await this.publicGetTradesSymbolHist (this.extend (request, params));
        //
        //     [
        //         [
        //             ID,
        //             MTS, // timestamp
        //             AMOUNT,
        //             PRICE
        //         ]
        //     ]
        //
        const trades = this.sortBy (response, 1);
        return this.parseTrades (trades, market, undefined, limit);
    }

    async fetchOHLCV (symbol, timeframe = '1m', since = undefined, limit = 100, params = {}) {
        await this.loadMarkets ();
        const market = this.market (symbol);
        if (limit === undefined) {
            limit = 100; // default 100, max 5000
        }
        if (since === undefined) {
            since = this.milliseconds () - this.parseTimeframe (timeframe) * limit * 1000;
        }
        const request = {
            'symbol': market['id'],
            'timeframe': this.timeframes[timeframe],
            'sort': 1,
            'start': since,
            'limit': limit,
        };
        const response = await this.publicGetCandlesTradeTimeframeSymbolHist (this.extend (request, params));
        return this.parseOHLCVs (response, market, timeframe, since, limit);
    }

    parseOrderStatus (status) {
        const statuses = {
            'ACTIVE': 'open',
            'PARTIALLY FILLED': 'open',
            'EXECUTED': 'closed',
            'CANCELED': 'canceled',
            'INSUFFICIENT MARGIN': 'rejected',
            'RSN_DUST': 'rejected',
            'RSN_PAUSE': 'rejected',
        };
        return this.safeString (statuses, status, status);
    }

    parseOrder (order, market = undefined) {
        const id = this.safeString (order, 0);
        let symbol = undefined;
        const marketId = this.safeString (order, 3);
        if (marketId in this.markets_by_id) {
            market = this.markets_by_id[marketId];
        }
        if (market !== undefined) {
            symbol = market['symbol'];
        }
        const timestamp = this.safeTimestamp (order, 5);
        const remaining = Math.abs (this.safeFloat (order, 6));
        const amount = Math.abs (this.safeFloat (order, 7));
        const filled = amount - remaining;
        const side = (order[7] < 0) ? 'sell' : 'buy';
        const orderType = this.safeString (order, 8);
        const type = this.safeString (this.safeValue (this.options, 'orderTypes'), orderType);
        let status = undefined;
        const statusString = this.safeString (order, 13);
        if (statusString !== undefined) {
            const parts = statusString.split (' @ ');
            status = this.parseOrderStatus (this.safeString (parts, 0));
        }
        const price = this.safeFloat (order, 16);
        const average = this.safeFloat (order, 17);
        const cost = price * filled;
        return {
            'info': order,
            'id': id,
            'timestamp': timestamp,
            'datetime': this.iso8601 (timestamp),
            'lastTradeTimestamp': undefined,
            'symbol': symbol,
            'type': type,
            'side': side,
            'price': price,
            'amount': amount,
            'cost': cost,
            'average': average,
            'filled': filled,
            'remaining': remaining,
            'status': status,
            'fee': undefined,
            'trades': undefined,
        };
    }

    async createOrder (symbol, type, side, amount, price = undefined, params = {}) {
        await this.loadMarkets ();
        const market = this.market (symbol);
        const orderTypes = this.options['orderTypes'];
        let orderType = undefined;
        const nativeOrderTypes = Object.keys (orderTypes);
        for (let i = 0; i < nativeOrderTypes.length; i++) {
            const key = nativeOrderTypes[i];
            if ((orderTypes[key] !== undefined) && (orderTypes[key] === type)) {
                orderType = key;
                break;
            }
        }
        const request = {
            'symbol': market['id'],
            'type': orderType,
            'amount': (side === 'sell') ? -amount : amount,
        };
        // Amount and price should be strings (not numbers)
        request['amount'] = this.numberToString (request['amount']);
        if (type !== 'market') {
            request['price'] = this.numberToString (price);
        }
        const response = await this.privatePostAuthWOrderSubmit (this.extend (request, params));
        // [
        //   1578784364.748,    // Millisecond Time Stamp of the update
        //   "on-req",          // Purpose of notification ('on-req', 'oc-req', 'uca', 'fon-req', 'foc-req')
        //   null,              // Unique ID of the message
        //   null,              // Ignore
        //   [
        //     [
        //       37271830598,           // Order ID
        //       null,                  // Group ID
        //       1578784364748,         // Client Order ID
        //       "tBTCUST",             // Pair
        //       1578784364748,         // Millisecond timestamp of creation
        //       1578784364748,         // Millisecond timestamp of update
        //       -0.005,                // Positive means buy, negative means sell
        //       -0.005,                // Original amount
        //       "EXCHANGE LIMIT",      // Order type (LIMIT, MARKET, STOP, TRAILING STOP, EXCHANGE MARKET, EXCHANGE LIMIT, EXCHANGE STOP, EXCHANGE TRAILING STOP, FOK, EXCHANGE FOK, IOC, EXCHANGE IOC)
        //       null,                  // Previous order type
        //       null,                  // Millisecond timestamp of Time-In-Force: automatic order cancellation
        //       null,                  // Ignore
        //       0,                     // Flags (see https://docs.bitfinex.com/docs/flag-values)
        //       "ACTIVE",              // Order Status
        //       null,                  // Ignore
        //       null,                  // Ignore
        //       20000,                 // Price
        //       0,                     // Average price
        //       0,                     // The trailing price
        //       0,                     // Auxiliary Limit price (for STOP LIMIT)
        //       null,                  // Ignore
        //       null,                  // Ignore
        //       null,                  // Ignore
        //       0,                     // 1 - hidden order
        //       null,                  // If another order caused this order to be placed (OCO) this will be that other order's ID
        //       null,                  // Ignore
        //       null,                  // Ignore
        //       null,                  // Ignore
        //       "API>BFX",             // Origin of action: BFX, ETHFX, API>BFX, API>ETHFX
        //       null,                  // Ignore
        //       null,                  // Ignore
        //       null                   // Meta
        //     ]
        //   ],
        //   null,                  // Error code
        //   "SUCCESS",             // Status (SUCCESS, ERROR, FAILURE, ...)
        //   "Submitting 1 orders." // Text of the notification
        // ]
        if (response[6] !== 'SUCCESS') {
            const errorCode = response[5];
            const errorText = response[7];
            throw new ExchangeError (this.id + ' ' + response[6] + ': ' + errorText + ' (#' + errorCode + ')');
        }
        return this.parseOrder (response[4][0]);
    }

    async cancelAllOrders (symbol = undefined, params = {}) {
        const request = {
            'all': 1,
        };
        const response = await this.privatePostAuthWOrderCancelMulti (this.extend (request, params));
        const orders = response[4];
        return this.parseOrders (orders);
    }

    async cancelOrder (id, symbol = undefined, params = {}) {
        const orderId = parseInt (id);
        const request = {
            'id': orderId,
        };
        // Also can cancel order by Client Order ID and Client Order ID Date (cid and cid_date in params)
        const response = await this.privatePostAuthWOrderCancel (this.extend (request, params));
        const order = response[4];
        return this.parseOrder (order);
    }

    async fetchOrder (id, symbol = undefined, params = {}) {
        const orderId = parseInt (id);
        const filter = this.extend ({ 'id': [orderId] }, params);
        const openOrders = await this.fetchOpenOrders (symbol, undefined, undefined, filter);
        if ((this.isArray (openOrders)) && (openOrders.length > 0)) {
            return openOrders[0];
        }
        const closedOrders = await this.fetchClosedOrders (symbol, undefined, undefined, filter);
        if ((this.isArray (closedOrders)) && (closedOrders.length > 0)) {
            return closedOrders[0];
        }
        throw new OrderNotFound (this.id + ' Order not found.');
    }

    async fetchOpenOrders (symbol = undefined, since = undefined, limit = undefined, params = {}) {
        await this.loadMarkets ();
        if (symbol === undefined) {
            const request = {};
            const response = await this.privatePostAuthROrders (this.extend (request, params));
            return this.parseOrders (response, undefined, since, limit);
        } else {
            const market = this.market (symbol);
            const request = {
                'symbol': market['id'],
            };
            const response = await this.privatePostAuthROrdersSymbol (this.extend (request, params));
            return this.parseOrders (response, market, since, limit);
        }
    }

    async fetchClosedOrders (symbol = undefined, since = undefined, limit = undefined, params = {}) {
        await this.loadMarkets ();
        if (symbol === undefined) {
            const request = {};
            // Returns the most recent closed or canceled orders up to circa two weeks ago
            const response = await this.privatePostAuthROrdersHist (this.extend (request, params));
            return this.parseOrders (response, undefined, since, limit);
        } else {
            const market = this.market (symbol);
            const request = {
                'symbol': market['id'],
            };
            // Returns the most recent closed or canceled orders up to circa two weeks ago
            const response = await this.privatePostAuthROrdersSymbolHist (this.extend (request, params));
            return this.parseOrders (response, market, since, limit);
        }
    }

    async fetchOrderTrades (id, symbol = undefined, since = undefined, limit = undefined, params = {}) {
        if (symbol === undefined) {
            throw new ArgumentsRequired (this.id + ' fetchOrderTrades() requires a symbol argument');
        }
        await this.loadMarkets ();
        const market = this.market (symbol);
        const orderId = parseInt (id);
        const request = {
            'id': orderId,
            'symbol': market['id'],
        };
        // Valid for trades upto 10 days old
        const response = await this.privatePostAuthROrderSymbolIdTrades (this.extend (request, params));
        return this.parseTrades (response, market);
    }

    async fetchDepositAddress (currency, params = {}) {
        throw new NotSupported (this.id + ' fetchDepositAddress() not implemented yet.');
    }

    async withdraw (code, amount, address, tag = undefined, params = {}) {
        throw new NotSupported (this.id + ' withdraw not implemented yet');
    }

    async fetchMyTrades (symbol = undefined, since = undefined, limit = undefined, params = {}) {
        await this.loadMarkets ();
        let market = undefined;
        const request = {
            'end': this.milliseconds (),
        };
        if (since !== undefined) {
            request['start'] = since;
        }
        if (limit !== undefined) {
            request['limit'] = limit; // default 25, max 1000
        }
        let method = 'privatePostAuthRTradesHist';
        if (symbol !== undefined) {
            market = this.market (symbol);
            request['symbol'] = market['id'];
            method = 'privatePostAuthRTradesSymbolHist';
        }
        const response = await this[method] (this.extend (request, params));
        return this.parseTrades (response, market, since, limit);
    }

    nonce () {
        return this.milliseconds ();
    }

    sign (path, api = 'public', method = 'GET', params = {}, headers = undefined, body = undefined) {
        let request = '/' + this.implodeParams (path, params);
        const query = this.omit (params, this.extractParams (path));
        if (api === 'v1') {
            request = api + request;
        } else {
            request = this.version + request;
        }
        let url = this.urls['api'][api] + '/' + request;
        if (api === 'public') {
            if (Object.keys (query).length) {
                url += '?' + this.urlencode (query);
            }
        }
        if (api === 'private') {
            this.checkRequiredCredentials ();
            const nonce = this.nonce ().toString ();
            body = this.json (query);
            const auth = '/api/' + request + nonce + body;
            const signature = this.hmac (this.encode (auth), this.encode (this.secret), 'sha384');
            headers = {
                'bfx-nonce': nonce,
                'bfx-apikey': this.apiKey,
                'bfx-signature': signature,
                'Content-Type': 'application/json',
            };
        }
        return { 'url': url, 'method': method, 'body': body, 'headers': headers };
    }

    async request (path, api = 'public', method = 'GET', params = {}, headers = undefined, body = undefined) {
        const response = await this.fetch2 (path, api, method, params, headers, body);
        if (response) {
            if ('message' in response) {
                if (response['message'].indexOf ('not enough exchange balance') >= 0) {
                    throw new InsufficientFunds (this.id + ' ' + this.json (response));
                }
                throw new ExchangeError (this.id + ' ' + this.json (response));
            }
            return response;
        } else if (response === '') {
            throw new ExchangeError (this.id + ' returned empty response');
        }
        return response;
    }

    handleErrors (statusCode, statusText, url, method, responseHeaders, responseBody, response, requestHeaders, requestBody) {
        if (statusCode === 500) {
            // See https://docs.bitfinex.com/docs/abbreviations-glossary#section-errorinfo-codes
            const errorCode = this.numberToString (response[1]);
            const errorText = response[2];
            const feedback = this.id + ' ' + errorText;
            this.throwExactlyMatchedException (this.exceptions['exact'], errorCode, feedback);
            this.throwExactlyMatchedException (this.exceptions['exact'], errorText, feedback);
            this.throwBroadlyMatchedException (this.exceptions['broad'], errorText, feedback);
            throw new ExchangeError (this.id + ' ' + errorText + ' (#' + errorCode + ')');
        }
    }
};<|MERGE_RESOLUTION|>--- conflicted
+++ resolved
@@ -17,19 +17,12 @@
             'certified': false,
             // new metainfo interface
             'has': {
-<<<<<<< HEAD
-                'CORS': true,
+                'CORS': false,
                 'cancelAllOrders': true,
                 'createLimitOrder': true,
                 'createMarketOrder': true,
                 'createOrder': true,
                 'cancelOrder': true,
-=======
-                'CORS': false,
-                'createLimitOrder': false,
-                'createMarketOrder': false,
-                'createOrder': false,
->>>>>>> 4da65a21
                 'deposit': false,
                 'editOrder': false,
                 'fetchDepositAddress': false,
