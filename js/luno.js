'use strict';

//  ---------------------------------------------------------------------------

const Exchange = require ('./base/Exchange');
const { ExchangeError, ArgumentsRequired } = require ('./base/errors');
const Precise = require ('./base/Precise');

//  ---------------------------------------------------------------------------

module.exports = class luno extends Exchange {
    describe () {
        return this.deepExtend (super.describe (), {
            'id': 'luno',
            'name': 'luno',
            'countries': [ 'GB', 'SG', 'ZA' ],
            'rateLimit': 1000,
            'version': '1',
            'has': {
                'cancelOrder': true,
                'CORS': undefined,
                'createOrder': true,
                'fetchAccounts': true,
                'fetchBalance': true,
                'fetchClosedOrders': true,
                'fetchLedger': true,
                'fetchMarkets': true,
                'fetchMyTrades': true,
                'fetchOpenOrders': true,
                'fetchOrder': true,
                'fetchOrderBook': true,
                'fetchOrders': true,
                'fetchTicker': true,
                'fetchTickers': true,
                'fetchTrades': true,
                'fetchTradingFees': true,
            },
            'urls': {
                'referral': 'https://www.luno.com/invite/44893A',
                'logo': 'https://user-images.githubusercontent.com/1294454/27766607-8c1a69d8-5ede-11e7-930c-540b5eb9be24.jpg',
                'api': {
                    'public': 'https://api.luno.com/api',
                    'private': 'https://api.luno.com/api',
                    'exchange': 'https://api.luno.com/api/exchange',
                },
                'www': 'https://www.luno.com',
                'doc': [
                    'https://www.luno.com/en/api',
                    'https://npmjs.org/package/bitx',
                    'https://github.com/bausmeier/node-bitx',
                ],
            },
            'api': {
                'exchange': {
                    'get': [
                        'markets',
                    ],
                },
                'public': {
                    'get': [
                        'orderbook',
                        'orderbook_top',
                        'ticker',
                        'tickers',
                        'trades',
                    ],
                },
                'private': {
                    'get': [
                        'accounts/{id}/pending',
                        'accounts/{id}/transactions',
                        'balance',
                        'beneficiaries',
                        'fee_info',
                        'funding_address',
                        'listorders',
                        'listtrades',
                        'orders/{id}',
                        'quotes/{id}',
                        'withdrawals',
                        'withdrawals/{id}',
                        'transfers',
                        // GET /api/exchange/2/listorders
                        // GET /api/exchange/2/orders/{id}
                        // GET /api/exchange/3/order
                    ],
                    'post': [
                        'accounts',
                        'accounts/{id}/name',
                        'postorder',
                        'marketorder',
                        'stoporder',
                        'funding_address',
                        'withdrawals',
                        'send',
                        'quotes',
                        'oauth2/grant',
                    ],
                    'put': [
                        'accounts/{id}/name',
                        'quotes/{id}',
                    ],
                    'delete': [
                        'quotes/{id}',
                        'withdrawals/{id}',
                    ],
                },
            },
        });
    }

    async fetchMarkets (params = {}) {
        const response = await this.exchangeGetMarkets (params);
        //
        //     {
        //         "markets":[
        //             {
        //                 "market_id":"BCHXBT",
        //                 "trading_status":"ACTIVE",
        //                 "base_currency":"BCH",
        //                 "counter_currency":"XBT",
        //                 "min_volume":"0.01",
        //                 "max_volume":"100.00",
        //                 "volume_scale":2,
        //                 "min_price":"0.0001",
        //                 "max_price":"1.00",
        //                 "price_scale":6,
        //                 "fee_scale":8,
        //             },
        //         ]
        //     }
        //
        const result = [];
        const markets = this.safeValue (response, 'markets', []);
        for (let i = 0; i < markets.length; i++) {
            const market = markets[i];
            const id = this.safeString (market, 'market_id');
            const baseId = this.safeString (market, 'base_currency');
            const quoteId = this.safeString (market, 'counter_currency');
            const base = this.safeCurrencyCode (baseId);
            const quote = this.safeCurrencyCode (quoteId);
            const symbol = base + '/' + quote;
            const status = this.safeString (market, 'trading_status');
            const active = (status === 'ACTIVE');
            const precision = {
                'amount': this.safeInteger (market, 'volume_scale'),
                'price': this.safeInteger (market, 'price_scale'),
            };
            result.push ({
                'id': id,
                'symbol': symbol,
                'base': base,
                'quote': quote,
                'baseId': baseId,
                'quoteId': quoteId,
                'type': 'spot',
                'spot': true,
                'active': active,
                'precision': precision,
                'limits': {
                    'amount': {
                        'min': this.safeNumber (market, 'min_volume'),
                        'max': this.safeNumber (market, 'max_volume'),
                    },
                    'price': {
                        'min': this.safeNumber (market, 'min_price'),
                        'max': this.safeNumber (market, 'max_price'),
                    },
                    'cost': {
                        'min': undefined,
                        'max': undefined,
                    },
                },
                'info': market,
            });
        }
        return result;
    }

    async fetchAccounts (params = {}) {
        const response = await this.privateGetBalance (params);
        const wallets = this.safeValue (response, 'balance', []);
        const result = [];
        for (let i = 0; i < wallets.length; i++) {
            const account = wallets[i];
            const accountId = this.safeString (account, 'account_id');
            const currencyId = this.safeString (account, 'asset');
            const code = this.safeCurrencyCode (currencyId);
            result.push ({
                'id': accountId,
                'type': undefined,
                'currency': code,
                'info': account,
            });
        }
        return result;
    }

    parseBalance (response) {
        const wallets = this.safeValue (response, 'balance', []);
        const result = {
            'info': response,
            'timestamp': undefined,
            'datetime': undefined,
        };
        for (let i = 0; i < wallets.length; i++) {
            const wallet = wallets[i];
            const currencyId = this.safeString (wallet, 'asset');
            const code = this.safeCurrencyCode (currencyId);
            const reserved = this.safeString (wallet, 'reserved');
            const unconfirmed = this.safeString (wallet, 'unconfirmed');
            const balance = this.safeString (wallet, 'balance');
            const reservedUnconfirmed = Precise.stringAdd (reserved, unconfirmed);
            const balanceUnconfirmed = Precise.stringAdd (balance, unconfirmed);
            if (code in result) {
                result[code]['used'] = Precise.stringAdd (result[code]['used'], reservedUnconfirmed);
                result[code]['total'] = Precise.stringAdd (result[code]['total'], balanceUnconfirmed);
            } else {
                const account = this.account ();
                account['used'] = reservedUnconfirmed;
                account['total'] = balanceUnconfirmed;
                result[code] = account;
            }
        }
        return this.safeBalance (result);
    }

    async fetchBalance (params = {}) {
        await this.loadMarkets ();
        const response = await this.privateGetBalance (params);
        //
        //     {
        //         'balance': [
        //             {'account_id': '119...1336','asset': 'XBT','balance': '0.00','reserved': '0.00','unconfirmed': '0.00'},
        //             {'account_id': '66...289','asset': 'XBT','balance': '0.00','reserved': '0.00','unconfirmed': '0.00'},
        //             {'account_id': '718...5300','asset': 'ETH','balance': '0.00','reserved': '0.00','unconfirmed': '0.00'},
        //             {'account_id': '818...7072','asset': 'ZAR','balance': '0.001417','reserved': '0.00','unconfirmed': '0.00'}]}
        //         ]
        //     }
        //
        return this.parseBalance (response);
    }

    async fetchOrderBook (symbol, limit = undefined, params = {}) {
        await this.loadMarkets ();
        let method = 'publicGetOrderbook';
        if (limit !== undefined) {
            if (limit <= 100) {
                method += 'Top'; // get just the top of the orderbook when limit is low
            }
        }
        const request = {
            'pair': this.marketId (symbol),
        };
        const response = await this[method] (this.extend (request, params));
        const timestamp = this.safeInteger (response, 'timestamp');
        return this.parseOrderBook (response, symbol, timestamp, 'bids', 'asks', 'price', 'volume');
    }

    parseOrderStatus (status) {
        const statuses = {
            // todo add other statuses
            'PENDING': 'open',
        };
        return this.safeString (statuses, status, status);
    }

    parseOrder (order, market = undefined) {
        //
        //     {
        //         "base": "string",
        //         "completed_timestamp": "string",
        //         "counter": "string",
        //         "creation_timestamp": "string",
        //         "expiration_timestamp": "string",
        //         "fee_base": "string",
        //         "fee_counter": "string",
        //         "limit_price": "string",
        //         "limit_volume": "string",
        //         "order_id": "string",
        //         "pair": "string",
        //         "state": "PENDING",
        //         "type": "BID"
        //     }
        //
        const timestamp = this.safeInteger (order, 'creation_timestamp');
        let status = this.parseOrderStatus (this.safeString (order, 'state'));
        status = (status === 'open') ? status : status;
        let side = undefined;
        const orderType = this.safeString (order, 'type');
        if ((orderType === 'ASK') || (orderType === 'SELL')) {
            side = 'sell';
        } else if ((orderType === 'BID') || (orderType === 'BUY')) {
            side = 'buy';
        }
        const marketId = this.safeString (order, 'pair');
        const symbol = this.safeSymbol (marketId, market);
        const price = this.safeString (order, 'limit_price');
        const amount = this.safeString (order, 'limit_volume');
        const quoteFee = this.safeNumber (order, 'fee_counter');
        const baseFee = this.safeNumber (order, 'fee_base');
        const filled = this.safeString (order, 'base');
        const cost = this.safeString (order, 'counter');
        const fee = { 'currency': undefined };
        if (quoteFee) {
            fee['cost'] = quoteFee;
            if (market !== undefined) {
                fee['currency'] = market['quote'];
            }
        } else {
            fee['cost'] = baseFee;
            if (market !== undefined) {
                fee['currency'] = market['base'];
            }
        }
        const id = this.safeString (order, 'order_id');
        return this.safeOrder ({
            'id': id,
            'clientOrderId': undefined,
            'datetime': this.iso8601 (timestamp),
            'timestamp': timestamp,
            'lastTradeTimestamp': undefined,
            'status': status,
            'symbol': symbol,
            'type': undefined,
            'timeInForce': undefined,
            'postOnly': undefined,
            'side': side,
            'price': price,
            'stopPrice': undefined,
            'amount': amount,
            'filled': filled,
            'cost': cost,
            'remaining': undefined,
            'trades': undefined,
            'fee': fee,
            'info': order,
            'average': undefined,
        }, market);
    }

    async fetchOrder (id, symbol = undefined, params = {}) {
        await this.loadMarkets ();
        const request = {
            'id': id,
        };
        const response = await this.privateGetOrdersId (this.extend (request, params));
        return this.parseOrder (response);
    }

    async fetchOrdersByState (state = undefined, symbol = undefined, since = undefined, limit = undefined, params = {}) {
        await this.loadMarkets ();
        const request = {};
        let market = undefined;
        if (state !== undefined) {
            request['state'] = state;
        }
        if (symbol !== undefined) {
            market = this.market (symbol);
            request['pair'] = market['id'];
        }
        const response = await this.privateGetListorders (this.extend (request, params));
        const orders = this.safeValue (response, 'orders', []);
        return this.parseOrders (orders, market, since, limit);
    }

    async fetchOrders (symbol = undefined, since = undefined, limit = undefined, params = {}) {
        return await this.fetchOrdersByState (undefined, symbol, since, limit, params);
    }

    async fetchOpenOrders (symbol = undefined, since = undefined, limit = undefined, params = {}) {
        return await this.fetchOrdersByState ('PENDING', symbol, since, limit, params);
    }

    async fetchClosedOrders (symbol = undefined, since = undefined, limit = undefined, params = {}) {
        return await this.fetchOrdersByState ('COMPLETE', symbol, since, limit, params);
    }

    parseTicker (ticker, market = undefined) {
        // {
        //     "pair":"XBTAUD",
        //     "timestamp":1642201439301,
        //     "bid":"59972.30000000",
        //     "ask":"59997.99000000",
        //     "last_trade":"59997.99000000",
        //     "rolling_24_hour_volume":"1.89510000",
        //     "status":"ACTIVE"
        // }
        const timestamp = this.safeInteger (ticker, 'timestamp');
        const marketId = this.safeString (ticker, 'pair');
        const symbol = this.safeSymbol (marketId, market);
        const last = this.safeNumber (ticker, 'last_trade');
        return this.safeTicker ({
            'symbol': symbol,
            'timestamp': timestamp,
            'datetime': this.iso8601 (timestamp),
            'high': undefined,
            'low': undefined,
            'bid': this.safeNumber (ticker, 'bid'),
            'bidVolume': undefined,
            'ask': this.safeNumber (ticker, 'ask'),
            'askVolume': undefined,
            'vwap': undefined,
            'open': undefined,
            'close': last,
            'last': last,
            'previousClose': undefined,
            'change': undefined,
            'percentage': undefined,
            'average': undefined,
            'baseVolume': this.safeNumber (ticker, 'rolling_24_hour_volume'),
            'quoteVolume': undefined,
            'info': ticker,
<<<<<<< HEAD
        });
=======
        }, market);
>>>>>>> 1052910e
    }

    async fetchTickers (symbols = undefined, params = {}) {
        await this.loadMarkets ();
        const response = await this.publicGetTickers (params);
        const tickers = this.indexBy (response['tickers'], 'pair');
        const ids = Object.keys (tickers);
        const result = {};
        for (let i = 0; i < ids.length; i++) {
            const id = ids[i];
            const market = this.safeMarket (id);
            const symbol = market['symbol'];
            const ticker = tickers[id];
            result[symbol] = this.parseTicker (ticker, market);
        }
        return this.filterByArray (result, 'symbol', symbols);
    }

    async fetchTicker (symbol, params = {}) {
        await this.loadMarkets ();
        const market = this.market (symbol);
        const request = {
            'pair': market['id'],
        };
        const response = await this.publicGetTicker (this.extend (request, params));
        // {
        //     "pair":"XBTAUD",
        //     "timestamp":1642201439301,
        //     "bid":"59972.30000000",
        //     "ask":"59997.99000000",
        //     "last_trade":"59997.99000000",
        //     "rolling_24_hour_volume":"1.89510000",
        //     "status":"ACTIVE"
        // }
        return this.parseTicker (response, market);
    }

    parseTrade (trade, market) {
        // For public trade data (is_buy === True) indicates 'buy' side but for private trade data
        // is_buy indicates maker or taker. The value of "type" (ASK/BID) indicate sell/buy side.
        // Private trade data includes ID field which public trade data does not.
        const orderId = this.safeString (trade, 'order_id');
        let takerOrMaker = undefined;
        let side = undefined;
        if (orderId !== undefined) {
            const type = this.safeString (trade, 'type');
            if ((type === 'ASK') || (type === 'SELL')) {
                side = 'sell';
            } else if ((type === 'BID') || (type === 'BUY')) {
                side = 'buy';
            }
            if (side === 'sell' && trade['is_buy']) {
                takerOrMaker = 'maker';
            } else if (side === 'buy' && !trade['is_buy']) {
                takerOrMaker = 'maker';
            } else {
                takerOrMaker = 'taker';
            }
        } else {
            side = trade['is_buy'] ? 'buy' : 'sell';
        }
        const feeBase = this.safeNumber (trade, 'fee_base');
        const feeCounter = this.safeNumber (trade, 'fee_counter');
        let feeCurrency = undefined;
        let feeCost = undefined;
        if (feeBase !== undefined) {
            if (feeBase !== 0.0) {
                feeCurrency = market['base'];
                feeCost = feeBase;
            }
        } else if (feeCounter !== undefined) {
            if (feeCounter !== 0.0) {
                feeCurrency = market['quote'];
                feeCost = feeCounter;
            }
        }
        const timestamp = this.safeInteger (trade, 'timestamp');
        return {
            'info': trade,
            'id': undefined,
            'timestamp': timestamp,
            'datetime': this.iso8601 (timestamp),
            'symbol': market['symbol'],
            'order': orderId,
            'type': undefined,
            'side': side,
            'takerOrMaker': takerOrMaker,
            'price': this.safeNumber (trade, 'price'),
            'amount': this.safeNumber (trade, 'volume'),
            // Does not include potential fee costs
            'cost': this.safeNumber (trade, 'counter'),
            'fee': {
                'cost': feeCost,
                'currency': feeCurrency,
            },
        };
    }

    async fetchTrades (symbol, since = undefined, limit = undefined, params = {}) {
        await this.loadMarkets ();
        const market = this.market (symbol);
        const request = {
            'pair': market['id'],
        };
        if (since !== undefined) {
            request['since'] = since;
        }
        const response = await this.publicGetTrades (this.extend (request, params));
        const trades = this.safeValue (response, 'trades', []);
        return this.parseTrades (trades, market, since, limit);
    }

    async fetchMyTrades (symbol = undefined, since = undefined, limit = undefined, params = {}) {
        if (symbol === undefined) {
            throw new ArgumentsRequired (this.id + ' fetchMyTrades() requires a symbol argument');
        }
        await this.loadMarkets ();
        const market = this.market (symbol);
        const request = {
            'pair': market['id'],
        };
        if (since !== undefined) {
            request['since'] = since;
        }
        if (limit !== undefined) {
            request['limit'] = limit;
        }
        const response = await this.privateGetListtrades (this.extend (request, params));
        const trades = this.safeValue (response, 'trades', []);
        return this.parseTrades (trades, market, since, limit);
    }

    async fetchTradingFees (params = {}) {
        await this.loadMarkets ();
        const response = await this.privateGetFeeInfo (params);
        return {
            'info': response,
            'maker': this.safeNumber (response, 'maker_fee'),
            'taker': this.safeNumber (response, 'taker_fee'),
        };
    }

    async createOrder (symbol, type, side, amount, price = undefined, params = {}) {
        await this.loadMarkets ();
        let method = 'privatePost';
        const request = {
            'pair': this.marketId (symbol),
        };
        if (type === 'market') {
            method += 'Marketorder';
            request['type'] = side.toUpperCase ();
            // todo add createMarketBuyOrderRequires price logic as it is implemented in the other exchanges
            if (side === 'buy') {
                request['counter_volume'] = parseFloat (this.amountToPrecision (symbol, amount));
            } else {
                request['base_volume'] = parseFloat (this.amountToPrecision (symbol, amount));
            }
        } else {
            method += 'Postorder';
            request['volume'] = parseFloat (this.amountToPrecision (symbol, amount));
            request['price'] = parseFloat (this.priceToPrecision (symbol, price));
            request['type'] = (side === 'buy') ? 'BID' : 'ASK';
        }
        const response = await this[method] (this.extend (request, params));
        return {
            'info': response,
            'id': response['order_id'],
        };
    }

    async cancelOrder (id, symbol = undefined, params = {}) {
        await this.loadMarkets ();
        const request = {
            'order_id': id,
        };
        return await this.privatePostStoporder (this.extend (request, params));
    }

    async fetchLedgerByEntries (code = undefined, entry = -1, limit = 1, params = {}) {
        // by default without entry number or limit number, return most recent entry
        const since = undefined;
        const request = {
            'min_row': entry,
            'max_row': this.sum (entry, limit),
        };
        return await this.fetchLedger (code, since, limit, this.extend (request, params));
    }

    async fetchLedger (code = undefined, since = undefined, limit = undefined, params = {}) {
        await this.loadMarkets ();
        await this.loadAccounts ();
        let currency = undefined;
        let id = this.safeString (params, 'id'); // account id
        let min_row = this.safeValue (params, 'min_row');
        let max_row = this.safeValue (params, 'max_row');
        if (id === undefined) {
            if (code === undefined) {
                throw new ArgumentsRequired (this.id + ' fetchLedger() requires a currency code argument if no account id specified in params');
            }
            currency = this.currency (code);
            const accountsByCurrencyCode = this.indexBy (this.accounts, 'currency');
            const account = this.safeValue (accountsByCurrencyCode, code);
            if (account === undefined) {
                throw new ExchangeError (this.id + ' fetchLedger() could not find account id for ' + code);
            }
            id = account['id'];
        }
        if (min_row === undefined && max_row === undefined) {
            max_row = 0; // Default to most recent transactions
            min_row = -1000; // Maximum number of records supported
        } else if (min_row === undefined || max_row === undefined) {
            throw new ExchangeError (this.id + " fetchLedger() require both params 'max_row' and 'min_row' or neither to be defined");
        }
        if (limit !== undefined && max_row - min_row > limit) {
            if (max_row <= 0) {
                min_row = max_row - limit;
            } else if (min_row > 0) {
                max_row = min_row + limit;
            }
        }
        if (max_row - min_row > 1000) {
            throw new ExchangeError (this.id + " fetchLedger() requires the params 'max_row' - 'min_row' <= 1000");
        }
        const request = {
            'id': id,
            'min_row': min_row,
            'max_row': max_row,
        };
        const response = await this.privateGetAccountsIdTransactions (this.extend (params, request));
        const entries = this.safeValue (response, 'transactions', []);
        return this.parseLedger (entries, currency, since, limit);
    }

    parseLedgerComment (comment) {
        const words = comment.split (' ');
        const types = {
            'Withdrawal': 'fee',
            'Trading': 'fee',
            'Payment': 'transaction',
            'Sent': 'transaction',
            'Deposit': 'transaction',
            'Received': 'transaction',
            'Released': 'released',
            'Reserved': 'reserved',
            'Sold': 'trade',
            'Bought': 'trade',
            'Failure': 'failed',
        };
        let referenceId = undefined;
        const firstWord = this.safeString (words, 0);
        const thirdWord = this.safeString (words, 2);
        const fourthWord = this.safeString (words, 3);
        let type = this.safeString (types, firstWord, undefined);
        if ((type === undefined) && (thirdWord === 'fee')) {
            type = 'fee';
        }
        if ((type === 'reserved') && (fourthWord === 'order')) {
            referenceId = this.safeString (words, 4);
        }
        return {
            'type': type,
            'referenceId': referenceId,
        };
    }

    parseLedgerEntry (entry, currency = undefined) {
        // const details = this.safeValue (entry, 'details', {});
        const id = this.safeString (entry, 'row_index');
        const account_id = this.safeString (entry, 'account_id');
        const timestamp = this.safeValue (entry, 'timestamp');
        const currencyId = this.safeString (entry, 'currency');
        const code = this.safeCurrencyCode (currencyId, currency);
        const available_delta = this.safeNumber (entry, 'available_delta');
        const balance_delta = this.safeNumber (entry, 'balance_delta');
        const after = this.safeNumber (entry, 'balance');
        const comment = this.safeString (entry, 'description');
        let before = after;
        let amount = 0.0;
        const result = this.parseLedgerComment (comment);
        const type = result['type'];
        const referenceId = result['referenceId'];
        let direction = undefined;
        let status = undefined;
        if (balance_delta !== 0.0) {
            before = after - balance_delta; // TODO: float precision
            status = 'ok';
            amount = Math.abs (balance_delta);
        } else if (available_delta < 0.0) {
            status = 'pending';
            amount = Math.abs (available_delta);
        } else if (available_delta > 0.0) {
            status = 'canceled';
            amount = Math.abs (available_delta);
        }
        if (balance_delta > 0 || available_delta > 0) {
            direction = 'in';
        } else if (balance_delta < 0 || available_delta < 0) {
            direction = 'out';
        }
        return {
            'id': id,
            'direction': direction,
            'account': account_id,
            'referenceId': referenceId,
            'referenceAccount': undefined,
            'type': type,
            'currency': code,
            'amount': amount,
            'timestamp': timestamp,
            'datetime': this.iso8601 (timestamp),
            'before': before,
            'after': after,
            'status': status,
            'fee': undefined,
            'info': entry,
        };
    }

    sign (path, api = 'public', method = 'GET', params = {}, headers = undefined, body = undefined) {
        let url = this.urls['api'][api] + '/' + this.version + '/' + this.implodeParams (path, params);
        const query = this.omit (params, this.extractParams (path));
        if (Object.keys (query).length) {
            url += '?' + this.urlencode (query);
        }
        if (api === 'private') {
            this.checkRequiredCredentials ();
            const auth = this.stringToBase64 (this.apiKey + ':' + this.secret);
            headers = {
                'Authorization': 'Basic ' + this.decode (auth),
            };
        }
        return { 'url': url, 'method': method, 'body': body, 'headers': headers };
    }

    handleErrors (httpCode, reason, url, method, headers, body, response, requestHeaders, requestBody) {
        if (response === undefined) {
            return;
        }
        const error = this.safeValue (response, 'error');
        if (error !== undefined) {
            throw new ExchangeError (this.id + ' ' + this.json (response));
        }
    }
};<|MERGE_RESOLUTION|>--- conflicted
+++ resolved
@@ -411,11 +411,7 @@
             'baseVolume': this.safeNumber (ticker, 'rolling_24_hour_volume'),
             'quoteVolume': undefined,
             'info': ticker,
-<<<<<<< HEAD
-        });
-=======
         }, market);
->>>>>>> 1052910e
     }
 
     async fetchTickers (symbols = undefined, params = {}) {
