--- conflicted
+++ resolved
@@ -1914,13 +1914,8 @@
                 request['extend'] = extendOrderAlgos;
             }
         }
-<<<<<<< HEAD
-        const query = this.omit (params, [ 'takeProfitPrice', 'stopLossPrice', 'reduceOnly', 'stop', 'stopPrice', 'orderType', 'triggerPrice', 'priceType', 'clientOrderId', 'extend' ]);
+        const query = this.omit (params, [ 'takeProfitPrice', 'stopLossPrice', 'stopPrice', 'reduceOnly', 'orderType', 'triggerPrice', 'priceType', 'clientOrderId', 'extend' ]);
         const response = await this[method] (this.extend (request, query));
-=======
-        const query = this.omit (params, [ 'takeProfitPrice', 'stopLossPrice', 'stopPrice', 'reduceOnly', 'orderType', 'triggerPrice', 'priceType', 'clientOrderId', 'extend' ]);
-        let response = await this[method] (this.extend (request, query));
->>>>>>> 437b4144
         //
         // Spot
         //
@@ -1949,25 +1944,11 @@
         //         "desc": "操作成功"
         //     }
         //
-<<<<<<< HEAD
         let result = response;
         if (swap && !isStopOrder) {
             result = this.safeValue (response, 'data');
         }
         return this.parseOrder (result, market);
-=======
-        if ((swap) && (!isStopOrder)) {
-            response = this.safeValue (response, 'data');
-            response['timeInForce'] = timeInForce;
-            const tradeType = this.safeString (response, 'tradeType');
-            if (tradeType === undefined) {
-                response['type'] = tradeType;
-            }
-            response['total_amount'] = amount;
-            response['price'] = price;
-        }
-        return this.parseOrder (response, market);
->>>>>>> 437b4144
     }
 
     async cancelOrder (id, symbol = undefined, params = {}) {
