'use strict';

//  ---------------------------------------------------------------------------

const Exchange = require ('./base/Exchange');
const { BadRequest, BadSymbol, ExchangeError, ArgumentsRequired, AuthenticationError, InsufficientFunds, NotSupported, OrderNotFound, ExchangeNotAvailable, RateLimitExceeded, PermissionDenied, InvalidOrder, InvalidAddress, OnMaintenance, RequestTimeout, AccountSuspended, NetworkError, DDoSProtection, DuplicateOrderId, BadResponse } = require ('./base/errors');
const Precise = require ('./base/Precise');

//  ---------------------------------------------------------------------------

module.exports = class zb extends Exchange {
    describe () {
        return this.deepExtend (super.describe (), {
            'id': 'zb',
            'name': 'ZB',
            'countries': [ 'CN' ],
            'rateLimit': 100,
            'version': 'v1',
            'certified': true,
            'pro': true,
            'has': {
                'CORS': undefined,
                'spot': true,
                'margin': undefined, // has but unimplemented
                'swap': undefined, // has but unimplemented
                'future': undefined,
                'option': undefined,
                'addMargin': true,
                'cancelAllOrders': true,
                'cancelOrder': true,
                'createMarketOrder': undefined,
                'createOrder': true,
                'fetchBalance': true,
                'fetchClosedOrders': true,
                'fetchCurrencies': true,
                'fetchDepositAddress': true,
                'fetchDepositAddresses': true,
                'fetchDeposits': true,
                'fetchFundingRate': true,
                'fetchFundingRateHistory': true,
                'fetchFundingRates': true,
                'fetchMarkets': true,
                'fetchOHLCV': true,
                'fetchOpenOrders': true,
                'fetchOrder': true,
                'fetchOrderBook': true,
                'fetchOrders': true,
                'fetchPosition': true,
                'fetchPositions': true,
                'fetchTicker': true,
                'fetchTickers': true,
                'fetchTrades': true,
                'fetchWithdrawals': true,
                'reduceMargin': true,
                'setLeverage': true,
                'transfer': true,
                'withdraw': true,
            },
            'timeframes': {
                '1m': '1min',
                '3m': '3min',
                '5m': '5min',
                '15m': '15min',
                '30m': '30min',
                '1h': '1hour',
                '2h': '2hour',
                '4h': '4hour',
                '6h': '6hour',
                '12h': '12hour',
                '1d': '1day',
                '3d': '3day',
                '1w': '1week',
            },
            'exceptions': {
                'ws': {
                    //  '1000': ExchangeError, // The call is successful.
                    '1001': ExchangeError, // General error prompt
                    '1002': ExchangeError, // Internal Error
                    '1003': AuthenticationError, // Fail to verify
                    '1004': AuthenticationError, // The transaction password is locked
                    '1005': AuthenticationError, // Wrong transaction password, please check it and re-enter。
                    '1006': PermissionDenied, // Real-name authentication is pending approval or unapproved
                    '1007': ExchangeError, // Channel does not exist
                    '1009': OnMaintenance, // This interface is under maintenance
                    '1010': ExchangeNotAvailable, // Not available now
                    '1012': PermissionDenied, // Insufficient permissions
                    '1013': ExchangeError, // Cannot trade, please contact email: support@zb.cn for support.
                    '1014': ExchangeError, // Cannot sell during the pre-sale period
                    '2001': InsufficientFunds, // Insufficient CNY account balance
                    '2002': InsufficientFunds, // Insufficient BTC account balance
                    '2003': InsufficientFunds, // Insufficient LTC account balance
                    '2005': InsufficientFunds, // Insufficient ETH account balance
                    '2006': InsufficientFunds, // ETCInsufficient account balance
                    '2007': InsufficientFunds, // BTSInsufficient account balance
                    '2008': InsufficientFunds, // EOSInsufficient account balance
                    '2009': InsufficientFunds, // BCCInsufficient account balance
                    '3001': OrderNotFound, // Order not found or is completed
                    '3002': InvalidOrder, // Invalid amount
                    '3003': InvalidOrder, // Invalid quantity
                    '3004': AuthenticationError, // User does not exist
                    '3005': BadRequest, // Invalid parameter
                    '3006': PermissionDenied, // Invalid IP or not consistent with the bound IP
                    '3007': RequestTimeout, // The request time has expired
                    '3008': ExchangeError, // Transaction not found
                    '3009': InvalidOrder, // The price exceeds the limit
                    '3010': PermissionDenied, // It fails to place an order, due to you have set up to prohibit trading of this market.
                    '3011': InvalidOrder, // The entrusted price is abnormal, please modify it and place order again
                    '3012': InvalidOrder, // Duplicate custom customerOrderId
                    '4001': AccountSuspended, // APIThe interface is locked for one hour
                    '4002': RateLimitExceeded, // Request too frequently
                },
                'exact': {
                    // '1000': 'Successful operation',
                    '10001': ExchangeError, // Operation failed
                    '10002': PermissionDenied, // Operation is forbidden
                    '10003': BadResponse, // Data existed
                    '10004': BadResponse, // Date not exist
                    '10005': PermissionDenied, // Forbidden to access the interface
                    '10006': BadRequest, // Currency invalid or expired
                    '10007': ExchangeError, // {0}
                    '10008': ExchangeError, // Operation failed: {0}
                    '10009': ExchangeError, // URL error
                    '1001': ExchangeError, // 'General error message',
                    '10010': AuthenticationError, // API KEY not exist
                    '10011': AuthenticationError, // API KEY CLOSED
                    '10012': AccountSuspended, // User API has been frozen, please contact customer service for processing
                    '10013': AuthenticationError, // API verification failed
                    '10014': AuthenticationError, // Invalid signature(1001)
                    '10015': AuthenticationError, // Invalid signature(1002)
                    '10016': AuthenticationError, // Invalid ip
                    '10017': PermissionDenied, // Permission denied
                    '10018': AccountSuspended, // User has been frozen, please contact customer service
                    '10019': RequestTimeout, // Request time has expired
                    '1002': ExchangeError, // 'Internal error',
                    '10020': BadRequest, // {0}Parameter cannot be empty
                    '10021': BadRequest, // {0}Invalid parameter
                    '10022': BadRequest, // Request method error
                    '10023': RateLimitExceeded, // Request frequency is too fast, exceeding the limit allowed by the interface
                    '10024': AuthenticationError, // Login failed
                    '10025': ExchangeError, // Non-personal operation
                    '10026': NetworkError, // Failed to request interface, please try again
                    '10027': RequestTimeout, // Timed out, please try again later
                    '10028': ExchangeNotAvailable, // System busy, please try again later
                    '10029': DDoSProtection, // Frequent operation, please try again later
                    '1003': AuthenticationError, // 'Verification does not pass',
                    '10030': BadRequest, // Currency already exist
                    '10031': BadRequest, // Currency does not exist
                    '10032': BadRequest, // Market existed
                    '10033': BadRequest, // Market not exist
                    '10034': BadRequest, // Currency error
                    '10035': BadRequest, // Market not open
                    '10036': BadRequest, // Ineffective market type
                    '10037': ArgumentsRequired, // User id cannot be empty
                    '10038': BadRequest, // Market id cannot be empty
                    '10039': BadResponse, // Failed to get mark price
                    '1004': AuthenticationError, // 'Funding security password lock',
                    '10040': BadResponse, // Failed to obtain the opening margin configuration
                    '10041': BadResponse, // Failed to obtain maintenance margin allocation
                    '10042': ExchangeError, // Avg. price error
                    '10043': ExchangeError, // Abnormal acquisition of liquidation price
                    '10044': ExchangeError, // Unrealized profit and loss acquisition exception
                    '10045': ExchangeError, // jdbcData source acquisition failed
                    '10046': ExchangeError, // Invalid position opening direction
                    '10047': ExchangeError, // The maximum position allowed by the current leverage multiple has been exceeded
                    '10048': ExchangeError, // The maximum allowable order quantity has been exceeded
                    '10049': NetworkError, // Failed to get the latest price
                    '1005': AuthenticationError, // 'Funds security password is incorrect, please confirm and re-enter.',
                    '1006': AuthenticationError, // 'Real-name certification pending approval or audit does not pass',
                    '1009': ExchangeNotAvailable, // 'This interface is under maintenance',
                    '1010': ExchangeNotAvailable, // Not available now
                    '10100': OnMaintenance, // Sorry! System maintenance, stop operation
                    '1012': PermissionDenied, // Insufficient permissions
                    '1013': ExchangeError, // Cannot trade, please contact email: support@zb.cn for support.
                    '1014': ExchangeError, // Cannot sell during the pre-sale period
                    '11000': ExchangeError, // Funding change failed
                    '11001': ExchangeError, // Position change failed
                    '110011': ExchangeError, // Exceeds the maximum leverage allowed by the position
                    '11002': ExchangeError, // Funding not exist
                    '11003': ExchangeError, // Freeze records not exist
                    '11004': InsufficientFunds, // Insufficient frozen funds
                    '11005': InvalidOrder, // Insufficient positions
                    '11006': InsufficientFunds, // Insufficient frozen positions
                    '11007': OrderNotFound, // Position not exist
                    '11008': ExchangeError, // The contract have positions, cannot be modified
                    '11009': ExchangeError, // Failed to query data
                    '110110': ExchangeError, // Exceed the market's maximum leverage
                    '11012': InsufficientFunds, // Insufficient margin
                    '11013': ExchangeError, // Exceeding accuracy limit
                    '11014': ExchangeError, // Invalid bill type
                    '11015': AuthenticationError, // Failed to add default account
                    '11016': AuthenticationError, // Account not exist
                    '11017': ExchangeError, // Funds are not frozen or unfrozen
                    '11018': InsufficientFunds, // Insufficient funds
                    '11019': ExchangeError, // Bill does not exist
                    '11021': InsufficientFunds, // Inconsistent currency for funds transfer
                    '11023': ExchangeError, // Same transaction currency
                    '11030': PermissionDenied, // Position is locked, the operation is prohibited
                    '11031': ExchangeError, // The number of bill changes is zero
                    '11032': ExchangeError, // The same request is being processed, please do not submit it repeatedly
                    '11033': ArgumentsRequired, // Position configuration data is empty
                    '11034': ExchangeError, // Funding fee is being settled, please do not operate
                    '12000': InvalidOrder, // Invalid order price
                    '12001': InvalidOrder, // Invalid order amount
                    '12002': InvalidOrder, // Invalid order type
                    '12003': InvalidOrder, // Invalid price accuracy
                    '12004': InvalidOrder, // Invalid quantity precision
                    '12005': InvalidOrder, // order value less than the minimum or greater than the maximum
                    '12006': InvalidOrder, // Customize's order number format is wrong
                    '12007': InvalidOrder, // Direction error
                    '12008': InvalidOrder, // Order type error
                    '12009': InvalidOrder, // Commission type error
                    '12010': InvalidOrder, // Failed to place the order, the loss of the order placed at this price will exceed margin
                    '12011': InvalidOrder, // it's not a buz order
                    '12012': OrderNotFound, // order not exist
                    '12013': InvalidOrder, // Order user does not match
                    '12014': InvalidOrder, // Order is still in transaction
                    '12015': InvalidOrder, // Order preprocessing failed
                    '12016': InvalidOrder, // Order cannot be canceled
                    '12017': InvalidOrder, // Transaction Record not exist
                    '12018': InvalidOrder, // Order failed
                    '12019': ArgumentsRequired, // extend parameter cannot be empty
                    '12020': ExchangeError, // extend Parameter error
                    '12021': InvalidOrder, // The order price is not within the price limit rules!
                    '12022': InvalidOrder, // Stop placing an order while the system is calculating the fund fee
                    '12023': OrderNotFound, // There are no positions to close
                    '12024': InvalidOrder, // Orders are prohibited, stay tuned!
                    '12025': InvalidOrder, // Order cancellation is prohibited, so stay tuned!
                    '12026': DuplicateOrderId, // Order failed， customize order number exists
                    '12027': ExchangeNotAvailable, // System busy, please try again later
                    '12028': InvalidOrder, // The market has banned trading
                    '12029': InvalidOrder, // Forbidden place order, stay tuned
                    '12201': InvalidOrder, // Delegation strategy does not exist or the status has changed
                    '12202': InvalidOrder, // Delegation strategy has been changed, cannot be canceled
                    '12203': InvalidOrder, // Wrong order type
                    '12204': InvalidOrder, // Invalid trigger price
                    '12205': InvalidOrder, // The trigger price must be greater than the market’s selling price or lower than the buying price.
                    '12206': InvalidOrder, // Direction and order type do not match
                    '12207': RateLimitExceeded, // Submission failed, exceeding the allowed limit
                    '13001': AuthenticationError, // User not exist
                    '13002': PermissionDenied, // User did not activate futures
                    // '13003': AuthenticationError, // User is locked
                    '13003': InvalidOrder, // Margin gear is not continuous
                    '13004': InvalidOrder, // The margin quick calculation amount is less than 0
                    '13005': RateLimitExceeded, // You have exceeded the number of exports that day
                    '13006': ExchangeError, // No markets are bookmarked
                    '13007': ExchangeError, // Market not favorited
                    '13008': ExchangeError, // Not in any market user whitelist
                    '13009': ExchangeError, // Not in the whitelist of users in this market
                    '14000': ExchangeError, // {0}not support
                    '14001': AuthenticationError, // Already logged in, no need to log in multiple times
                    '14002': AuthenticationError, // Not logged in yet, please log in before subscribing
                    '14003': ExchangeError, // This is a channel for one-time queries, no need to unsubscribe
                    '14100': ExchangeError, // Accuracy does not support
                    '14101': RateLimitExceeded, // Request exceeded frequency limit
                    '14200': ArgumentsRequired, // id empty
                    '14300': ExchangeError, // activity not exist
                    '14301': ExchangeError, // The event has been opened and cannot be admitted
                    '14302': ExchangeError, // The purchase time has passed and cannot be admitted
                    '14303': ExchangeError, // Not yet open for the purchase
                    '14305': ExchangeError, // Cannot enter, the maximum number of returns has been exceeded
                    '14306': ExchangeError, // Cannot repeat admission
                    '14307': InvalidOrder, // Unable to cancel, status has been changed
                    '14308': InvalidOrder, // Unable to cancel, the amount does not match
                    '14309': ExchangeError, // Activity has not started
                    '14310': NotSupported, // Activity is over
                    '14311': NotSupported, // The activity does not support orders placed in this market
                    '14312': ExchangeError, // You have not participated in this activity
                    '14313': PermissionDenied, // Sorry! The purchase failed, the maximum number of participants has been reached
                    '14314': ExchangeError, // Active period id error
                    '2001': InsufficientFunds, // 'Insufficient CNY Balance',
                    '2002': InsufficientFunds, // 'Insufficient BTC Balance',
                    '2003': InsufficientFunds, // 'Insufficient LTC Balance',
                    '2005': InsufficientFunds, // 'Insufficient ETH Balance',
                    '2006': InsufficientFunds, // 'Insufficient ETC Balance',
                    '2007': InsufficientFunds, // 'Insufficient BTS Balance',
                    '2008': InsufficientFunds, // EOSInsufficient account balance
                    '2009': InsufficientFunds, // 'Account balance is not enough',
                    '3001': OrderNotFound, // 'Pending orders not found',
                    '3002': InvalidOrder, // 'Invalid price',
                    '3003': InvalidOrder, // 'Invalid amount',
                    '3004': AuthenticationError, // 'User does not exist',
                    '3005': BadRequest, // 'Invalid parameter',
                    '3006': AuthenticationError, // 'Invalid IP or inconsistent with the bound IP',
                    '3007': AuthenticationError, // 'The request time has expired',
                    '3008': OrderNotFound, // 'Transaction records not found',
                    '3009': InvalidOrder, // 'The price exceeds the limit',
                    '3010': PermissionDenied, // It fails to place an order, due to you have set up to prohibit trading of this market.
                    '3011': InvalidOrder, // 'The entrusted price is abnormal, please modify it and place order again',
                    '3012': InvalidOrder, // Duplicate custom customerOrderId
                    '4001': ExchangeNotAvailable, // 'API interface is locked or not enabled',
                    '4002': RateLimitExceeded, // 'Request too often',
                    '9999': ExchangeError, // Unknown error
                },
                'broad': {
                    '提币地址有误，请先添加提币地址。': InvalidAddress, // {"code":1001,"message":"提币地址有误，请先添加提币地址。"}
                    '资金不足,无法划账': InsufficientFunds, // {"code":1001,"message":"资金不足,无法划账"}
                    '响应超时': RequestTimeout, // {"code":1001,"message":"响应超时"}
                },
            },
            'urls': {
                'logo': 'https://user-images.githubusercontent.com/1294454/32859187-cd5214f0-ca5e-11e7-967d-96568e2e2bd1.jpg',
                'api': {
                    'spot': {
                        'v1': {
                            'public': 'https://api.zb.work/data',
                            'private': 'https://trade.zb.work/api',
                        },
                    },
                    'contract': {
                        'v1': {
                            'public': 'https://fapi.zb.com/api/public',
                        },
                        'v2': {
                            'public': 'https://fapi.zb.com/Server/api',
                            'private': 'https://fapi.zb.com/Server/api',
                        },
                    },
                },
                'www': 'https://www.zb.com',
                'doc': 'https://www.zb.com/i/developer',
                'fees': 'https://www.zb.com/i/rate',
                'referral': {
                    'url': 'https://www.zbex.club/en/register?ref=4301lera',
                    'discount': 0.16,
                },
            },
            'api': {
                'spot': {
                    'v1': {
                        'public': {
                            'get': [
                                'markets',
                                'ticker',
                                'allTicker',
                                'depth',
                                'trades',
                                'kline',
                                'getGroupMarkets',
                                'getFeeInfo',
                            ],
                        },
                        'private': {
                            'get': [
                                // spot API
                                'order',
                                'orderMoreV2',
                                'cancelOrder',
                                'getOrder',
                                'getOrders',
                                'getOrdersNew',
                                'getOrdersIgnoreTradeType',
                                'getUnfinishedOrdersIgnoreTradeType',
                                'getFinishedAndPartialOrders',
                                'getAccountInfo',
                                'getUserAddress',
                                'getPayinAddress',
                                'getWithdrawAddress',
                                'getWithdrawRecord',
                                'getChargeRecord',
                                'getCnyWithdrawRecord',
                                'getCnyChargeRecord',
                                'withdraw',
                                // sub accounts
                                'addSubUser',
                                'getSubUserList',
                                'doTransferFunds',
                                'createSubUserKey', // removed on 2021-03-16 according to the update log in the API doc
                                // leverage API
                                'getLeverAssetsInfo',
                                'getLeverBills',
                                'transferInLever',
                                'transferOutLever',
                                'loan',
                                'cancelLoan',
                                'getLoans',
                                'getLoanRecords',
                                'borrow',
                                'autoBorrow',
                                'repay',
                                'doAllRepay',
                                'getRepayments',
                                'getFinanceRecords',
                                'changeInvestMark',
                                'changeLoop',
                                // cross API
                                'getCrossAssets',
                                'getCrossBills',
                                'transferInCross',
                                'transferOutCross',
                                'doCrossLoan',
                                'doCrossRepay',
                                'getCrossRepayRecords',
                            ],
                        },
                    },
                },
                'contract': {
                    'v1': {
                        'public': {
                            'get': [
                                'depth',
                                'fundingRate',
                                'indexKline',
                                'indexPrice',
                                'kCline',
                                'markKline',
                                'markPrice',
                                'ticker',
                                'trade',
                            ],
                        },
                    },
                    'v2': {
                        'public': {
                            'get': [
                                'allForceOrders',
                                'config/marketList',
                                'topLongShortAccountRatio',
                                'topLongShortPositionRatio',
                                'fundingRate',
                                'premiumIndex',
                            ],
                        },
                        'private': {
                            'get': [
                                'Fund/balance',
                                'Fund/getAccount',
                                'Fund/getBill',
                                'Fund/getBillTypeList',
                                'Fund/marginHistory',
                                'Positions/getPositions',
                                'Positions/getNominalValue',
                                'Positions/marginInfo',
                                'setting/get',
                                'trade/getAllOrders',
                                'trade/getOrder',
                                'trade/getOrderAlgos',
                                'trade/getTradeList',
                                'trade/getUndoneOrders',
                                'trade/tradeHistory',
                            ],
                            'post': [
                                'activity/buyTicket',
                                'Fund/transferFund',
                                'Positions/setMarginCoins',
                                'Positions/updateAppendUSDValue',
                                'Positions/updateMargin',
                                'setting/setLeverage',
                                'trade/batchOrder',
                                'trade/batchCancelOrder',
                                'trade/cancelAlgos',
                                'trade/cancelAllOrders',
                                'trade/cancelOrder',
                                'trade/order',
                                'trade/orderAlgo',
                                'trade/updateOrderAlgo',
                            ],
                        },
                    },
                },
            },
            'fees': {
                'funding': {
                    'withdraw': {},
                },
                'trading': {
                    'maker': 0.2 / 100,
                    'taker': 0.2 / 100,
                },
            },
            'commonCurrencies': {
                'ANG': 'Anagram',
                'ENT': 'ENTCash',
                'BCHABC': 'BCHABC', // conflict with BCH / BCHA
                'BCHSV': 'BCHSV', // conflict with BCH / BSV
            },
        });
    }

    async fetchMarkets (params = {}) {
        const markets = await this.spotV1PublicGetMarkets (params);
        //
        //     {
        //         "zb_qc":{
        //             "amountScale":2,
        //             "minAmount":0.01,
        //             "minSize":5,
        //             "priceScale":4,
        //         },
        //     }
        //
        const contracts = await this.contractV2PublicGetConfigMarketList (params);
        //
        //     {
        //         BTC_USDT: {
        //             symbol: 'BTC_USDT',
        //             buyerCurrencyId: '6',
        //             contractType: '1',
        //             defaultMarginMode: '1',
        //             marketType: '2',
        //             historyDBName: 'trade_history_readonly.dbc',
        //             defaultLeverage: '20',
        //             id: '100',
        //             canCancelOrder: true,
        //             area: '1',
        //             mixMarginCoinName: 'usdt',
        //             fundingRateRatio: '0.25',
        //             marginCurrencyName: 'usdt',
        //             minTradeMoney: '0.0001',
        //             enableTime: '1638954000000',
        //             maxTradeMoney: '10000000',
        //             canTrade: true,
        //             maxLeverage: '125',
        //             defaultPositionsMode: '2',
        //             onlyWhitelistVisible: false,
        //             riskWarnRatio: '0.8',
        //             marginDecimal: '8',
        //             spot: false,
        //             status: '1',
        //             amountDecimal: '3',
        //             leverage: false,
        //             minAmount: '0.001',
        //             canOrder: true,
        //             duration: '1',
        //             feeDecimal: '8',
        //             sellerCurrencyId: '1',
        //             maxAmount: '1000',
        //             canOpenPosition: true,
        //             isSupportMixMargin: false,
        //             markPriceLimitRate: '0.05',
        //             marginCurrencyId: '6',
        //             stopFundingFee: false,
        //             priceDecimal: '2',
        //             lightenUpFeeRate: '0',
        //             futures: true,
        //             sellerCurrencyName: 'btc',
        //             marketPriceLimitRate: '0.05',
        //             canRebate: true,
        //             marketName: 'BTC_USDT',
        //             depth: [ 0.01, 0.1, 1 ],
        //             createTime: '1607590430094',
        //             mixMarginCoinIds: [ 6 ],
        //             buyerCurrencyName: 'usdt',
        //             stopService: false
        //         },
        //     }
        //
        const contractsData = this.safeValue (contracts, 'data', []);
        const contractsById = this.indexBy (contractsData, 'marketName');
        const dataById = this.deepExtend (contractsById, markets);
        const keys = Object.keys (dataById);
        const result = [];
        for (let i = 0; i < keys.length; i++) {
            const id = keys[i];
            const market = dataById[id];
            const [ baseId, quoteId ] = id.split ('_');
            const base = this.safeCurrencyCode (baseId);
            const quote = this.safeCurrencyCode (quoteId);
            const settleId = this.safeValue (market, 'marginCurrencyName');
            const settle = this.safeCurrencyCode (settleId);
            const spot = settle === undefined;
            const swap = this.safeValue (market, 'futures', false);
            const linear = swap ? true : undefined;
            let active = true;
            let symbol = base + '/' + quote;
            const amountPrecisionString = this.safeString2 (market, 'amountScale', 'amountDecimal');
            const pricePrecisionString = this.safeString2 (market, 'priceScale', 'priceDecimal');
            if (swap) {
                const status = this.safeString (market, 'status');
                active = (status === '1');
                symbol = base + '/' + quote + ':' + settle;
            }
            result.push ({
                'id': id,
                'symbol': symbol,
                'base': base,
                'quote': quote,
                'settle': settle,
                'baseId': baseId,
                'quoteId': quoteId,
                'settleId': settleId,
                'type': swap ? 'swap' : 'spot',
                'spot': spot,
                'margin': false,
                'swap': swap,
                'future': false,
                'option': false,
                'active': active,
                'contract': swap,
                'linear': linear,
                'inverse': swap ? !linear : undefined,
                'contractSize': undefined,
                'expiry': undefined,
                'expiryDatetime': undefined,
                'strike': undefined,
                'optionType': undefined,
                'precision': {
                    'amount': parseInt (amountPrecisionString),
                    'price': parseInt (pricePrecisionString),
                },
                'limits': {
                    'leverage': {
                        'min': undefined,
                        'max': this.safeNumber (market, 'maxLeverage'),
                    },
                    'amount': {
                        'min': this.safeNumber (market, 'minAmount'),
                        'max': this.safeNumber (market, 'maxAmount'),
                    },
                    'price': {
                        'min': undefined,
                        'max': undefined,
                    },
                    'cost': {
                        'min': this.safeNumber2 (market, 'minSize', 'minTradeMoney'),
                        'max': this.safeNumber (market, 'maxTradeMoney'),
                    },
                },
                'info': market,
            });
        }
        return result;
    }

    async fetchCurrencies (params = {}) {
        const response = await this.spotV1PublicGetGetFeeInfo (params);
        //
        //     {
        //         "code":1000,
        //         "message":"success",
        //         "result":{
        //             "USDT":[
        //                 {
        //                     "chainName":"TRC20",
        //                     "canWithdraw":true,
        //                     "fee":1.0,
        //                     "mainChainName":"TRX",
        //                     "canDeposit":true
        //                 },
        //                 {
        //                     "chainName":"OMNI",
        //                     "canWithdraw":true,
        //                     "fee":5.0,
        //                     "mainChainName":"BTC",
        //                     "canDeposit":true
        //                 },
        //                 {
        //                     "chainName":"ERC20",
        //                     "canWithdraw":true,
        //                     "fee":15.0,
        //                     "mainChainName":"ETH",
        //                     "canDeposit":true
        //                 }
        //             ],
        //         }
        //     }
        //
        const currencies = this.safeValue (response, 'result', {});
        const ids = Object.keys (currencies);
        const result = {};
        for (let i = 0; i < ids.length; i++) {
            const id = ids[i];
            const currency = currencies[id];
            const code = this.safeCurrencyCode (id);
            const precision = undefined;
            let isWithdrawEnabled = true;
            let isDepositEnabled = true;
            const fees = {};
            for (let j = 0; j < currency.length; j++) {
                const networkItem = currency[j];
                const network = this.safeString (networkItem, 'chainName');
                // const name = this.safeString (networkItem, 'name');
                const withdrawFee = this.safeNumber (networkItem, 'fee');
                const depositEnable = this.safeValue (networkItem, 'canDeposit');
                const withdrawEnable = this.safeValue (networkItem, 'canWithdraw');
                isDepositEnabled = isDepositEnabled || depositEnable;
                isWithdrawEnabled = isWithdrawEnabled || withdrawEnable;
                fees[network] = withdrawFee;
            }
            const active = (isWithdrawEnabled && isDepositEnabled);
            result[code] = {
                'id': id,
                'name': undefined,
                'code': code,
                'precision': precision,
                'info': currency,
                'active': active,
                'deposit': isDepositEnabled,
                'withdraw': isWithdrawEnabled,
                'fee': undefined,
                'fees': fees,
                'limits': this.limits,
            };
        }
        return result;
    }

    parseBalance (response) {
        const balances = this.safeValue (response['result'], 'coins');
        const result = {
            'info': response,
        };
        for (let i = 0; i < balances.length; i++) {
            const balance = balances[i];
            //     {        enName: "BTC",
            //               freez: "0.00000000",
            //         unitDecimal:  8, // always 8
            //              cnName: "BTC",
            //       isCanRecharge:  true, // TODO: should use this
            //             unitTag: "฿",
            //       isCanWithdraw:  true,  // TODO: should use this
            //           available: "0.00000000",
            //                 key: "btc"         }
            const account = this.account ();
            const currencyId = this.safeString (balance, 'key');
            const code = this.safeCurrencyCode (currencyId);
            account['free'] = this.safeString (balance, 'available');
            account['used'] = this.safeString (balance, 'freez');
            result[code] = account;
        }
        return this.safeBalance (result);
    }

    parseSwapBalance (response) {
        const result = {
            'info': response,
        };
        const data = this.safeValue (response, 'data', {});
        for (let i = 0; i < data.length; i++) {
            const balance = data[i];
            //
            //     {
            //         "userId": "6896693805014120448",
            //         "currencyId": "6",
            //         "currencyName": "usdt",
            //         "amount": "30.56585118",
            //         "freezeAmount": "0",
            //         "contractType": 1,
            //         "id": "6899113714763638819",
            //         "createTime": "1644876888934",
            //         "modifyTime": "1645787446037",
            //         "accountBalance": "30.56585118",
            //         "allMargin": "0",
            //         "allowTransferOutAmount": "30.56585118"
            //     },
            //
            const code = this.safeCurrencyCode (this.safeString (balance, 'currencyName'));
            const account = this.account ();
            account['total'] = this.safeString (balance, 'accountBalance');
            account['free'] = this.safeString (balance, 'allowTransferOutAmount');
            account['used'] = this.safeString (balance, 'freezeAmount');
            result[code] = account;
        }
        return this.safeBalance (result);
    }

    async fetchBalance (params = {}) {
        await this.loadMarkets ();
        const [ marketType, query ] = this.handleMarketTypeAndParams ('fetchBalance', undefined, params);
        const method = this.getSupportedMapping (marketType, {
            'spot': 'spotV1PrivateGetGetAccountInfo',
            'swap': 'contractV2PrivateGetFundBalance',
        });
        const request = {
            // 'futuresAccountType': 1, // SWAP
            // 'currencyId': currency['id'], // SWAP
            // 'currencyName': 'usdt', // SWAP
        };
        const swap = (marketType === 'swap');
        if (swap) {
            request['futuresAccountType'] = 1;
        }
        const response = await this[method] (this.extend (request, query));
        //
        // Spot
        //
        //     {
        //         "result": {
        //             "coins": [
        //                 {
        //                     "isCanWithdraw": "true",
        //                     "canLoan": false,
        //                     "fundstype": 51,
        //                     "showName": "ZB",
        //                     "isCanRecharge": "true",
        //                     "cnName": "ZB",
        //                     "enName": "ZB",
        //                     "available": "0",
        //                     "freez": "0",
        //                     "unitTag": "ZB",
        //                     "key": "zb",
        //                     "unitDecimal": 8
        //                 },
        //             ],
        //             "version": 1645856691340,
        //             "base": {
        //                 "auth_google_enabled": true,
        //                 "auth_mobile_enabled": false,
        //                 "trade_password_enabled": true,
        //                 "username": "blank@gmail.com"
        //             }
        //         },
        //         "leverPerm": true,
        //         "otcPerm": false,
        //         "assetPerm": true,
        //         "moneyPerm": true,
        //         "subUserPerm": true,
        //         "entrustPerm": true
        //     }
        //
        // Swap
        //
        //     {
        //         "code": 10000,
        //         "data": [
        //             {
        //                 "userId": "6896693805014120448",
        //                 "currencyId": "6",
        //                 "currencyName": "usdt",
        //                 "amount": "30.56585118",
        //                 "freezeAmount": "0",
        //                 "contractType": 1,
        //                 "id": "6899113714763638819",
        //                 "createTime": "1644876888934",
        //                 "modifyTime": "1645787446037",
        //                 "accountBalance": "30.56585118",
        //                 "allMargin": "0",
        //                 "allowTransferOutAmount": "30.56585118"
        //             },
        //         ],
        //         "desc": "操作成功"
        //     }
        //
        // todo: use this somehow
        // let permissions = response['result']['base'];
        if (swap) {
            return this.parseSwapBalance (response);
        } else {
            return this.parseBalance (response);
        }
    }

    parseDepositAddress (depositAddress, currency = undefined) {
        //
        // fetchDepositAddress
        //
        //     {
        //         "key": "0x0af7f36b8f09410f3df62c81e5846da673d4d9a9"
        //     }
        //
        // fetchDepositAddresses
        //
        //     {
        //         "blockChain": "btc",
        //         "isUseMemo": false,
        //         "address": "1LL5ati6pXHZnTGzHSA3rWdqi4mGGXudwM",
        //         "canWithdraw": true,
        //         "canDeposit": true
        //     }
        //     {
        //         "blockChain": "bts",
        //         "isUseMemo": true,
        //         "account": "btstest",
        //         "memo": "123",
        //         "canWithdraw": true,
        //         "canDeposit": true
        //     }
        //
        let address = this.safeString2 (depositAddress, 'key', 'address');
        let tag = undefined;
        const memo = this.safeString (depositAddress, 'memo');
        if (memo !== undefined) {
            tag = memo;
        } else if (address.indexOf ('_') >= 0) {
            const parts = address.split ('_');
            address = parts[0];  // WARNING: MAY BE tag_address INSTEAD OF address_tag FOR SOME CURRENCIES!!
            tag = parts[1];
        }
        const currencyId = this.safeString (depositAddress, 'blockChain');
        const code = this.safeCurrencyCode (currencyId, currency);
        return {
            'currency': code,
            'address': address,
            'tag': tag,
            'network': undefined,
            'info': depositAddress,
        };
    }

    async fetchDepositAddresses (codes = undefined, params = {}) {
        await this.loadMarkets ();
        const response = await this.spotV1PrivateGetGetPayinAddress (params);
        //
        //     {
        //         "code": 1000,
        //         "message": {
        //             "des": "success",
        //             "isSuc": true,
        //             "datas": [
        //                 {
        //                     "blockChain": "btc",
        //                     "isUseMemo": false,
        //                     "address": "1LL5ati6pXHZnTGzHSA3rWdqi4mGGXudwM",
        //                     "canWithdraw": true,
        //                     "canDeposit": true
        //                 },
        //                 {
        //                     "blockChain": "bts",
        //                     "isUseMemo": true,
        //                     "account": "btstest",
        //                     "memo": "123",
        //                     "canWithdraw": true,
        //                     "canDeposit": true
        //                 },
        //             ]
        //         }
        //     }
        //
        const message = this.safeValue (response, 'message', {});
        const datas = this.safeValue (message, 'datas', []);
        return this.parseDepositAddresses (datas, codes);
    }

    async fetchDepositAddress (code, params = {}) {
        await this.loadMarkets ();
        const currency = this.currency (code);
        const request = {
            'currency': currency['id'],
        };
        const response = await this.spotV1PrivateGetGetUserAddress (this.extend (request, params));
        //
        //     {
        //         "code": 1000,
        //         "message": {
        //             "des": "success",
        //             "isSuc": true,
        //             "datas": {
        //                 "key": "0x0af7f36b8f09410f3df62c81e5846da673d4d9a9"
        //             }
        //         }
        //     }
        //
        const message = this.safeValue (response, 'message', {});
        const datas = this.safeValue (message, 'datas', {});
        return this.parseDepositAddress (datas, currency);
    }

    async fetchOrderBook (symbol, limit = undefined, params = {}) {
        await this.loadMarkets ();
        const market = this.market (symbol);
        const request = {
            // 'market': market['id'], // only applicable to SPOT
            // 'symbol': market['id'], // only applicable to SWAP
            // 'size': limit, // 1-50 applicable to SPOT and SWAP
            // 'merge': 5.0, // float default depth only applicable to SPOT
            // 'scale': 5, // int accuracy, only applicable to SWAP
        };
        const marketIdField = market['swap'] ? 'symbol' : 'market';
        request[marketIdField] = market['id'];
        const method = this.getSupportedMapping (market['type'], {
            'spot': 'spotV1PublicGetDepth',
            'swap': 'contractV1PublicGetDepth',
        });
        if (limit !== undefined) {
            request['size'] = limit;
        }
        const response = await this[method] (this.extend (request, params));
        //
        // Spot
        //
        //     {
        //         "asks":[
        //             [35000.0,0.2741],
        //             [34949.0,0.0173],
        //             [34900.0,0.5004],
        //         ],
        //         "bids":[
        //             [34119.32,0.0030],
        //             [34107.83,0.1500],
        //             [34104.42,0.1500],
        //         ],
        //         "timestamp":1624536510
        //     }
        //
        // Swap
        //
        //     {
        //         "code": 10000,
        //         "desc": "操作成功",
        //         "data": {
        //             "asks": [
        //                 [43416.6,0.02],
        //                 [43418.25,0.04],
        //                 [43425.82,0.02]
        //             ],
        //             "bids": [
        //                 [43414.61,0.1],
        //                 [43414.18,0.04],
        //                 [43413.03,0.05]
        //             ],
        //             "time": 1645087743071
        //         }
        //     }
        //
        let result = undefined;
        let timestamp = undefined;
        if (market['type'] === 'swap') {
            result = this.safeValue (response, 'data');
            timestamp = this.safeInteger (result, 'time');
        } else {
            result = response;
            timestamp = this.safeTimestamp (response, 'timestamp');
        }
        return this.parseOrderBook (result, symbol, timestamp);
    }

    async fetchTickers (symbols = undefined, params = {}) {
        await this.loadMarkets ();
        const response = await this.spotV1PublicGetAllTicker (params);
        const result = {};
        const marketsByIdWithoutUnderscore = {};
        const marketIds = Object.keys (this.markets_by_id);
        for (let i = 0; i < marketIds.length; i++) {
            const tickerId = marketIds[i].replace ('_', '');
            marketsByIdWithoutUnderscore[tickerId] = this.markets_by_id[marketIds[i]];
        }
        const ids = Object.keys (response);
        for (let i = 0; i < ids.length; i++) {
            const market = marketsByIdWithoutUnderscore[ids[i]];
            result[market['symbol']] = this.parseTicker (response[ids[i]], market);
        }
        return this.filterByArray (result, 'symbol', symbols);
    }

    async fetchTicker (symbol, params = {}) {
        await this.loadMarkets ();
        const market = this.market (symbol);
        const request = {
            // 'market': market['id'], // only applicable to SPOT
            // 'symbol': market['id'], // only applicable to SWAP
        };
        const marketIdField = market['swap'] ? 'symbol' : 'market';
        request[marketIdField] = market['id'];
        const method = this.getSupportedMapping (market['type'], {
            'spot': 'spotV1PublicGetTicker',
            'swap': 'contractV1PublicGetTicker',
        });
        const response = await this[method] (this.extend (request, params));
        //
        // Spot
        //
        //     {
        //         "date":"1624399623587",
        //         "ticker":{
        //             "high":"33298.38",
        //             "vol":"56152.9012",
        //             "last":"32578.55",
        //             "low":"28808.19",
        //             "buy":"32572.68",
        //             "sell":"32615.37",
        //             "turnover":"1764201303.6100",
        //             "open":"31664.85",
        //             "riseRate":"2.89"
        //         }
        //     }
        //
        // Swap
        //
        //     {
        //         "code": 10000,
        //         "desc": "操作成功",
        //         "data": {
        //             "BTC_USDT": [44053.47,44357.77,42911.54,43297.79,53471.264,-1.72,1645093002,302201.255084]
        //         }
        //     }
        //
        let ticker = undefined;
        if (market['type'] === 'swap') {
            ticker = {};
            const data = this.safeValue (response, 'data');
            const values = this.safeValue (data, market['id']);
            for (let i = 0; i < values.length; i++) {
                ticker['open'] = this.safeValue (values, 0);
                ticker['high'] = this.safeValue (values, 1);
                ticker['low'] = this.safeValue (values, 2);
                ticker['last'] = this.safeValue (values, 3);
                ticker['vol'] = this.safeValue (values, 4);
                ticker['riseRate'] = this.safeValue (values, 5);
            }
        } else {
            ticker = this.safeValue (response, 'ticker', {});
            ticker['date'] = this.safeValue (response, 'date');
        }
        return this.parseTicker (ticker, market);
    }

    parseTicker (ticker, market = undefined) {
        //
        // Spot
        //
        //     {
        //         "date":"1624399623587", // injected from outside
        //         "high":"33298.38",
        //         "vol":"56152.9012",
        //         "last":"32578.55",
        //         "low":"28808.19",
        //         "buy":"32572.68",
        //         "sell":"32615.37",
        //         "turnover":"1764201303.6100",
        //         "open":"31664.85",
        //         "riseRate":"2.89"
        //     }
        //
        // Swap
        //
        //     {
        //         open: 44083.82,
        //         high: 44357.77,
        //         low: 42911.54,
        //         last: 43097.87,
        //         vol: 53451.641,
        //         riseRate: -2.24
        //     }
        //
        const timestamp = this.safeInteger (ticker, 'date', this.milliseconds ());
        const last = this.safeString (ticker, 'last');
        return this.safeTicker ({
            'symbol': this.safeSymbol (undefined, market),
            'timestamp': timestamp,
            'datetime': this.iso8601 (timestamp),
            'high': this.safeString (ticker, 'high'),
            'low': this.safeString (ticker, 'low'),
            'bid': this.safeString (ticker, 'buy'),
            'bidVolume': undefined,
            'ask': this.safeString (ticker, 'sell'),
            'askVolume': undefined,
            'vwap': undefined,
            'open': this.safeString (ticker, 'open'),
            'close': last,
            'last': last,
            'previousClose': undefined,
            'change': undefined,
            'percentage': undefined,
            'average': undefined,
            'baseVolume': this.safeString (ticker, 'vol'),
            'quoteVolume': undefined,
            'info': ticker,
        }, market, false);
    }

    parseOHLCV (ohlcv, market = undefined) {
        return [
            this.safeInteger (ohlcv, 0),
            this.safeNumber (ohlcv, 1),
            this.safeNumber (ohlcv, 2),
            this.safeNumber (ohlcv, 3),
            this.safeNumber (ohlcv, 4),
            this.safeNumber (ohlcv, 5),
        ];
    }

    async fetchOHLCV (symbol, timeframe = '1m', since = undefined, limit = undefined, params = {}) {
        await this.loadMarkets ();
        const market = this.market (symbol);
        if (limit === undefined) {
            limit = 1000;
        }
        const request = {
            'market': market['id'],
            'type': this.timeframes[timeframe],
            'limit': limit,
        };
        if (since !== undefined) {
            request['since'] = since;
        }
        const response = await this.spotV1PublicGetKline (this.extend (request, params));
        const data = this.safeValue (response, 'data', []);
        return this.parseOHLCVs (data, market, timeframe, since, limit);
    }

    parseTrade (trade, market = undefined) {
        //
        // Spot
        //
        //     {
        //         "date":1624537391,
        //         "amount":"0.0142",
        //         "price":"33936.42",
        //         "trade_type":"ask",
        //         "type":"sell",
        //         "tid":1718869018
        //     }
        //
        // Swap
        //
        //     {
        //         "amount": "0.002",
        //         "createTime": "1645787446034",
        //         "feeAmount": "-0.05762699",
        //         "feeCurrency": "USDT",
        //         "id": "6902932868050395136",
        //         "maker": false,
        //         "orderId": "6902932868042006528",
        //         "price": "38417.99",
        //         "relizedPnl": "0.30402",
        //         "side": 4,
        //         "userId": "6896693805014120448"
        //     },
        //
        const sideField = market['swap'] ? 'side' : 'trade_type';
        let side = this.safeString (trade, sideField);
        let takerOrMaker = undefined;
        const maker = this.safeValue (trade, 'maker');
        if (maker !== undefined) {
            takerOrMaker = maker ? 'maker' : 'taker';
        }
        if (market['spot']) {
            side = (side === 'bid') ? 'buy' : 'sell';
        } else {
            if (side === '3') {
                side = 'sell'; // close long
            } else if (side === '4') {
                side = 'buy'; // close short
            } else if (side === '1') {
                side = 'buy'; // open long
            } else if (side === '2') {
                side = 'sell'; // open short
            }
        }
        let timestamp = undefined;
        if (market['swap']) {
            timestamp = this.safeInteger (trade, 'createTime');
        } else {
            timestamp = this.safeTimestamp (trade, 'date');
        }
        const price = this.safeString (trade, 'price');
        const amount = this.safeString (trade, 'amount');
        let fee = undefined;
        const feeCostString = this.safeString (trade, 'feeAmount');
        if (feeCostString !== undefined) {
            const feeCurrencyId = this.safeString (trade, 'feeCurrency');
            fee = {
                'cost': feeCostString,
                'currency': this.safeCurrencyCode (feeCurrencyId),
            };
        }
        market = this.safeMarket (undefined, market);
        return this.safeTrade ({
            'info': trade,
            'id': this.safeString (trade, 'tid'),
            'timestamp': timestamp,
            'datetime': this.iso8601 (timestamp),
            'symbol': market['symbol'],
            'type': undefined,
            'side': side,
            'order': this.safeString (trade, 'orderId'),
            'takerOrMaker': takerOrMaker,
            'price': price,
            'amount': amount,
            'cost': undefined,
            'fee': fee,
        }, market);
    }

    async fetchTrades (symbol, since = undefined, limit = undefined, params = {}) {
        if (symbol === undefined) {
            throw new ArgumentsRequired (this.id + ' fetchTrades() requires a symbol argument');
        }
        await this.loadMarkets ();
        const market = this.market (symbol);
        const swap = market['swap'];
        const request = {
            // 'market': market['id'], // SPOT
            // 'symbol': market['id'], // SWAP
            // 'side': 1, // SWAP
            // 'dateRange': 0, // SWAP
            // 'startTime': since, // SWAP
            // 'endtime': this.milliseconds (), // SWAP
            // 'pageNum': 1, // SWAP
            // 'pageSize': limit,  // SWAP default is 10
        };
        if (limit !== undefined) {
            request['pageSize'] = limit;
        }
        if (since !== undefined) {
            request['startTime'] = since;
        }
        const marketIdField = swap ? 'symbol' : 'market';
        request[marketIdField] = market['id'];
        if (swap && params['pageNum'] === undefined) {
            request['pageNum'] = 1;
        }
        const method = this.getSupportedMapping (market['type'], {
            'spot': 'spotV1PublicGetTrades',
            'swap': 'contractV2PrivateGetTradeTradeHistory',
        });
        let response = await this[method] (this.extend (request, params));
        //
        // Spot
        //
        //     [
        //         {"date":1624537391,"amount":"0.0142","price":"33936.42","trade_type":"ask","type":"sell","tid":1718869018},
        //         {"date":1624537391,"amount":"0.0010","price":"33936.42","trade_type":"ask","type":"sell","tid":1718869020},
        //         {"date":1624537391,"amount":"0.0133","price":"33936.42","trade_type":"ask","type":"sell","tid":1718869021},
        //     ]
        //
        // Swap
        //
        //     {
        //         "code": 10000,
        //         "data": {
        //             "list": [
        //                 {
        //                     "amount": "0.002",
        //                     "createTime": "1645787446034",
        //                     "feeAmount": "-0.05762699",
        //                     "feeCurrency": "USDT",
        //                     "id": "6902932868050395136",
        //                     "maker": false,
        //                     "orderId": "6902932868042006528",
        //                     "price": "38417.99",
        //                     "relizedPnl": "0.30402",
        //                     "side": 4,
        //                     "userId": "6896693805014120448"
        //                 },
        //             ],
        //             "pageNum": 1,
        //             "pageSize": 10
        //         },
        //         "desc": "操作成功"
        //     }
        //
        if (swap) {
            const data = this.safeValue (response, 'data');
            response = this.safeValue (data, 'list');
        }
        return this.parseTrades (response, market, since, limit);
    }

    async createOrder (symbol, type, side, amount, price = undefined, params = {}) {
        await this.loadMarkets ();
        const market = this.market (symbol);
        const swap = market['swap'];
        const spot = market['spot'];
        const timeInForce = this.safeString (params, 'timeInForce');
        if (type === 'market') {
            throw new InvalidOrder (this.id + ' createOrder() on ' + market['type'] + ' markets does not allow market orders');
        }
        const method = this.getSupportedMapping (market['type'], {
            'spot': 'spotV1PrivateGetOrder',
            'swap': 'contractV2PrivatePostTradeOrder',
        });
        const request = {
            'amount': this.amountToPrecision (symbol, amount),
        };
        if (price) {
            request['price'] = this.priceToPrecision (symbol, price);
        }
        if (spot) {
            request['tradeType'] = (side === 'buy') ? '1' : '0';
            request['currency'] = market['id'];
        } else if (swap) {
            const reduceOnly = this.safeValue (params, 'reduceOnly');
            params = this.omit (params, 'reduceOnly');
            if (side === 'sell' && reduceOnly) {
                request['side'] = 3; // close long
            } else if (side === 'buy' && reduceOnly) {
                request['side'] = 4; // close short
            } else if (side === 'buy') {
                request['side'] = 1; // open long
            } else if (side === 'sell') {
                request['side'] = 2; // open short
            }
            if (type === 'limit') {
                request['action'] = 1;
            } else if (timeInForce === 'IOC') {
                request['action'] = 3;
            } else if (timeInForce === 'PO') {
                request['action'] = 4;
            } else if (timeInForce === 'FOK') {
                request['action'] = 5;
            } else {
                request['action'] = type;
            }
            request['symbol'] = market['id'];
            request['clientOrderId'] = params['clientOrderId']; // OPTIONAL '^[a-zA-Z0-9-_]{1,36}$', // The user-defined order number
            request['extend'] = params['extend']; // OPTIONAL {"orderAlgos":[{"bizType":1,"priceType":1,"triggerPrice":"70000"},{"bizType":2,"priceType":1,"triggerPrice":"40000"}]}
        }
        let response = await this[method] (this.extend (request, params));
        //
        // Spot
        //
        //     {
        //         "code": 1000,
        //         "message": "操作成功",
        //         "id": "202202224851151555"
        //     }
        //
        // Swap
        //
        //     {
        //         "code": 10000,
        //         "desc": "操作成功",
        //         "data": {
        //             "orderId": "6901786759944937472",
        //             "orderCode": null
        //         }
        //     }
        //
        if (swap) {
            response = this.safeValue (response, 'data');
        }
        response['timeInForce'] = timeInForce;
        response['type'] = request['tradeType'];
        response['total_amount'] = amount;
        response['price'] = price;
        return this.parseOrder (response, market);
    }

    async cancelOrder (id, symbol = undefined, params = {}) {
        if (symbol === undefined) {
            throw new ArgumentsRequired (this.id + ' cancelOrder() requires a symbol argument');
        }
        await this.loadMarkets ();
        const market = this.market (symbol);
        const swap = market['swap'];
        const request = {
            // 'currency': this.marketId (symbol), // only applicable to SPOT
            // 'id': id.toString (), // only applicable to SPOT
            // 'symbol': this.marketId (symbol), // only applicable to SWAP
            // 'orderId': id.toString (), // only applicable to SWAP
            // 'clientOrderId': params['clientOrderId'], // only applicable to SWAP
        };
        const marketIdField = swap ? 'symbol' : 'currency';
        request[marketIdField] = this.marketId (symbol);
        const orderIdField = swap ? 'orderId' : 'id';
        request[orderIdField] = id.toString ();
        const method = this.getSupportedMapping (market['type'], {
            'spot': 'spotV1PrivateGetCancelOrder',
            'swap': 'contractV2PrivatePostTradeCancelOrder',
        });
        const response = await this[method] (this.extend (request, params));
        //
        // Spot
        //
        //     {
        //         "code": 1000,
        //         "message": "Success。"
        //     }
        //
        // Swap
        //
        //     {
        //         "code": 10007,
        //         "desc": "orderId与clientOrderId选填1个"
        //     }
        //
        return this.parseOrder (response, market);
    }

    async cancelAllOrders (symbol = undefined, params = {}) {
        if (symbol === undefined) {
            throw new ArgumentsRequired (this.id + ' cancelAllOrders() requires a symbol argument');
        }
        await this.loadMarkets ();
        const market = this.market (symbol);
        if (market['spot']) {
            throw new NotSupported (this.id + ' cancelAllOrders() is not supported on ' + market['type'] + ' markets');
        }
        const request = {
            'symbol': market['id'],
        };
        return await this.contractV2PrivatePostTradeCancelAllOrders (this.extend (request, params));
    }

    async fetchOrder (id, symbol = undefined, params = {}) {
        if (symbol === undefined) {
            throw new ArgumentsRequired (this.id + ' fetchOrder() requires a symbol argument');
        }
        await this.loadMarkets ();
        const market = this.market (symbol);
        const swap = market['swap'];
        const request = {
            // 'currency': this.marketId (symbol), // only applicable to SPOT
            // 'id': id.toString (), // only applicable to SPOT
            // 'symbol': this.marketId (symbol), // only applicable to SWAP
            // 'orderId': id.toString (), // only applicable to SWAP
            // 'clientOrderId': params['clientOrderId'], // only applicable to SWAP
        };
        const marketIdField = swap ? 'symbol' : 'currency';
        request[marketIdField] = this.marketId (symbol);
        const orderIdField = swap ? 'orderId' : 'id';
        request[orderIdField] = id.toString ();
        const method = this.getSupportedMapping (market['type'], {
            'spot': 'spotV1PrivateGetGetOrder',
            'swap': 'contractV2PrivateGetTradeGetOrder',
        });
        let response = await this[method] (this.extend (request, params));
        //
        // Spot
        //
        //     {
        //         'total_amount': 0.01,
        //         'id': '20180910244276459',
        //         'price': 180.0,
        //         'trade_date': 1536576744960,
        //         'status': 2,
        //         'trade_money': '1.96742',
        //         'trade_amount': 0.01,
        //         'type': 0,
        //         'currency': 'eth_usdt'
        //     }
        //
        // Swap
        //
        //     {
        //         "code": 10000,
        //         "data": {
        //             "action": 1,
        //             "amount": "0.002",
        //             "availableAmount": "0.002",
        //             "availableValue": "60",
        //             "avgPrice": "0",
        //             "canCancel": true,
        //             "cancelStatus": 20,
        //             "createTime": "1646185684379",
        //             "entrustType": 1,
        //             "id": "6904603200733782016",
        //             "leverage": 2,
        //             "margin": "30",
        //             "marketId": "100",
        //             "modifyTime": "1646185684416",
        //             "price": "30000",
        //             "priority": 0,
        //             "showStatus": 1,
        //             "side": 1,
        //             "sourceType": 4,
        //             "status": 12,
        //             "tradeAmount": "0",
        //             "tradeValue": "0",
        //             "type": 1,
        //             "userId": "6896693805014120448",
        //             "value": "60"
        //         },
        //         "desc":"操作成功"
        //     }
        //
        if (swap) {
            response = this.safeValue (response, 'data', {});
        }
        return this.parseOrder (response, market);
    }

    async fetchOrders (symbol = undefined, since = undefined, limit = undefined, params = {}) {
        if (symbol === undefined) {
            throw new ArgumentsRequired (this.id + 'fetchOrders() requires a symbol argument');
        }
        await this.loadMarkets ();
        const market = this.market (symbol);
        const swap = market['swap'];
        const request = {
            'pageSize': limit, // default pageSize is 50 for spot, 30 for swap
            // 'currency': market['id'], // only applicable to SPOT
            // 'pageIndex': 1, // only applicable to SPOT
            // 'symbol': market['id'], // only applicable to SWAP
            // 'pageNum': 1, // only applicable to SWAP
            // 'type': params['type'], // only applicable to SWAP
            // 'side': params['side'], // only applicable to SWAP
            // 'dateRange': params['dateRange'], // only applicable to SWAP
            // 'action': params['action'], // only applicable to SWAP
            // 'endTime': params['endTime'], // only applicable to SWAP
            // 'startTime': since, // only applicable to SWAP
        };
        const marketIdField = market['swap'] ? 'symbol' : 'currency';
        request[marketIdField] = market['id'];
        const pageNumField = market['swap'] ? 'pageNum' : 'pageIndex';
        request[pageNumField] = 1;
        if (swap) {
            request['startTime'] = since;
        }
        let method = this.getSupportedMapping (market['type'], {
            'spot': 'spotV1PrivateGetGetOrdersIgnoreTradeType',
            'swap': 'contractV2PrivateGetTradeGetAllOrders',
        });
        // tradeType 交易类型1/0[buy/sell]
        if ('tradeType' in params) {
            method = 'spotV1PrivateGetGetOrdersNew';
        }
        let response = undefined;
        try {
            response = await this[method] (this.extend (request, params));
        } catch (e) {
            if (e instanceof OrderNotFound) {
                return [];
            }
            throw e;
        }
        // Spot
        //
        //     [
        //         {
        //             "acctType": 0,
        //             "currency": "btc_usdt",
        //             "fees": 0,
        //             "id": "202202234857482656",
        //             "price": 30000.0,
        //             "status": 3,
        //             "total_amount": 0.0006,
        //             "trade_amount": 0.0000,
        //             "trade_date": 1645610254524,
        //             "trade_money": 0.000000,
        //             "type": 1,
        //             "useZbFee": false,
        //             "webId": 0
        //         }
        //     ]
        //
        // Swap
        //
        //     {
        //         "code": 10000,
        //         "data": {
        //             "list": [
        //                 {
        //                     "action": 1,
        //                     "amount": "0.004",
        //                     "availableAmount": "0.004",
        //                     "availableValue": "120",
        //                     "avgPrice": "0",
        //                     "canCancel": true,
        //                     "cancelStatus": 20,
        //                     "createTime": "1645609643885",
        //                     "entrustType": 1,
        //                     "id": "6902187111785635850",
        //                     "leverage": 5,
        //                     "margin": "24",
        //                     "marketId": "100",
        //                     "marketName": "BTC_USDT",
        //                     "modifyTime": "1645609643889",
        //                     "price": "30000",
        //                     "showStatus": 1,
        //                     "side": 1,
        //                     "sourceType": 1,
        //                     "status": 12,
        //                     "tradeAmount": "0",
        //                     "tradeValue": "0",
        //                     "type": 1,
        //                     "userId": "6896693805014120448",
        //                     "value": "120"
        //                 },
        //             ],
        //             "pageNum": 1,
        //             "pageSize": 10
        //         },
        //         "desc": "操作成功"
        //     }
        //
        if (swap) {
            const data = this.safeValue (response, 'data', {});
            response = this.safeValue (data, 'list', []);
        }
        return this.parseOrders (response, market, since, limit);
    }

    async fetchClosedOrders (symbol = undefined, since = undefined, limit = 10, params = {}) {
        if (symbol === undefined) {
            throw new ArgumentsRequired (this.id + 'fetchClosedOrders() requires a symbol argument');
        }
        await this.loadMarkets ();
        const market = this.market (symbol);
        const request = {
            'currency': market['id'],
            'pageIndex': 1, // default pageIndex is 1
            'pageSize': limit, // default pageSize is 10, doesn't work with other values now
        };
        const response = await this.spotV1PrivateGetGetFinishedAndPartialOrders (this.extend (request, params));
        return this.parseOrders (response, market, since, limit);
    }

    async fetchOpenOrders (symbol = undefined, since = undefined, limit = undefined, params = {}) {
        if (symbol === undefined) {
            throw new ArgumentsRequired (this.id + 'fetchOpenOrders() requires a symbol argument');
        }
        await this.loadMarkets ();
        const market = this.market (symbol);
        const swap = market['swap'];
        const request = {
            // 'pageSize': limit, // default pageSize is 10 for spot, 30 for swap
            // 'currency': market['id'], // spot only
            // 'pageIndex': 1, // spot only
            // 'symbol': market['id'], // swap only
            // 'pageNum': 1, // swap only
            // 'type': params['type'], // swap only
            // 'side': params['side'], // swap only
            // 'action': params['action'], // swap only
        };
        if (limit !== undefined) {
            request['pageSize'] = limit; // default pageSize is 10 for spot, 30 for swap
        }
        const marketIdField = market['swap'] ? 'symbol' : 'currency';
        request[marketIdField] = market['id'];
        const pageNumField = market['swap'] ? 'pageNum' : 'pageIndex';
        request[pageNumField] = 1;
        if (swap && (since !== undefined)) {
            request['startTime'] = since;
        }
        let method = this.getSupportedMapping (market['type'], {
            'spot': 'spotV1PrivateGetGetUnfinishedOrdersIgnoreTradeType',
            'swap': 'contractV2PrivateGetTradeGetUndoneOrders',
        });
        // tradeType 交易类型1/0[buy/sell]
        if ('tradeType' in params) {
            method = 'spotV1PrivateGetGetOrdersNew';
        }
        let response = undefined;
        try {
            response = await this[method] (this.extend (request, params));
        } catch (e) {
            if (e instanceof OrderNotFound) {
                return [];
            }
            throw e;
        }
        //
        // Spot
        //
        //     [
        //         {
        //             "currency": "btc_usdt",
        //             "id": "20150928158614292",
        //             "price": 1560,
        //             "status": 3,
        //             "total_amount": 0.1,
        //             "trade_amount": 0,
        //             "trade_date": 1443410396717,
        //             "trade_money": 0,
        //             "type": 0,
        //             "fees": "0.03",
        //             "useZbFee": true
        //         },
        //     ]
        //
        // Swap
        //
        //     {
        //         "code": 10000,
        //         "data": {
        //             "list": [
        //                 {
        //                     "action": 1,
        //                     "amount": "0.003",
        //                     "availableAmount": "0.003",
        //                     "availableValue": "90",
        //                     "avgPrice": "0",
        //                     "canCancel": true,
        //                     "cancelStatus": 20,
        //                     "createTime": "1645694610880",
        //                     "entrustType": 1,
        //                     "id": "6902543489192632320",
        //                     "leverage": 5,
        //                     "margin": "18",
        //                     "marketId": "100",
        //                     "modifyTime": "1645694610883",
        //                     "price": "30000",
        //                     "priority": 0,
        //                     "showStatus": 1,
        //                     "side": 1,
        //                     "sourceType": 1,
        //                     "status": 12,
        //                     "tradeAmount": "0",
        //                     "tradeValue": "0",
        //                     "type": 1,
        //                     "userId": "6896693805014120448",
        //                     "value": "90"
        //                 }
        //             ],
        //             "pageNum": 1,
        //             "pageSize": 30
        //         },
        //         "desc": "操作成功"
        //     }
        //
        if (swap) {
            const data = this.safeValue (response, 'data', {});
            response = this.safeValue (data, 'list', []);
        }
        return this.parseOrders (response, market, since, limit);
    }

    parseOrder (order, market = undefined) {
        //
        // fetchOrder Spot
        //
        //     {
        //         acctType: 0,
        //         currency: 'btc_usdt',
        //         fees: 3.6e-7,
        //         id: '202102282829772463',
        //         price: 45177.5,
        //         status: 2,
        //         total_amount: 0.0002,
        //         trade_amount: 0.0002,
        //         trade_date: 1614515104998,
        //         trade_money: 8.983712,
        //         type: 1,
        //         useZbFee: false
        //     },
        //
        // fetchOrder Swap
        //
        //     {
        //         "action": 1,
        //         "amount": "0.002",
        //         "availableAmount": "0.002",
        //         "availableValue": "60",
        //         "avgPrice": "0",
        //         "canCancel": true,
        //         "cancelStatus": 20,
        //         "createTime": "1646185684379",
        //         "entrustType": 1,
        //         "id": "6904603200733782016",
        //         "leverage": 2,
        //         "margin": "30",
        //         "marketId": "100",
        //         "modifyTime": "1646185684416",
        //         "price": "30000",
        //         "priority": 0,
        //         "showStatus": 1,
        //         "side": 1,
        //         "sourceType": 4,
        //         "status": 12,
        //         "tradeAmount": "0",
        //         "tradeValue": "0",
        //         "type": 1,
        //         "userId": "6896693805014120448",
        //         "value": "60"
        //     },
        //
        // Spot
        //
        //     {
        //         code: '1000',
        //         message: '操作成功',
        //         id: '202202224851151555',
        //         type: '1',
        //         total_amount: 0.0002,
        //         price: 30000
        //     }
        //
        // Swap
        //
        //     {
        //         orderId: '6901786759944937472',
        //         orderCode: null,
        //         timeInForce: 'IOC',
        //         total_amount: 0.0002,
        //         price: 30000
        //     }
        //
        let orderId = market['swap'] ? this.safeValue (order, 'orderId') : this.safeValue (order, 'id');
        if (orderId === undefined) {
            orderId = this.safeValue (order, 'id');
        }
        let side = this.safeInteger (order, 'type');
        if (side === undefined) {
            side = undefined;
        } else {
            side = (side === 1) ? 'buy' : 'sell';
        }
        let timestamp = this.safeInteger (order, 'trade_date');
        if (timestamp === undefined) {
            timestamp = this.safeInteger (order, 'createTime');
        }
        const marketId = this.safeString (order, 'currency');
        market = this.safeMarket (marketId, market, '_');
        const price = this.safeString (order, 'price');
        const filled = market['swap'] ? this.safeString (order, 'tradeAmount') : this.safeString (order, 'trade_amount');
        let amount = this.safeString (order, 'total_amount');
        if (amount === undefined) {
            amount = this.safeString (order, 'amount');
        }
        const cost = this.safeString (order, 'trade_money');
        const status = this.parseOrderStatus (this.safeString (order, 'status'));
        const timeInForce = this.safeString (order, 'timeInForce');
        const postOnly = (timeInForce === 'PO');
        const feeCost = this.safeNumber (order, 'fees');
        let fee = undefined;
        if (feeCost !== undefined) {
            let feeCurrency = undefined;
            const zbFees = this.safeValue (order, 'useZbFee');
            if (zbFees === true) {
                feeCurrency = 'ZB';
            } else {
                feeCurrency = (side === 'sell') ? market['quote'] : market['base'];
            }
            fee = {
                'cost': feeCost,
                'currency': feeCurrency,
            };
        }
        return this.safeOrder ({
            'info': order,
            'id': orderId,
            'clientOrderId': this.safeString (order, 'userId'),
            'timestamp': timestamp,
            'datetime': this.iso8601 (timestamp),
            'lastTradeTimestamp': undefined,
            'symbol': market['symbol'],
            'type': 'limit', // market order is not available on ZB
            'timeInForce': timeInForce,
            'postOnly': postOnly,
            'side': side,
            'price': price,
            'stopPrice': undefined,
            'average': this.safeString (order, 'avgPrice'),
            'cost': cost,
            'amount': amount,
            'filled': filled,
            'remaining': undefined,
            'status': status,
            'fee': fee,
            'trades': undefined,
        }, market);
    }

    parseOrderStatus (status) {
        const statuses = {
            '0': 'open',
            '1': 'canceled',
            '2': 'closed',
            '3': 'open', // partial
        };
        return this.safeString (statuses, status, status);
    }

    parseTransactionStatus (status) {
        const statuses = {
            '0': 'pending', // submitted, pending confirmation
            '1': 'failed',
            '2': 'ok',
            '3': 'canceled',
            '5': 'ok', // confirmed
        };
        return this.safeString (statuses, status, status);
    }

    parseTransaction (transaction, currency = undefined) {
        //
        // withdraw
        //
        //     {
        //         "code": 1000,
        //         "message": "success",
        //         "id": "withdrawalId"
        //     }
        //
        // fetchWithdrawals
        //
        //     {
        //         "amount": 0.01,
        //         "fees": 0.001,
        //         "id": 2016042556231,
        //         "manageTime": 1461579340000,
        //         "status": 3,
        //         "submitTime": 1461579288000,
        //         "toAddress": "14fxEPirL9fyfw1i9EF439Pq6gQ5xijUmp",
        //     }
        //
        // fetchDeposits
        //
        //     {
        //         "address": "1FKN1DZqCm8HaTujDioRL2Aezdh7Qj7xxx",
        //         "amount": "1.00000000",
        //         "confirmTimes": 1,
        //         "currency": "BTC",
        //         "description": "Successfully Confirm",
        //         "hash": "7ce842de187c379abafadd64a5fe66c5c61c8a21fb04edff9532234a1dae6xxx",
        //         "id": 558,
        //         "itransfer": 1,
        //         "status": 2,
        //         "submit_time": "2016-12-07 18:51:57",
        //     }
        //
        const id = this.safeString (transaction, 'id');
        const txid = this.safeString (transaction, 'hash');
        const amount = this.safeNumber (transaction, 'amount');
        let timestamp = this.parse8601 (this.safeString (transaction, 'submit_time'));
        timestamp = this.safeInteger (transaction, 'submitTime', timestamp);
        let address = this.safeString2 (transaction, 'toAddress', 'address');
        let tag = undefined;
        if (address !== undefined) {
            const parts = address.split ('_');
            address = this.safeString (parts, 0);
            tag = this.safeString (parts, 1);
        }
        const confirmTimes = this.safeInteger (transaction, 'confirmTimes');
        const updated = this.safeInteger (transaction, 'manageTime');
        let type = undefined;
        const currencyId = this.safeString (transaction, 'currency');
        const code = this.safeCurrencyCode (currencyId, currency);
        if (address !== undefined) {
            type = (confirmTimes === undefined) ? 'withdrawal' : 'deposit';
        }
        const status = this.parseTransactionStatus (this.safeString (transaction, 'status'));
        let fee = undefined;
        const feeCost = this.safeNumber (transaction, 'fees');
        if (feeCost !== undefined) {
            fee = {
                'cost': feeCost,
                'currency': code,
            };
        }
        return {
            'info': transaction,
            'id': id,
            'txid': txid,
            'timestamp': timestamp,
            'datetime': this.iso8601 (timestamp),
            'network': undefined,
            'addressFrom': undefined,
            'address': address,
            'addressTo': address,
            'tagFrom': undefined,
            'tag': tag,
            'tagTo': tag,
            'type': type,
            'amount': amount,
            'currency': code,
            'status': status,
            'updated': updated,
            'fee': fee,
        };
    }

    async setLeverage (leverage, symbol = undefined, params = {}) {
        await this.loadMarkets ();
        if (symbol === undefined) {
            throw new ArgumentsRequired (this.id + ' setLeverage() requires a symbol argument');
        }
        if ((leverage < 1) || (leverage > 125)) {
            throw new BadRequest (this.id + ' leverage should be between 1 and 125');
        }
        const market = this.market (symbol);
        let accountType = undefined;
        if (!market['swap']) {
            throw new BadSymbol (this.id + ' setLeverage() supports swap contracts only');
        } else {
            accountType = 1;
        }
        const request = {
            'symbol': market['id'],
            'leverage': leverage,
            'futuresAccountType': accountType, // 1: USDT perpetual swaps
        };
        return await this.contractV2PrivatePostSettingSetLeverage (this.extend (request, params));
    }

    async fetchFundingRateHistory (symbol = undefined, since = undefined, limit = undefined, params = {}) {
        await this.loadMarkets ();
        const request = {
            // 'symbol': market['id'],
            // 'startTime': since,
            // 'endTime': endTime, // current time by default
            // 'limit': limit, // default 100, max 1000
        };
        if (symbol !== undefined) {
            const market = this.market (symbol);
            request['symbol'] = market['id'];
        }
        if (since !== undefined) {
            request['startTime'] = since;
        }
        const till = this.safeInteger (params, 'till');
        const endTime = this.safeString (params, 'endTime');
        params = this.omit (params, [ 'endTime', 'till' ]);
        if (till !== undefined) {
            request['endTime'] = till;
        } else if (endTime !== undefined) {
            request['endTime'] = endTime;
        }
        if (limit !== undefined) {
            request['limit'] = limit;
        }
        const response = await this.contractV2PublicGetFundingRate (this.extend (request, params));
        //
        //     {
        //         "code": 10000,
        //         "data": [
        //             {
        //                 "symbol": "BTC_USDT",
        //                 "fundingRate": "0.0001",
        //                 "fundingTime": "1645171200000"
        //             },
        //         ],
        //         "desc": "操作成功"
        //     }
        //
        const data = this.safeValue (response, 'data');
        const rates = [];
        for (let i = 0; i < data.length; i++) {
            const entry = data[i];
            const marketId = this.safeString (entry, 'symbol');
            const symbol = this.safeSymbol (marketId);
            const timestamp = this.safeString (entry, 'fundingTime');
            rates.push ({
                'info': entry,
                'symbol': symbol,
                'fundingRate': this.safeNumber (entry, 'fundingRate'),
                'timestamp': timestamp,
                'datetime': this.iso8601 (timestamp),
            });
        }
        const sorted = this.sortBy (rates, 'timestamp');
        return this.filterBySymbolSinceLimit (sorted, symbol, since, limit);
    }

    async fetchFundingRate (symbol, params = {}) {
        await this.loadMarkets ();
        const market = this.market (symbol);
        if (!market['swap']) {
            throw new BadSymbol (this.id + ' fetchFundingRate() does not supports contracts only');
        }
        const request = {
            'symbol': market['id'],
        };
        const response = await this.contractV1PublicGetFundingRate (this.extend (request, params));
        //
        //     {
        //         "code": 10000,
        //         "desc": "操作成功",
        //         "data": {
        //             "fundingRate": "0.0001",
        //             "nextCalculateTime": "2022-02-19 00:00:00"
        //         }
        //     }
        //
        const data = this.safeValue (response, 'data');
        return this.parseFundingRate (data, market);
    }

    parseFundingRate (contract, market = undefined) {
        //
        // fetchFundingRate
        //
        //     {
        //         "fundingRate": "0.0001",
        //         "nextCalculateTime": "2022-02-19 00:00:00"
        //     }
        //
        // fetchFundingRates
        //
        //     {
        //         "symbol": "BTC_USDT",
        //         "markPrice": "43254.42",
        //         "indexPrice": "43278.61",
        //         "lastFundingRate": "0.0001",
        //         "nextFundingTime": "1646121600000"
        //     }
        //
        const marketId = this.safeString (contract, 'symbol');
        const symbol = this.safeSymbol (marketId, market);
        const fundingRate = this.safeNumber (contract, 'fundingRate');
        const nextFundingDatetime = this.safeString (contract, 'nextCalculateTime');
        return {
            'info': contract,
            'symbol': symbol,
            'markPrice': this.safeString (contract, 'markPrice'),
            'indexPrice': this.safeString (contract, 'indexPrice'),
            'interestRate': undefined,
            'estimatedSettlePrice': undefined,
            'timestamp': undefined,
            'datetime': undefined,
            'fundingRate': fundingRate,
            'fundingTimestamp': undefined,
            'fundingDatetime': undefined,
            'nextFundingRate': undefined,
            'nextFundingTimestamp': this.parse8601 (nextFundingDatetime),
            'nextFundingDatetime': nextFundingDatetime,
            'previousFundingRate': this.safeString (contract, 'lastFundingRate'),
            'previousFundingTimestamp': undefined,
            'previousFundingDatetime': undefined,
        };
    }

    async fetchFundingRates (symbols, params = {}) {
        await this.loadMarkets ();
        const response = await this.contractV2PublicGetPremiumIndex (params);
        //
        //     {
        //         "code": 10000,
        //         "data": [
        //             {
        //                 "symbol": "BTC_USDT",
        //                 "markPrice": "43254.42",
        //                 "indexPrice": "43278.61",
        //                 "lastFundingRate": "0.0001",
        //                 "nextFundingTime": "1646121600000"
        //             },
        //         ],
        //         "desc":"操作成功"
        //     }
        //
        const data = this.safeValue (response, 'data', []);
        const result = this.parseFundingRates (data);
        return this.filterByArray (result, 'symbol', symbols);
    }

    async withdraw (code, amount, address, tag = undefined, params = {}) {
        [ tag, params ] = this.handleWithdrawTagAndParams (tag, params);
        const password = this.safeString (params, 'safePwd', this.password);
        if (password === undefined) {
            throw new ArgumentsRequired (this.id + ' withdraw() requires exchange.password or a safePwd parameter');
        }
        const fees = this.safeNumber (params, 'fees');
        if (fees === undefined) {
            throw new ArgumentsRequired (this.id + ' withdraw() requires a fees parameter');
        }
        this.checkAddress (address);
        await this.loadMarkets ();
        const currency = this.currency (code);
        if (tag !== undefined) {
            address += '_' + tag;
        }
        const request = {
            'amount': this.currencyToPrecision (code, amount),
            'currency': currency['id'],
            'fees': this.currencyToPrecision (code, fees),
            // 'itransfer': 0, // agree for an internal transfer, 0 disagree, 1 agree, the default is to disagree
            'method': 'withdraw',
            'receiveAddr': address,
            'safePwd': password,
        };
        const response = await this.spotV1PrivateGetWithdraw (this.extend (request, params));
        //
        //     {
        //         "code": 1000,
        //         "message": "success",
        //         "id": "withdrawalId"
        //     }
        //
        const transaction = this.parseTransaction (response, currency);
        return this.extend (transaction, {
            'type': 'withdrawal',
            'address': address,
            'addressTo': address,
            'amount': amount,
        });
    }

    async fetchWithdrawals (code = undefined, since = undefined, limit = undefined, params = {}) {
        await this.loadMarkets ();
        const request = {
            // 'currency': currency['id'],
            // 'pageIndex': 1,
            // 'pageSize': limit,
        };
        let currency = undefined;
        if (code !== undefined) {
            currency = this.currency (code);
            request['currency'] = currency['id'];
        }
        if (limit !== undefined) {
            request['pageSize'] = limit;
        }
        const response = await this.spotV1PrivateGetGetWithdrawRecord (this.extend (request, params));
        //
        //     {
        //         "code": 1000,
        //         "message": {
        //             "des": "success",
        //             "isSuc": true,
        //             "datas": {
        //                 "list": [
        //                     {
        //                         "amount": 0.01,
        //                         "fees": 0.001,
        //                         "id": 2016042556231,
        //                         "manageTime": 1461579340000,
        //                         "status": 3,
        //                         "submitTime": 1461579288000,
        //                         "toAddress": "14fxEPirL9fyfw1i9EF439Pq6gQ5xijUmp",
        //                     },
        //                 ],
        //                 "pageIndex": 1,
        //                 "pageSize": 10,
        //                 "totalCount": 4,
        //                 "totalPage": 1
        //             }
        //         }
        //     }
        //
        const message = this.safeValue (response, 'message', {});
        const datas = this.safeValue (message, 'datas', {});
        const withdrawals = this.safeValue (datas, 'list', []);
        return this.parseTransactions (withdrawals, currency, since, limit);
    }

    async fetchDeposits (code = undefined, since = undefined, limit = undefined, params = {}) {
        await this.loadMarkets ();
        const request = {
            // 'currency': currency['id'],
            // 'pageIndex': 1,
            // 'pageSize': limit,
        };
        let currency = undefined;
        if (code !== undefined) {
            currency = this.currency (code);
            request['currency'] = currency['id'];
        }
        if (limit !== undefined) {
            request['pageSize'] = limit;
        }
        const response = await this.spotV1PrivateGetGetChargeRecord (this.extend (request, params));
        //
        //     {
        //         "code": 1000,
        //         "message": {
        //             "des": "success",
        //             "isSuc": true,
        //             "datas": {
        //                 "list": [
        //                     {
        //                         "address": "1FKN1DZqCm8HaTujDioRL2Aezdh7Qj7xxx",
        //                         "amount": "1.00000000",
        //                         "confirmTimes": 1,
        //                         "currency": "BTC",
        //                         "description": "Successfully Confirm",
        //                         "hash": "7ce842de187c379abafadd64a5fe66c5c61c8a21fb04edff9532234a1dae6xxx",
        //                         "id": 558,
        //                         "itransfer": 1,
        //                         "status": 2,
        //                         "submit_time": "2016-12-07 18:51:57",
        //                     },
        //                 ],
        //                 "pageIndex": 1,
        //                 "pageSize": 10,
        //                 "total": 8
        //             }
        //         }
        //     }
        //
        const message = this.safeValue (response, 'message', {});
        const datas = this.safeValue (message, 'datas', {});
        const deposits = this.safeValue (datas, 'list', []);
        return this.parseTransactions (deposits, currency, since, limit);
    }

    async fetchPosition (symbol, params = {}) {
        await this.loadMarkets ();
        let market = undefined;
        if (symbol !== undefined) {
            market = this.market (symbol);
        }
        const request = {
            'futuresAccountType': 1, // 1: USDT-M Perpetual Futures
            // 'symbol': market['id'],
            // 'marketId': market['id'],
            // 'side': params['side'],
        };
        const response = await this.contractV2PrivateGetPositionsGetPositions (this.extend (request, params));
        //
        //     {
        //         "code": 10000,
        //         "data": [
        //             {
        //                 "amount": "0.002",
        //                 "appendAmount": "0",
        //                 "autoLightenRatio": "0",
        //                 "avgPrice": "38570",
        //                 "bankruptcyPrice": "46288.41",
        //                 "contractType": 1,
        //                 "createTime": "1645784751867",
        //                 "freezeAmount": "0",
        //                 "freezeList": [
        //                     {
        //                         "amount": "15.436832",
        //                         "currencyId": "6",
        //                         "currencyName": "usdt",
        //                         "modifyTime": "1645784751867"
        //                     }
        //                 ],
        //                 "id": "6902921567894972486",
        //                 "lastAppendAmount": "0",
        //                 "leverage": 5,
        //                 "liquidateLevel": 1,
        //                 "liquidatePrice": "46104",
        //                 "maintainMargin": "0.30912384",
        //                 "margin": "15.436832",
        //                 "marginAppendCount": 0,
        //                 "marginBalance": "15.295872",
        //                 "marginMode": 1,
        //                 "marginRate": "0.020209",
        //                 "marketId": "100",
        //                 "marketName": "BTC_USDT",
        //                 "modifyTime": "1645784751867",
        //                 "nominalValue": "77.14736",
        //                 "originAppendAmount": "0",
        //                 "originId": "6902921567894972591",
        //                 "refreshType": "Timer",
        //                 "returnRate": "-0.0091",
        //                 "side": 0,
        //                 "status": 1,
        //                 "unrealizedPnl": "-0.14096",
        //                 "userId": "6896693805014120448"
        //             }
        //         ],
        //         "desc": "操作成功"
        //     }
        //
        const data = this.safeValue (response, 'data', []);
        const firstPosition = this.safeValue (data, 0);
        return this.parsePosition (firstPosition, market);
    }

    async fetchPositions (symbols = undefined, params = {}) {
        await this.loadMarkets ();
        let market = undefined;
        if (symbols !== undefined) {
            market = this.market (symbols);
        }
        const request = {
            'futuresAccountType': 1, // 1: USDT-M Perpetual Futures
            // 'symbol': market['id'],
            // 'marketId': market['id'],
            // 'side': params['side'],
        };
        const response = await this.contractV2PrivateGetPositionsGetPositions (this.extend (request, params));
        //
        //     {
        //         "code": 10000,
        //         "data": [
        //             {
        //                 "amount": "0.002",
        //                 "appendAmount": "0",
        //                 "autoLightenRatio": "0",
        //                 "avgPrice": "38570",
        //                 "bankruptcyPrice": "46288.41",
        //                 "contractType": 1,
        //                 "createTime": "1645784751867",
        //                 "freezeAmount": "0",
        //                 "freezeList": [
        //                     {
        //                         "amount": "15.436832",
        //                         "currencyId": "6",
        //                         "currencyName": "usdt",
        //                         "modifyTime": "1645784751867"
        //                     }
        //                 ],
        //                 "id": "6902921567894972486",
        //                 "lastAppendAmount": "0",
        //                 "leverage": 5,
        //                 "liquidateLevel": 1,
        //                 "liquidatePrice": "46104",
        //                 "maintainMargin": "0.30912384",
        //                 "margin": "15.436832",
        //                 "marginAppendCount": 0,
        //                 "marginBalance": "15.295872",
        //                 "marginMode": 1,
        //                 "marginRate": "0.020209",
        //                 "marketId": "100",
        //                 "marketName": "BTC_USDT",
        //                 "modifyTime": "1645784751867",
        //                 "nominalValue": "77.14736",
        //                 "originAppendAmount": "0",
        //                 "originId": "6902921567894972591",
        //                 "refreshType": "Timer",
        //                 "returnRate": "-0.0091",
        //                 "side": 0,
        //                 "status": 1,
        //                 "unrealizedPnl": "-0.14096",
        //                 "userId": "6896693805014120448"
        //             },
        //         ],
        //         "desc": "操作成功"
        //     }
        //
        const data = this.safeValue (response, 'data', []);
        return this.parsePositions (data, market);
    }

    parsePosition (position, market = undefined) {
        //
        //     {
        //         "amount": "0.002",
        //         "appendAmount": "0",
        //         "autoLightenRatio": "0",
        //         "avgPrice": "38570",
        //         "bankruptcyPrice": "46288.41",
        //         "contractType": 1,
        //         "createTime": "1645784751867",
        //         "freezeAmount": "0",
        //         "freezeList": [
        //             {
        //                 "amount": "15.436832",
        //                 "currencyId": "6",
        //                 "currencyName": "usdt",
        //                 "modifyTime": "1645784751867"
        //             }
        //         ],
        //         "id": "6902921567894972486",
        //         "lastAppendAmount": "0",
        //         "leverage": 5,
        //         "liquidateLevel": 1,
        //         "liquidatePrice": "46104",
        //         "maintainMargin": "0.30912384",
        //         "margin": "15.436832",
        //         "marginAppendCount": 0,
        //         "marginBalance": "15.295872",
        //         "marginMode": 1,
        //         "marginRate": "0.020209",
        //         "marketId": "100",
        //         "marketName": "BTC_USDT",
        //         "modifyTime": "1645784751867",
        //         "nominalValue": "77.14736",
        //         "originAppendAmount": "0",
        //         "originId": "6902921567894972591",
        //         "refreshType": "Timer",
        //         "returnRate": "-0.0091",
        //         "side": 0,
        //         "status": 1,
        //         "unrealizedPnl": "-0.14096",
        //         "userId": "6896693805014120448"
        //     }
        //
        market = this.safeMarket (this.safeString (position, 'marketName'), market);
        const symbol = market['symbol'];
        const contracts = this.safeString (position, 'amount');
        const entryPrice = this.safeNumber (position, 'avgPrice');
        const initialMargin = this.safeString (position, 'margin');
        const rawSide = this.safeString (position, 'side');
        const side = (rawSide === '1') ? 'long' : 'short';
        const openType = this.safeString (position, 'marginMode');
        const marginType = (openType === '1') ? 'isolated' : 'cross';
        const leverage = this.safeString (position, 'leverage');
        const liquidationPrice = this.safeNumber (position, 'liquidatePrice');
        const unrealizedProfit = this.safeNumber (position, 'unrealizedPnl');
        const maintenanceMargin = this.safeNumber (position, 'maintainMargin');
        const marginRatio = this.safeNumber (position, 'marginRate');
        const notional = this.safeNumber (position, 'nominalValue');
        const percentage = Precise.stringMul (this.safeString (position, 'returnRate'), '100');
        const timestamp = this.safeNumber (position, 'createTime');
        return {
            'info': position,
            'symbol': symbol,
            'contracts': this.parseNumber (contracts),
            'contractSize': undefined,
            'entryPrice': entryPrice,
            'collateral': undefined,
            'side': side,
            'unrealizedProfit': unrealizedProfit,
            'leverage': this.parseNumber (leverage),
            'percentage': percentage,
            'marginType': marginType,
            'notional': notional,
            'markPrice': undefined,
            'liquidationPrice': liquidationPrice,
            'initialMargin': this.parseNumber (initialMargin),
            'initialMarginPercentage': undefined,
            'maintenanceMargin': maintenanceMargin,
            'maintenanceMarginPercentage': undefined,
            'marginRatio': marginRatio,
            'timestamp': timestamp,
            'datetime': this.iso8601 (timestamp),
        };
    }

    parsePositions (positions) {
        const result = [];
        for (let i = 0; i < positions.length; i++) {
            result.push (this.parsePosition (positions[i]));
        }
        return result;
    }

<<<<<<< HEAD
    async transfer (code, amount, fromAccount, toAccount, params = {}) {
        await this.loadMarkets ();
        let side = undefined;
        if (fromAccount === 'spot' || toAccount === 'future') {
            side = 1;
        } else {
            side = 0;
        }
        const currency = this.currency (code);
        const request = {
            'currencyName': currency['id'],
            'amount': amount,
            'clientId': this.safeString (params, 'clientId'), // "2sdfsdfsdf232342"
            'side': side, // 1：Deposit (zb account -> futures account)，0：Withdrawal (futures account -> zb account)
        };
        const response = await this.contractV2PrivatePostFundTransferFund (this.extend (request, params));
        //
        //     {
        //         "code": 10000,
        //         "data": "2sdfsdfsdf232342",
        //         "desc": "Success"
        //     }
        //
        const timestamp = this.milliseconds ();
        const transfer = {
            'id': this.safeString (response, 'data'),
            'timestamp': timestamp,
            'datetime': this.iso8601 (timestamp),
            'currency': code,
            'amount': amount,
            'fromAccount': fromAccount,
            'toAccount': toAccount,
            'status': this.safeInteger (response, 'code'),
        };
        return this.parseTransfer (transfer, code);
    }

    parseTransfer (transfer, currency = undefined) {
        //
        //     {
        //         "id": "2sdfsdfsdf232342",
        //         "timestamp": "",
        //         "datetime": "",
        //         "currency": "USDT",
        //         "amount": "10",
        //         "fromAccount": "futures account",
        //         "toAccount": "zb account",
        //         "status": 10000,
        //     }
        //
        const currencyId = this.safeString (transfer, 'currency');
        return {
            'info': transfer,
            'id': this.safeString (transfer, 'id'),
            'timestamp': this.safeInteger (transfer, 'timestamp'),
            'datetime': this.safeString (transfer, 'datetime'),
            'currency': this.safeCurrencyCode (currencyId, currency),
            'amount': this.safeNumber (transfer, 'amount'),
            'fromAccount': this.safeString (transfer, 'fromAccount'),
            'toAccount': this.safeString (transfer, 'toAccount'),
            'status': this.safeString (transfer, 'status'),
        };
=======
    async modifyMarginHelper (symbol, amount, type, params = {}) {
        if (params['positionsId'] === undefined) {
            throw new ArgumentsRequired (this.id + ' modifyMarginHelper() requires a positionsId argument in the params');
        }
        await this.loadMarkets ();
        const market = this.market (symbol);
        amount = this.amountToPrecision (symbol, amount);
        const position = this.safeString (params, 'positionsId');
        const request = {
            'positionsId': position,
            'amount': amount,
            'type': type, // 1 increase, 0 reduce
            'futuresAccountType': 1, // 1: USDT Perpetual Futures
        };
        const response = await this.contractV2PrivatePostPositionsUpdateMargin (this.extend (request, params));
        //
        //     {
        //         "code": 10000,
        //         "data": {
        //             "amount": "0.002",
        //             "appendAmount": "0",
        //             "avgPrice": "43927.23",
        //             "bankruptcyPrice": "41730.86",
        //             "createTime": "1646208695609",
        //             "freezeAmount": "0",
        //             "id": "6900781818669377576",
        //             "keyMark": "6896693805014120448-100-1-",
        //             "lastAppendAmount": "0",
        //             "lastTime": "1646209235505",
        //             "leverage": 20,
        //             "liquidateLevel": 1,
        //             "liquidatePrice": "41898.46",
        //             "maintainMargin": "0",
        //             "margin": "4.392723",
        //             "marginAppendCount": 0,
        //             "marginBalance": "0",
        //             "marginMode": 1,
        //             "marginRate": "0",
        //             "marketId": "100",
        //             "marketName": "BTC_USDT",
        //             "modifyTime": "1646209235505",
        //             "nominalValue": "87.88828",
        //             "originAppendAmount": "0",
        //             "originId": "6904699716827818029",
        //             "positionsMode": 2,
        //             "sellerCurrencyId": "1",
        //             "side": 1,
        //             "status": 1,
        //             "unrealizedPnl": "0.03382",
        //             "usable": true,
        //             "userId": "6896693805014120448"
        //         },
        //         "desc":"操作成功"
        //     }
        //
        const data = this.safeValue (response, 'data', {});
        const side = (type === 1) ? 'add' : 'reduce';
        const errorCode = this.safeInteger (data, 'status');
        const status = (errorCode === 1) ? 'ok' : 'failed';
        return {
            'info': response,
            'type': side,
            'amount': amount,
            'code': market['quote'],
            'symbol': market['symbol'],
            'status': status,
        };
    }

    async reduceMargin (symbol, amount, params = {}) {
        if (params['positionsId'] === undefined) {
            throw new ArgumentsRequired (this.id + ' reduceMargin() requires a positionsId argument in the params');
        }
        return await this.modifyMarginHelper (symbol, amount, 0, params);
    }

    async addMargin (symbol, amount, params = {}) {
        if (params['positionsId'] === undefined) {
            throw new ArgumentsRequired (this.id + ' addMargin() requires a positionsId argument in the params');
        }
        return await this.modifyMarginHelper (symbol, amount, 1, params);
>>>>>>> 282768af
    }

    nonce () {
        return this.milliseconds ();
    }

    sign (path, api = 'public', method = 'GET', params = {}, headers = undefined, body = undefined) {
        const [ section, version, access ] = api;
        let url = this.urls['api'][section][version][access];
        if (access === 'public') {
            if (path === 'getFeeInfo') {
                url = this.urls['api'][section][version]['private'] + '/' + path;
            } else {
                url += '/' + version + '/' + path;
            }
            if (Object.keys (params).length) {
                url += '?' + this.urlencode (params);
            }
        } else if (section === 'contract') {
            const timestamp = this.milliseconds ();
            const iso8601 = this.iso8601 (timestamp);
            let signedString = iso8601 + method + '/Server/api/' + version + '/' + path;
            params = this.keysort (params);
            headers = {
                'ZB-APIKEY': this.apiKey,
                'ZB-TIMESTAMP': iso8601,
                // 'ZB-LAN': 'cn', // cn, en, kr
            };
            url += '/' + version + '/' + path;
            if (method === 'POST') {
                headers['Content-Type'] = 'application/json';
                body = this.json (params);
                signedString += this.urlencode (params);
            } else {
                if (Object.keys (params).length) {
                    const query = this.urlencode (params);
                    url += '?' + query;
                    signedString += query;
                }
            }
            const secret = this.hash (this.encode (this.secret), 'sha1');
            const signature = this.hmac (this.encode (signedString), this.encode (secret), 'sha256', 'base64');
            headers['ZB-SIGN'] = signature;
        } else {
            let query = this.keysort (this.extend ({
                'method': path,
                'accesskey': this.apiKey,
            }, params));
            const nonce = this.nonce ();
            query = this.keysort (query);
            const auth = this.rawencode (query);
            const secret = this.hash (this.encode (this.secret), 'sha1');
            const signature = this.hmac (this.encode (auth), this.encode (secret), 'md5');
            const suffix = 'sign=' + signature + '&reqTime=' + nonce.toString ();
            url += '/' + path + '?' + auth + '&' + suffix;
        }
        return { 'url': url, 'method': method, 'body': body, 'headers': headers };
    }

    handleErrors (httpCode, reason, url, method, headers, body, response, requestHeaders, requestBody) {
        if (response === undefined) {
            return; // fallback to default error handler
        }
        if (body[0] === '{') {
            const feedback = this.id + ' ' + body;
            this.throwBroadlyMatchedException (this.exceptions['broad'], body, feedback);
            if ('code' in response) {
                const code = this.safeString (response, 'code');
                this.throwExactlyMatchedException (this.exceptions['exact'], code, feedback);
                if ((code !== '1000') && (code !== '10000')) {
                    throw new ExchangeError (feedback);
                }
            }
            // special case for {"result":false,"message":"服务端忙碌"} (a "Busy Server" reply)
            const result = this.safeValue (response, 'result');
            if (result !== undefined) {
                if (!result) {
                    const message = this.safeString (response, 'message');
                    if (message === '服务端忙碌') {
                        throw new ExchangeNotAvailable (feedback);
                    } else {
                        throw new ExchangeError (feedback);
                    }
                }
            }
        }
    }
};<|MERGE_RESOLUTION|>--- conflicted
+++ resolved
@@ -2572,7 +2572,6 @@
         return result;
     }
 
-<<<<<<< HEAD
     async transfer (code, amount, fromAccount, toAccount, params = {}) {
         await this.loadMarkets ();
         let side = undefined;
@@ -2635,7 +2634,7 @@
             'toAccount': this.safeString (transfer, 'toAccount'),
             'status': this.safeString (transfer, 'status'),
         };
-=======
+
     async modifyMarginHelper (symbol, amount, type, params = {}) {
         if (params['positionsId'] === undefined) {
             throw new ArgumentsRequired (this.id + ' modifyMarginHelper() requires a positionsId argument in the params');
@@ -2717,7 +2716,7 @@
             throw new ArgumentsRequired (this.id + ' addMargin() requires a positionsId argument in the params');
         }
         return await this.modifyMarginHelper (symbol, amount, 1, params);
->>>>>>> 282768af
+
     }
 
     nonce () {
