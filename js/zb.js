--- conflicted
+++ resolved
@@ -2418,11 +2418,7 @@
 
     parseOrder (order, market = undefined) {
         //
-<<<<<<< HEAD
-        // Spot fetchOrder
-=======
         // Spot fetchOrder, fetchClosedOrders
->>>>>>> fa2a0e4c
         //
         //     {
         //         acctType: 0,
@@ -2469,11 +2465,7 @@
         //         "value": "60"
         //     },
         //
-<<<<<<< HEAD
-        // Algo fetchOrders
-=======
         // Algo fetchOrders, fetchClosedOrders
->>>>>>> fa2a0e4c
         //
         //     {
         //         "action": 1,
