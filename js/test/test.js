'use strict'

// ----------------------------------------------------------------------------

const [processPath, , exchangeId = null, exchangeSymbol = null] = process.argv.filter ((x) => !x.startsWith ('--'));
const verbose = process.argv.includes ('--verbose') || false;
const debug = process.argv.includes ('--debug') || false;
const HttpsProxyAgent = require ('https-proxy-agent')

// ----------------------------------------------------------------------------

const fs = require ('fs')
    , assert = require ('assert')
    , { Agent } = require ('https')
    , ccxt = require ('../../ccxt.js'); // eslint-disable-line import/order

// ----------------------------------------------------------------------------

process.on ('uncaughtException',  (e) => { console.log (e, e.stack); process.exit (1) });
process.on ('unhandledRejection', (e) => { console.log (e, e.stack); process.exit (1) });

// ----------------------------------------------------------------------------

console.log ('\nTESTING', { 'exchange': exchangeId, 'symbol': exchangeSymbol || 'all' }, '\n');

// ----------------------------------------------------------------------------

const proxies = [
    '',
    'https://cors-anywhere.herokuapp.com/'
];

//-----------------------------------------------------------------------------

const enableRateLimit = true;

const httpsAgent = new Agent ({
    'ecdhCurve': 'auto',
});

const timeout = 20000;

const exchange = new (ccxt)[exchangeId] ({
    httpsAgent,
    verbose,
    enableRateLimit,
    debug,
    timeout,
});

//-----------------------------------------------------------------------------

const tests = {};
const properties = Object.keys (exchange.has);
properties
    // eslint-disable-next-line no-path-concat
    .filter ((property) => fs.existsSync (__dirname + '/Exchange/test.' + property + '.js'))
    .forEach ((property) => {
        // eslint-disable-next-line global-require, import/no-dynamic-require, no-path-concat
        tests[property] = require (__dirname + '/Exchange/test.' + property + '.js');
    });

const errors = require ('../base/errors.js');

Object.keys (errors)
    // eslint-disable-next-line no-path-concat
    .filter ((error) => fs.existsSync (__dirname + '/errors/test.' + error + '.js'))
    .forEach ((error) => {
        // eslint-disable-next-line global-require, import/no-dynamic-require, no-path-concat
        tests[error] = require (__dirname + '/errors/test.' + error + '.js');
    });

//-----------------------------------------------------------------------------

const keysGlobal = 'keys.json';
const keysLocal = 'keys.local.json';

const keysFile = fs.existsSync (keysLocal) ? keysLocal : keysGlobal;
// eslint-disable-next-line import/no-dynamic-require, no-path-concat
const settings = require (__dirname + '/../../' + keysFile)[exchangeId];

if (settings) {
    const keys = Object.keys (settings);
    for (let i = 0; i < keys.length; i++) {
        const key = keys[i];
        if (settings[key]) {
            settings[key] = ccxt.deepExtend (exchange[key] || {}, settings[key]);
        }
    }
}

Object.assign (exchange, settings);

// check auth keys in env var
const requiredCredentials = exchange.requiredCredentials;
for (const [credential, isRequired] of Object.entries (requiredCredentials)) {
    if (isRequired && exchange[credential] === undefined) {
        const credentialEnvName = (exchangeId + '_' + credential).toUpperCase (); // example: KRAKEN_APIKEY
        const credentialValue = process.env[credentialEnvName];
        if (credentialValue) {
            exchange[credential] = credentialValue;
        }
    }
}

if (settings && settings.skip) {
    console.log ('[Skipped]', { 'exchange': exchangeId, 'symbol': exchangeSymbol || 'all' });
    process.exit ();
}
if (exchange.alias) {
    console.log ('[Skipped alias]', { 'exchange': exchangeId, 'symbol': exchangeSymbol || 'all' });
    process.exit ();
}

//-----------------------------------------------------------------------------

if (settings && settings.httpProxy) {
    const agent = new HttpsProxyAgent (settings.httpProxy)
    exchange.agent = agent;
}


// ### common language specific methods ###
async function runTesterMethod(exchange, methodName, ... args) {
    return await tests[methodName](exchange, ... args);
}

function testMethodAvailableForCurrentLang(methodName) {
    return methodName in tests && tests[methodName] !== undefined;
}

function findValueIndexInArray (arr, value) {
    return arr.indexOf (value);
}

function exceptionMessage (exc) {
    return '[' + exc.constructor.name + '] ' + exc.message.slice (0, 200);
}

// ### end of language specific common methods ###

// ----------------------------------------------------------------------------
// ### AUTO-TRANSPILER-START ###
// ----------------------------------------------------------------------------

async function test (methodName, exchange, ... args) {
    // We don't need to print-out the skipped tests in terminal, as it doesn't add any value, because we already know the unsupported methods from exchange-capabilities
    if (exchange.has[methodName]) {
        if (testMethodAvailableForCurrentLang(methodName)) {
            console.log ('Testing', exchange.id, methodName, '(', ... args, ')');
            return await runTesterMethod(exchange, methodName, ... args);
        }
    }
}

async function testSymbol (exchange, symbol) {
    await test ('loadMarkets', exchange);
    await test ('fetchCurrencies', exchange);
    await test ('fetchTicker', exchange, symbol);
    await test ('fetchTickers', exchange, symbol);
    await test ('fetchOHLCV', exchange, symbol);
    await test ('fetchTrades', exchange, symbol);
    await test ('fetchOrderBook', exchange, symbol);
    await test ('fetchL2OrderBook', exchange, symbol);
    await test ('fetchOrderBooks', exchange);
    await test ('fetchBidsAsks', exchange);
    await test ('fetchFundingRates', exchange);
    await test ('fetchFundingRate', exchange, symbol);
    await test ('fetchFundingRateHistory', exchange, symbol);
    await test ('fetchIndexOHLCV', exchange, symbol);
    await test ('fetchMarkOHLCV', exchange, symbol);
    await test ('fetchPremiumIndexOHLCV', exchange, symbol);
    await test ('fetchStatus', exchange);
    await test ('fetchTime', exchange);
}

//-----------------------------------------------------------------------------

async function loadExchange (exchange) {

    const markets = await exchange.loadMarkets ();

    assert (typeof exchange.markets === 'object', '.markets is not an object');
    assert (Array.isArray (exchange.symbols), '.symbols is not an array');
    const symbolsLength = exchange.symbols.length;
    const marketKeysLength = Object.keys (exchange.markets).length;
    assert (symbolsLength > 0, '.symbols count <= 0 (less than or equal to zero)');
    assert (marketKeysLength > 0, '.markets objects keys length <= 0 (less than or equal to zero)');
    assert (symbolsLength === marketKeysLength, 'number of .symbols is not equal to the number of .markets');

    const symbols = [
        'BTC/CNY',
        'BTC/USD',
        'BTC/USDT',
        'BTC/EUR',
        'BTC/ETH',
        'ETH/BTC',
        'BTC/JPY',
        'ETH/EUR',
        'ETH/JPY',
        'ETH/CNY',
        'ETH/USD',
        'LTC/CNY',
        'DASH/BTC',
        'DOGE/BTC',
        'BTC/AUD',
        'BTC/PLN',
        'USD/SLL',
        'BTC/RUB',
        'BTC/UAH',
        'LTC/BTC',
        'EUR/USD',
    ];

    const resultSymbols = [];
    const exchangeSpecificSymbols = exchange.symbols;
    for (let i = 0; i < exchangeSpecificSymbols.length; i++) {
        const symbol = exchangeSpecificSymbols[i];
        if (exchange.inArray(symbol, symbols)) {
            resultSymbols.push (symbol);
        }
    }

    let resultMsg = '';
    const resultLength = resultSymbols.length;
    const exchangeSymbolsLength = exchange.symbols.length;
    if (resultLength > 0) {
        if (exchangeSymbolsLength > resultLength) {
            resultMsg = resultSymbols.join (', ') + ' + more...';
        } else {
            resultMsg = resultSymbols.join (', ');
        }
    }

    console.log (exchangeSymbolsLength, 'symbols', resultMsg);
}

//-----------------------------------------------------------------------------

function getTestSymbol (exchange, symbols) {
    let symbol = undefined;
    for (let i = 0; i < symbols.length; i++) {
        const s = symbols[i];
        const market = exchange.safeValue (exchange.markets, s);
        if (market !== undefined) {
            const active = exchange.safeValue (market, 'active');
            if (active || (active === undefined)) {
                symbol = s;
                break;
            }
        }
    }
    return symbol;
}

async function testExchange (exchange) {

    await loadExchange (exchange);

    const codes = [
        'BTC',
        'ETH',
        'XRP',
        'LTC',
        'BCH',
        'EOS',
        'BNB',
        'BSV',
        'USDT',
        'ATOM',
        'BAT',
        'BTG',
        'DASH',
        'DOGE',
        'ETC',
        'IOTA',
        'LSK',
        'MKR',
        'NEO',
        'PAX',
        'QTUM',
        'TRX',
        'TUSD',
        'USD',
        'USDC',
        'WAVES',
        'XEM',
        'XMR',
        'ZEC',
        'ZRX',
    ];

    let code = undefined;
    for (let i = 0; i < codes.length; i++) {
        if (codes[i] in exchange.currencies) {
            code = codes[i];
            break;
        }
    }

    let symbol = getTestSymbol (exchange, [
        'BTC/USD',
        'BTC/USDT',
        'BTC/CNY',
        'BTC/EUR',
        'BTC/ETH',
        'ETH/BTC',
        'ETH/USD',
        'ETH/USDT',
        'BTC/JPY',
        'LTC/BTC',
        'ZRX/WETH',
        'EUR/USD',
    ]);

    // if symbols wasn't found from above hardcoded list, then try to locate any symbol which has our target hardcoded 'base' code
    if (symbol === undefined) {
        for (let i = 0; i < codes.length; i++) {
            const currentCode = codes[i];
            const marketsForCurrentCode = exchange.filterBy (exchange.markets, 'base', currentCode);
            const symbolsForCurrentCode = Object.keys (marketsForCurrentCode);
            if (symbolsForCurrentCode.length) {
                symbol = getTestSymbol (exchange, symbolsForCurrentCode);
                break;
            }
        }
    }

    // if there wasn't found any symbol with our hardcoded 'base' code, then just try to find symbols that are 'active'
    if (symbol === undefined) {
        const activeMarkets = exchange.filterBy (exchange.markets, 'active', true);
        const activeSymbols = Object.keys (activeMarkets);
        symbol = getTestSymbol (exchange, activeSymbols);
    }

    // if neither above was found any symbol, then just get any random symbol
    if (symbol === undefined) {
        symbol = getTestSymbol (exchange, exchange.symbols);
    }

    // if still nothing was found, then just directly set the first symbol
    if (symbol === undefined) {
        symbol = exchange.symbols[0];
    }

    console.log ('SYMBOL:', symbol);
    await testSymbol (exchange, symbol);

    // if API key is not set, then skip the private tests
    if (!exchange.privateKey && (!exchange.apiKey || (exchange.apiKey.length < 1))) {
        return true;
    }

    exchange.checkRequiredCredentials ();

    await test ('signIn', exchange);

    // move to testnet/sandbox if possible before accessing the balance
    // if (exchange.urls['test'])
    //    exchange.urls['api'] = exchange.urls['test']

    await test ('fetchBalance', exchange);

    await test ('fetchAccounts', exchange);
    await test ('fetchTransactionFees', exchange);
    // fethcTradingFee(s) & fetchTransactionFee(s) might be public for some exchanges
    await test ('fetchTradingFee', exchange, symbol);
    await test ('fetchTradingFees', exchange);
    await test ('fetchTransactionFee', exchange, symbol);
    await test ('fetchTransactionFees', exchange);
    await test ('fetchTradingLimits', exchange);
    await test ('fetchOrders', exchange, symbol);
    await test ('fetchOpenOrders', exchange, symbol);
    await test ('fetchClosedOrders', exchange, symbol);
    await test ('fetchMyTrades', exchange, symbol);
    await test ('fetchLeverageTiers', exchange, symbol);
    await test ('fetchMarketLeverageTiers', exchange, symbol);
    await test ('fetchOpenInterestHistory', exchange, symbol);
    await test ('fetchPositions', exchange, symbol);
    await test ('fetchLedger', exchange, code);
    await test ('fetchTransactions', exchange, code);
    await test ('fetchTransfers', exchange, code);
    await test ('fetchDeposits', exchange, code);
    await test ('fetchWithdrawals', exchange, code);
    await test ('fetchBorrowRate', exchange, code);
    await test ('fetchBorrowRates', exchange);
    await test ('fetchBorrowInterest', exchange, code);
    await test ('fetchBorrowInterest', exchange, code, symbol);

    if (exchange.extendedTest) {

        await test ('InvalidNonce', exchange, symbol);
        await test ('OrderNotFound', exchange, symbol);
        await test ('InvalidOrder', exchange, symbol);
        await test ('InsufficientFunds', exchange, symbol, balance); // danger zone - won't execute with non-empty balance
    }

    await test ('addMargin', exchange, symbol);
    await test ('reduceMargin', exchange, symbol);
    await test ('setMargin', exchange, symbol);
    await test ('setMarginMode', exchange, symbol);
    await test ('setPositionMode', exchange, symbol);
    await test ('setLeverage', exchange, symbol);
    await test ('cancelAllOrders', exchange, symbol);
    await test ('cancelOrder', exchange, symbol);
    await test ('cancelOrders', exchange, symbol);
    await test ('fetchCanceledOrders', exchange, symbol);
    await test ('fetchClosedOrder', exchange, symbol);
    await test ('fetchOpenOrder', exchange, symbol);
    await test ('fetchOrder', exchange, symbol);
    await test ('fetchOrderTrades', exchange, symbol);
    await test ('fetchPosition', exchange, symbol);
    await test ('fetchFundingHistory', exchange, symbol);
    await test ('fetchDeposit', exchange, code);
    await test ('createDepositAddress', exchange, code);
    await test ('fetchDepositAddress', exchange, code);
    await test ('fetchDepositAddresses', exchange, code);
    await test ('fetchDepositAddressesByNetwork', exchange, code);
    await test ('editOrder', exchange, symbol);
    await test ('fetchBorrowRateHistory', exchange, symbol);
    await test ('fetchBorrowRatesPerSymbol', exchange, symbol);
    await test ('fetchLedgerEntry', exchange, code);
    await test ('fetchPositionsRisk', exchange, symbol);
    await test ('fetchWithdrawal', exchange, code);
    await test ('transfer', exchange, code);
    await test ('withdraw', exchange, code);
}

//-----------------------------------------------------------------------------

async function tryAllProxies (exchange, proxies) {

    const index = findValueIndexInArray (proxies, exchange.proxy);
    let currentProxy = (index >= 0) ? index : 0;
    const maxRetries = proxies.length;

    if (settings && ('proxy' in settings)) {
        currentProxy = findValueIndexInArray (proxies, settings.proxy);
    }

    const hasHttpProxy = settings && ('httpProxy' in settings);

    for (let numRetries = 0; numRetries < maxRetries; numRetries++) {

        try {
<<<<<<< HEAD
            exchange.proxy = proxies[currentProxy];
=======

            if (!hasHttpProxy) {
                exchange.proxy = proxies[currentProxy];
            }

>>>>>>> ffb1f5d7
            // add random origin for proxies
            const proxiesLength = exchange.proxy.length;
            if (proxiesLength > 0) {
                exchange.origin = exchange.uuid ();
            }
            await testExchange (exchange);
            break;
        } catch (e) {
            currentProxy = (currentProxy + 1) % maxRetries;
            console.log (exceptionMessage (e));
            if (e instanceof ccxt.DDoSProtection) {
                continue;
            } else if (e instanceof ccxt.RequestTimeout) {
                continue;
            } else if (e instanceof ccxt.ExchangeNotAvailable) {
                continue;
            } else if (e instanceof ccxt.AuthenticationError) {
                return;
            } else if (e instanceof ccxt.InvalidNonce) {
                return;
            } else {
                throw e;
            }
        }
    }
}

//-----------------------------------------------------------------------------

async function main () {

    // we don't need to test aliases
    if (exchange.alias) {
        return;
    }

    if (exchangeSymbol) {

        await loadExchange (exchange);
        await testSymbol (exchange, exchangeSymbol);

    } else {

        await tryAllProxies (exchange, proxies);
    }

}

// ----------------------------------------------------------------------------
// ### AUTO-TRANSPILER-END ###
// ----------------------------------------------------------------------------

main ();<|MERGE_RESOLUTION|>--- conflicted
+++ resolved
@@ -443,15 +443,9 @@
     for (let numRetries = 0; numRetries < maxRetries; numRetries++) {
 
         try {
-<<<<<<< HEAD
-            exchange.proxy = proxies[currentProxy];
-=======
-
             if (!hasHttpProxy) {
                 exchange.proxy = proxies[currentProxy];
             }
-
->>>>>>> ffb1f5d7
             // add random origin for proxies
             const proxiesLength = exchange.proxy.length;
             if (proxiesLength > 0) {
