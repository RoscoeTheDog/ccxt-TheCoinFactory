--- conflicted
+++ resolved
@@ -1750,7 +1750,6 @@
         return this.filterBySymbolSinceLimit (sorted, symbol, since, limit);
     }
 
-<<<<<<< HEAD
     async fetchPositions (symbols = undefined, params = {}) {
         await this.loadMarkets ();
         const request = {};
@@ -1870,7 +1869,9 @@
             'initialMarginPercentage': undefined,
             'leverage': leverage,
             'marginRatio': undefined,
-=======
+        };
+    }
+
     async fetchFundingRate (symbol, params = {}) {
         await this.loadMarkets ();
         const market = this.market (symbol);
@@ -1940,7 +1941,6 @@
             'previousFundingRate': undefined,
             'previousFundingTimestamp': undefined,
             'previousFundingDatetime': undefined,
->>>>>>> 11c80c97
         };
     }
 
