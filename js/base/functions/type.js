--- conflicted
+++ resolved
@@ -1,59 +1,61 @@
 /*  ------------------------------------------------------------------------ */
 
-const isNumber          = Number.isFinite
-    , isInteger         = Number.isInteger
-    , isArray           = Array.isArray
-    , hasProps          = o => ((o !== undefined) && (o !== null))
-    , isString          = s => (typeof s === 'string')
-    , isObject          = o => ((o !== null) && (typeof o === 'object'))
-    , isRegExp          = o => (o instanceof RegExp)
-    , isDictionary      = o => (isObject (o) && (Object.getPrototypeOf (o) === Object.prototype) && !isArray (o) && !isRegExp (o))
-    , isStringCoercible = x => ((hasProps (x) && x.toString) || isNumber (x))
+const isNumber = Number.isFinite;
+const isInteger = Number.isInteger;
+const isArray = Array.isArray;
+const hasProps = (o) => ((o !== undefined) && (o !== null));
+const isString = (s) => (typeof s === 'string');
+const isObject = (o) => ((o !== null) && (typeof o === 'object'));
+const isRegExp = (o) => (o instanceof RegExp);
+const isDictionary = (o) => (isObject (o) && (Object.getPrototypeOf (o) === Object.prototype) && !isArray (o) && !isRegExp (o));
+const isStringCoercible = (x) => ((hasProps (x) && x.toString) || isNumber (x));
 
 /*  .............................................   */
 
-const prop = (o, k) => (isObject (o) && o[k] !== '' && o[k] !== null ? o[k] : undefined)
-    , prop2 = (o, k1, k2) => (
-        !isObject (o)
+const prop = (o, k) => (isObject (o) && o[k] !== '' && o[k] !== null ? o[k] : undefined);
+const prop2 = (o, k1, k2) => (
+    !isObject (o)
         ? undefined
         : (
             o[k1] !== undefined && o[k1] !== '' && o[k1] !== null
-            ? o[k1]
-            : (
-                o[k2] !== '' && o[k2] !== null
-                ? o[k2]
-                : undefined
-            )
+                ? o[k1]
+                : (
+                    o[k2] !== '' && o[k2] !== null
+                        ? o[k2]
+                        : undefined
+                )
         )
-    )
-    , getValueFromKeysInArray = (object, array) => object[array.find (k => prop (object,k) !== undefined)]
-
+);
+const getValueFromKeysInArray = (object, array) => object[array.find ((k) => prop (object, k) !== undefined)];
 /*  .............................................   */
-
-const asFloat   = x => ((isNumber (x) || (isString (x) && x.length !== 0)) ? parseFloat (x) : NaN)
-    , asInteger = x => ((isNumber (x) || (isString (x) && x.length !== 0)) ? Math.trunc (Number(x)) : NaN)
-
+const asFloat = (x) => ((isNumber (x) || (isString (x) && x.length !== 0)) ? parseFloat (x) : NaN);
+const asInteger = (x) => ((isNumber (x) || (isString (x) && x.length !== 0)) ? Math.trunc (Number (x)) : NaN);
 /*  .............................................   */
-
-const safeFloat =   (o, k,          $default, n =   asFloat (prop (o, k))) => (isNumber (n)          ? n                         : $default)
-, safeInteger =     (o, k,          $default, n = asInteger (prop (o, k))) => (isNumber (n)          ? n                         : $default)
-, safeIntegerProduct = (o, k, $factor, $default, n = asInteger (prop (o, k))) => (isNumber (n)          ? parseInt (n * $factor)    : $default)
-, safeTimestamp =      (o, k,          $default, n =   asFloat (prop (o, k))) => (isNumber (n)          ? parseInt (n * 1000)       : $default)
-, safeValue =         (o, k,          $default, x =            prop (o, k))  => (hasProps (x)          ? x                         : $default)
-, safeString =         (o, k,          $default, x =            prop (o, k))  => (isStringCoercible (x) ? String (x)                : $default)
-, safeStringLower =    (o, k,          $default, x =            prop (o, k))  => (isStringCoercible (x) ? String (x).toLowerCase () : $default)
-, safeStringUpper=    (o, k,          $default, x =            prop (o, k))  => (isStringCoercible (x) ? String (x).toUpperCase () : $default)
-
+const safeFloat = (o, k, $default, n = asFloat (prop (o, k))) => (isNumber (n) ? n : $default);
+const safeInteger = (o, k, $default, n = asInteger (prop (o, k))) => (isNumber (n) ? n : $default);
+const safeIntegerProduct = (o, k, $factor, $default, n = asInteger (prop (o, k))) => (isNumber (n) ? parseInt (n * $factor) : $default);
+const safeTimestamp = (o, k, $default, n = asFloat (prop (o, k))) => (isNumber (n) ? parseInt (n * 1000) : $default);
+const safeValue = (o, k, $default, x = prop (o, k)) => (hasProps (x) ? x : $default);
+const safeString = (o, k, $default, x = prop (o, k)) => (isStringCoercible (x) ? String (x) : $default);
+const safeStringLower = (o, k, $default, x = prop (o, k)) => (isStringCoercible (x) ? String (x).toLowerCase () : $default);
+const safeStringUpper = (o, k, $default, x = prop (o, k)) => (isStringCoercible (x) ? String (x).toUpperCase () : $default);
 /*  .............................................   */
-
-const safeFloat2 =          (o, k1, k2,          $default, n =   asFloat (prop2 (o, k1, k2))) => (isNumber (n)          ? n                         : $default)
-, safeInteger2 =     (o, k1, k2,          $default, n = asInteger (prop2 (o, k1, k2))) => (isNumber (n)          ? n                         : $default)
-, safeIntegerProduct2 = (o, k1, k2, $factor, $default, n = asInteger (prop2 (o, k1, k2))) => (isNumber (n)          ? parseInt (n * $factor)    : $default)
-, safeTimestamp2 =      (o, k1, k2,          $default, n =   asFloat (prop2 (o, k1, k2))) => (isNumber (n)          ? parseInt (n * 1000)       : $default)
-, safeValue2 =          (o, k1, k2,          $default, x =            prop2 (o, k1, k2))  => (hasProps (x)          ? x                         : $default)
-, safeString2 =         (o, k1, k2,          $default, x =            prop2 (o, k1, k2))  => (isStringCoercible (x) ? String (x)                : $default)
-, safeStringLower2 =    (o, k1, k2,          $default, x =            prop2 (o, k1, k2))  => (isStringCoercible (x) ? String (x).toLowerCase () : $default)
-, safeStringUpper2 =    (o, k1, k2,          $default, x =            prop2 (o, k1, k2))  => (isStringCoercible (x) ? String (x).toUpperCase () : $default)
+const safeFloat2 = (o, k1, k2, $default, n = asFloat (prop2 (o, k1, k2))) => (isNumber (n) ? n : $default);
+const safeInteger2 = (o, k1, k2, $default, n = asInteger (prop2 (o, k1, k2))) => (isNumber (n) ? n : $default);
+const safeIntegerProduct2 = (o, k1, k2, $factor, $default, n = asInteger (prop2 (o, k1, k2))) => (isNumber (n) ? parseInt (n * $factor) : $default);
+const safeTimestamp2 = (o, k1, k2, $default, n = asFloat (prop2 (o, k1, k2))) => (isNumber (n) ? parseInt (n * 1000) : $default);
+const safeValue2 = (o, k1, k2, $default, x = prop2 (o, k1, k2)) => (hasProps (x) ? x : $default);
+const safeString2 = (o, k1, k2, $default, x = prop2 (o, k1, k2)) => (isStringCoercible (x) ? String (x) : $default);
+const safeStringLower2 = (o, k1, k2, $default, x = prop2 (o, k1, k2)) => (isStringCoercible (x) ? String (x).toLowerCase () : $default);
+const safeStringUpper2 = (o, k1, k2, $default, x = prop2 (o, k1, k2)) => (isStringCoercible (x) ? String (x).toUpperCase () : $default);
+const safeFloatN = (o, k, $default, n = asFloat (getValueFromKeysInArray (o, k))) => (isNumber (n) ? n : $default);
+const safeIntegerN = (o, k, $default, n = asInteger (getValueFromKeysInArray (o, k))) => (isNumber (n) ? n : $default);
+const safeIntegerProductN = (o, k, $factor, $default, n = asInteger (getValueFromKeysInArray (o, k))) => (isNumber (n) ? parseInt (n * $factor) : $default);
+const safeTimestampN = (o, k, $default, n = asFloat (getValueFromKeysInArray (o, k))) => (isNumber (n) ? parseInt (n * 1000) : $default);
+const safeValueN = (o, k, $default, x = getValueFromKeysInArray (o, k)) => (hasProps (x) ? x : $default);
+const safeStringN = (o, k, $default, x = getValueFromKeysInArray (o, k)) => (isStringCoercible (x) ? String (x) : $default);
+const safeStringLowerN = (o, k, $default, x = getValueFromKeysInArray (o, k)) => (isStringCoercible (x) ? String (x).toLowerCase () : $default);
+const safeStringUpperN = (o, k, $default, x = getValueFromKeysInArray (o, k)) => (isStringCoercible (x) ? String (x).toUpperCase () : $default);
 
 export {
     isNumber
@@ -82,7 +84,6 @@
     // not using safeFloats with an array argument as we're trying to save some cycles here
     // we're not using safeFloat3 either because those cases are too rare to deserve their own optimization
 
-<<<<<<< HEAD
     , safeFloat2
     , safeInteger2
     , safeIntegerProduct2
@@ -91,26 +92,16 @@
     , safeString2
     , safeStringLower2
     , safeStringUpper2
-=======
-    , safeFloat2:          (o, k1, k2,          $default, n =   asFloat (prop2 (o, k1, k2))) => (isNumber (n)          ? n                         : $default)
-    , safeInteger2:        (o, k1, k2,          $default, n = asInteger (prop2 (o, k1, k2))) => (isNumber (n)          ? n                         : $default)
-    , safeIntegerProduct2: (o, k1, k2, $factor, $default, n = asInteger (prop2 (o, k1, k2))) => (isNumber (n)          ? parseInt (n * $factor)    : $default)
-    , safeTimestamp2:      (o, k1, k2,          $default, n =   asFloat (prop2 (o, k1, k2))) => (isNumber (n)          ? parseInt (n * 1000)       : $default)
-    , safeValue2:          (o, k1, k2,          $default, x =            prop2 (o, k1, k2))  => (hasProps (x)          ? x                         : $default)
-    , safeString2:         (o, k1, k2,          $default, x =            prop2 (o, k1, k2))  => (isStringCoercible (x) ? String (x)                : $default)
-    , safeStringLower2:    (o, k1, k2,          $default, x =            prop2 (o, k1, k2))  => (isStringCoercible (x) ? String (x).toLowerCase () : $default)
-    , safeStringUpper2:    (o, k1, k2,          $default, x =            prop2 (o, k1, k2))  => (isStringCoercible (x) ? String (x).toUpperCase () : $default)
 
     // safeMethodN
-    , safeFloatN:          (o, k,          $default, n =   asFloat (getValueFromKeysInArray (o, k))) => (isNumber (n)          ? n                         : $default)
-    , safeIntegerN:        (o, k,          $default, n = asInteger (getValueFromKeysInArray (o, k))) => (isNumber (n)          ? n                         : $default)
-    , safeIntegerProductN: (o, k, $factor, $default, n = asInteger (getValueFromKeysInArray (o, k))) => (isNumber (n)          ? parseInt (n * $factor)    : $default)
-    , safeTimestampN:      (o, k,          $default, n =   asFloat (getValueFromKeysInArray (o, k))) => (isNumber (n)          ? parseInt (n * 1000)       : $default)
-    , safeValueN:          (o, k,          $default, x =            getValueFromKeysInArray (o, k))  => (hasProps (x)          ? x                         : $default)
-    , safeStringN:         (o, k,          $default, x =            getValueFromKeysInArray (o, k))  => (isStringCoercible (x) ? String (x)                : $default)
-    , safeStringLowerN:    (o, k,          $default, x =            getValueFromKeysInArray (o, k))  => (isStringCoercible (x) ? String (x).toLowerCase () : $default)
-    , safeStringUpperN:    (o, k,          $default, x =            getValueFromKeysInArray (o, k))  => (isStringCoercible (x) ? String (x).toUpperCase () : $default)
->>>>>>> 65b66468
-}
+    , safeFloatN
+    , safeIntegerN
+    , safeIntegerProductN
+    , safeTimestampN
+    , safeValueN
+    , safeStringN
+    , safeStringLowerN
+    , safeStringUpperN,
+};
 
 /*  ------------------------------------------------------------------------ */