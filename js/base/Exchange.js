--- conflicted
+++ resolved
@@ -3078,10 +3078,6 @@
             return fee;
         }
         const currencyCode = this.safeString (currency, 'code');
-<<<<<<< HEAD
-        const codeAsChain = this.safeString (defaultChains, currencyCode, currencyCode);
-=======
->>>>>>> d3618536
         for (let i = 0; i < numNetworks; i++) {
             const network = networkKeys[i];
             if (network === currencyCode) {
