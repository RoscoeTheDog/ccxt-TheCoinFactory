'use strict';

// ----------------------------------------------------------------------------
/* eslint-disable */

const functions = require ('./functions');

const {
    isNode
    , clone
    , unCamelCase
    , throttle
    , timeout
    , TimedOut
    , defaultFetch
} = functions

const { // eslint-disable-line object-curly-newline
    ExchangeError
    , BadSymbol
    , NullResponse
    , InvalidAddress
    , InvalidOrder
    , NotSupported
    , AuthenticationError
    , DDoSProtection
    , RequestTimeout
    , ExchangeNotAvailable
    , RateLimitExceeded
    , ArgumentsRequired } = require ('./errors')

const { TRUNCATE, ROUND, DECIMAL_PLACES, NO_PADDING, TICK_SIZE } = functions.precisionConstants

const BN = require ('../static_dependencies/BN/bn')
const Precise = require ('./Precise')

// ----------------------------------------------------------------------------

module.exports = class Exchange {

    describe () {
        return {
            'id': undefined,
            'name': undefined,
            'countries': undefined,
            'enableRateLimit': true,
            'rateLimit': 2000, // milliseconds = seconds * 1000
            'certified': false, // if certified by the CCXT dev team
            'pro': false, // if it is integrated with CCXT Pro for WebSocket support
            'alias': false, // whether this exchange is an alias to another exchange
            'has': {
                'publicAPI': true,
                'privateAPI': true,
                'CORS': undefined,
                'spot': undefined,
                'margin': undefined,
                'swap': undefined,
                'future': undefined,
                'option': undefined,
                'addMargin': undefined,
                'cancelAllOrders': undefined,
                'cancelOrder': true,
                'cancelOrders': undefined,
                'createDepositAddress': undefined,
                'createLimitOrder': true,
                'createMarketOrder': true,
                'createOrder': true,
                'createPostOnlyOrder': undefined,
                'createReduceOnlyOrder': undefined,
                'createStopOrder': undefined,
                'createStopLimitOrder': undefined,
                'createStopMarketOrder': undefined,
                'editOrder': 'emulated',
                'fetchAccounts': undefined,
                'fetchBalance': true,
                'fetchBidsAsks': undefined,
                'fetchBorrowInterest': undefined,
                'fetchBorrowRate': undefined,
                'fetchBorrowRateHistory': undefined,
                'fetchBorrowRatesPerSymbol': undefined,
                'fetchBorrowRates': undefined,
                'fetchCanceledOrders': undefined,
                'fetchClosedOrder': undefined,
                'fetchClosedOrders': undefined,
                'fetchCurrencies': 'emulated',
                'fetchDeposit': undefined,
                'fetchDepositAddress': undefined,
                'fetchDepositAddresses': undefined,
                'fetchDepositAddressesByNetwork': undefined,
                'fetchDeposits': undefined,
                'fetchTransactionFee': undefined,
                'fetchTransactionFees': undefined,
                'fetchFundingHistory': undefined,
                'fetchFundingRate': undefined,
                'fetchFundingRateHistory': undefined,
                'fetchFundingRates': undefined,
                'fetchIndexOHLCV': undefined,
                'fetchL2OrderBook': true,
                'fetchLedger': undefined,
                'fetchLedgerEntry': undefined,
                'fetchLeverageTiers': undefined,
                'fetchMarketLeverageTiers': undefined,
                'fetchMarkets': true,
                'fetchMarkOHLCV': undefined,
                'fetchMyTrades': undefined,
                'fetchOHLCV': 'emulated',
                'fetchOpenOrder': undefined,
                'fetchOpenOrders': undefined,
                'fetchOrder': undefined,
                'fetchOrderBook': true,
                'fetchOrderBooks': undefined,
                'fetchOrders': undefined,
                'fetchOrderTrades': undefined,
                'fetchPermissions': undefined,
                'fetchPosition': undefined,
                'fetchPositions': undefined,
                'fetchPositionsRisk': undefined,
                'fetchPremiumIndexOHLCV': undefined,
                'fetchStatus': 'emulated',
                'fetchTicker': true,
                'fetchTickers': undefined,
                'fetchTime': undefined,
                'fetchTrades': true,
                'fetchTradingFee': undefined,
                'fetchTradingFees': undefined,
                'fetchTradingLimits': undefined,
                'fetchTransactions': undefined,
                'fetchTransfers': undefined,
                'fetchWithdrawAddresses': undefined,
                'fetchWithdrawal': undefined,
                'fetchWithdrawals': undefined,
                'reduceMargin': undefined,
                'setLeverage': undefined,
                'setMargin': undefined,
                'setMarginMode': undefined,
                'setPositionMode': undefined,
                'signIn': undefined,
                'transfer': undefined,
                'withdraw': undefined,
            },
            'urls': {
                'logo': undefined,
                'api': undefined,
                'www': undefined,
                'doc': undefined,
                'fees': undefined,
            },
            'api': undefined,
            'requiredCredentials': {
                'apiKey':     true,
                'secret':     true,
                'uid':        false,
                'login':      false,
                'password':   false,
                'twofa':      false, // 2-factor authentication (one-time password key)
                'privateKey': false, // a "0x"-prefixed hexstring private key for a wallet
                'walletAddress': false, // the wallet address "0x"-prefixed hexstring
                'token':      false, // reserved for HTTP auth in some cases
            },
            'markets': undefined, // to be filled manually or by fetchMarkets
            'currencies': {}, // to be filled manually or by fetchMarkets
            'timeframes': undefined, // redefine if the exchange has.fetchOHLCV
            'fees': {
                'trading': {
                    'tierBased': undefined,
                    'percentage': undefined,
                    'taker': undefined,
                    'maker': undefined,
                },
                'funding': {
                    'tierBased': undefined,
                    'percentage': undefined,
                    'withdraw': {},
                    'deposit': {},
                },
            },
            'status': {
                'status': 'ok',
                'updated': undefined,
                'eta': undefined,
                'url': undefined,
            },
            'exceptions': undefined,
            'httpExceptions': {
                '422': ExchangeError,
                '418': DDoSProtection,
                '429': RateLimitExceeded,
                '404': ExchangeNotAvailable,
                '409': ExchangeNotAvailable,
                '410': ExchangeNotAvailable,
                '451': ExchangeNotAvailable,
                '500': ExchangeNotAvailable,
                '501': ExchangeNotAvailable,
                '502': ExchangeNotAvailable,
                '520': ExchangeNotAvailable,
                '521': ExchangeNotAvailable,
                '522': ExchangeNotAvailable,
                '525': ExchangeNotAvailable,
                '526': ExchangeNotAvailable,
                '400': ExchangeNotAvailable,
                '403': ExchangeNotAvailable,
                '405': ExchangeNotAvailable,
                '503': ExchangeNotAvailable,
                '530': ExchangeNotAvailable,
                '408': RequestTimeout,
                '504': RequestTimeout,
                '401': AuthenticationError,
                '407': AuthenticationError,
                '511': AuthenticationError,
            },
            'commonCurrencies': { // gets extended/overwritten in subclasses
                'XBT': 'BTC',
                'BCC': 'BCH',
                'BCHABC': 'BCH',
                'BCHSV': 'BSV',
            },
            'precisionMode': DECIMAL_PLACES,
            'paddingMode': NO_PADDING,
            'limits': {
                'leverage': { 'min': undefined, 'max': undefined },
                'amount': { 'min': undefined, 'max': undefined },
                'price': { 'min': undefined, 'max': undefined },
                'cost': { 'min': undefined, 'max': undefined },
            },
        } // return
    } // describe ()

    constructor (userConfig = {}) {
        Object.assign (this, functions)
        //
        //     if (isNode) {
        //         this.nodeVersion = process.version.match (/\d+\.\d+\.\d+/)[0]
        //         this.userAgent = {
        //             'User-Agent': 'ccxt/' + Exchange.ccxtVersion +
        //                 ' (+https://github.com/ccxt/ccxt)' +
        //                 ' Node.js/' + this.nodeVersion + ' (JavaScript)'
        //         }
        //     }
        //
        this.options = this.getDefaultOptions(); // exchange-specific options, if any
        // fetch implementation options (JS only)
        this.fetchOptions = {
            // keepalive: true, // does not work in Chrome, https://github.com/ccxt/ccxt/issues/6368
        }
        // http properties
        this.userAgents = {
            'chrome': 'Mozilla/5.0 (Windows NT 10.0; Win64; x64) AppleWebKit/537.36 (KHTML, like Gecko) Chrome/62.0.3202.94 Safari/537.36',
            'chrome39': 'Mozilla/5.0 (Windows NT 6.1; WOW64) AppleWebKit/537.36 (KHTML, like Gecko) Chrome/39.0.2171.71 Safari/537.36',
            'chrome100': 'Mozilla/5.0 (Macintosh; Intel Mac OS X 10_15_7) AppleWebKit/537.36 (KHTML, like Gecko) Chrome/100.0.4896.75 Safari/537.36',
        }
        this.headers = {}
        // prepended to URL, like https://proxy.com/https://exchange.com/api...
        this.proxy = ''
        this.origin = '*' // CORS origin
        // underlying properties
        this.minFundingAddressLength = 1 // used in checkAddress
        this.substituteCommonCurrencyCodes = true  // reserved
        this.quoteJsonNumbers = true // treat numbers in json as quoted precise strings
        this.number = Number // or String (a pointer to a function)
        this.handleContentTypeApplicationZip = false
        // whether fees should be summed by currency code
        this.reduceFees = true
        // do not delete this line, it is needed for users to be able to define their own fetchImplementation
        this.fetchImplementation = defaultFetch
        this.validateServerSsl = true
        this.validateClientSsl = false
        // default property values
        this.timeout       = 10000 // milliseconds
        this.verbose       = false
        this.debug         = false
        this.userAgent     = undefined
        this.twofa         = undefined // two-factor authentication (2FA)
        // default credentials
        this.apiKey        = undefined
        this.secret        = undefined
        this.uid           = undefined
        this.login         = undefined
        this.password      = undefined
        this.privateKey    = undefined // a "0x"-prefixed hexstring private key for a wallet
        this.walletAddress = undefined // a wallet address "0x"-prefixed hexstring
        this.token         = undefined // reserved for HTTP auth in some cases
        // placeholders for cached data
        this.balance      = {}
        this.orderbooks   = {}
        this.tickers      = {}
        this.orders       = undefined
        this.trades       = {}
        this.transactions = {}
        this.ohlcvs       = {}
        this.myTrades     = undefined
        this.positions    = {}
        // web3 and cryptography flags
        this.requiresWeb3 = false
        this.requiresEddsa = false
        this.precision = {}
        // response handling flags and properties
        this.lastRestRequestTimestamp = 0
        this.enableLastJsonResponse = true
        this.enableLastHttpResponse = true
        this.enableLastResponseHeaders = true
        this.last_http_response    = undefined
        this.last_json_response    = undefined
        this.last_response_headers = undefined
        // camelCase and snake_notation support
        const unCamelCaseProperties = (obj = this) => {
            if (obj !== null) {
                const ownPropertyNames = Object.getOwnPropertyNames (obj)
                for (let i = 0; i < ownPropertyNames.length; i++) {
                    const k = ownPropertyNames[i]
                    this[unCamelCase (k)] = this[k]
                }
                unCamelCaseProperties (Object.getPrototypeOf (obj))
            }
        }
        unCamelCaseProperties ()
        // merge constructor overrides to this instance
        const configEntries = Object.entries (this.describe ()).concat (Object.entries (userConfig))
        for (let i = 0; i < configEntries.length; i++) {
            const [property, value] = configEntries[i]
            if (value && Object.getPrototypeOf (value) === Object.prototype) {
                this[property] = this.deepExtend (this[property], value)
            } else {
                this[property] = value
            }
        }
        // http client options
        const agentOptions = {
            'keepAlive': true,
        }
        // ssl options
        if (!this.validateServerSsl) {
            agentOptions['rejectUnauthorized'] = false;
        }
        // js-specific http options
        if (!this.httpAgent && defaultFetch.http && isNode) {
            this.httpAgent = new defaultFetch.http.Agent (agentOptions)
        }
        if (!this.httpsAgent && defaultFetch.https && isNode) {
            this.httpsAgent = new defaultFetch.https.Agent (agentOptions)
        }
        // generate old metainfo interface
        const hasKeys = Object.keys (this.has)
        for (let i = 0; i < hasKeys.length; i++) {
            const k = hasKeys[i]
            this['has' + this.capitalize (k)] = !!this.has[k] // converts 'emulated' to true
        }
        // generate implicit api
        if (this.api) {
            this.defineRestApi (this.api, 'request')
        }
        // init the request rate limiter
        this.initRestRateLimiter ()
        // init predefined markets if any
        if (this.markets) {
            this.setMarkets (this.markets)
        }
    }

    encodeURIComponent (...args) {
        return encodeURIComponent (...args)
    }

    checkRequiredVersion (requiredVersion, error = true) {
        let result = true
        const [ major1, minor1, patch1 ] = requiredVersion.split ('.')
            , [ major2, minor2, patch2 ] = Exchange.ccxtVersion.split ('.')
            , intMajor1 = parseInt (major1)
            , intMinor1 = parseInt (minor1)
            , intPatch1 = parseInt (patch1)
            , intMajor2 = parseInt (major2)
            , intMinor2 = parseInt (minor2)
            , intPatch2 = parseInt (patch2)
        if (intMajor1 > intMajor2) {
            result = false
        }
        if (intMajor1 === intMajor2) {
            if (intMinor1 > intMinor2) {
                result = false
            } else if (intMinor1 === intMinor2 && intPatch1 > intPatch2) {
                result = false
            }
        }
        if (!result) {
            if (error) {
                throw new NotSupported ('Your current version of CCXT is ' + Exchange.ccxtVersion + ', a newer version ' + requiredVersion + ' is required, please, upgrade your version of CCXT')
            } else {
                return error
            }
        }
        return result
    }

    checkAddress (address) {
        if (address === undefined) {
            throw new InvalidAddress (this.id + ' address is undefined')
        }
        // check the address is not the same letter like 'aaaaa' nor too short nor has a space
        if ((this.unique (address).length === 1) || address.length < this.minFundingAddressLength || address.includes (' ')) {
            throw new InvalidAddress (this.id + ' address is invalid or has less than ' + this.minFundingAddressLength.toString () + ' characters: "' + this.json (address) + '"')
        }
        return address
    }

    initRestRateLimiter () {
        if (this.rateLimit === undefined) {
            throw new Error (this.id + '.rateLimit property is not configured');
        }
        this.tokenBucket = this.extend ({
            delay: 0.001,
            capacity: 1,
            cost: 1,
            maxCapacity: 1000,
            refillRate: (this.rateLimit > 0) ? 1 / this.rateLimit : Number.MAX_VALUE,
        }, this.tokenBucket);
        this.throttle = throttle (this.tokenBucket);
        this.executeRestRequest = (url, method = 'GET', headers = undefined, body = undefined) => {
            // fetchImplementation cannot be called on this. in browsers:
            // TypeError Failed to execute 'fetch' on 'Window': Illegal invocation
            const fetchImplementation = this.fetchImplementation;
            const params = { method, headers, body, timeout: this.timeout };
            if (this.agent) {
                params['agent'] = this.agent;
            } else if (this.httpAgent && url.indexOf ('http://') === 0) {
                params['agent'] = this.httpAgent;
            } else if (this.httpsAgent && url.indexOf ('https://') === 0) {
                params['agent'] = this.httpsAgent;
            }
            const promise =
                fetchImplementation (url, this.extend (params, this.fetchOptions))
                    .catch ((e) => {
                        if (isNode) {
                            throw new ExchangeNotAvailable ([ this.id, method, url, e.type, e.message ].join (' '));
                        }
                        throw e; // rethrow all unknown errors
                    })
                    .then ((response) => this.handleRestResponse (response, url, method, headers, body));
            return timeout (this.timeout, promise).catch ((e) => {
                if (e instanceof TimedOut) {
                    throw new RequestTimeout (this.id + ' ' + method + ' ' + url + ' request timed out (' + this.timeout + ' ms)');
                }
                throw e;
            })
        };
    }

    setSandboxMode (enabled) {
        if (!!enabled) { // eslint-disable-line no-extra-boolean-cast
            if ('test' in this.urls) {
                if (typeof this.urls['api'] === 'string') {
                    this.urls['apiBackup'] = this.urls['api']
                    this.urls['api'] = this.urls['test']
                } else {
                    this.urls['apiBackup'] = clone (this.urls['api'])
                    this.urls['api'] = clone (this.urls['test'])
                }
            } else {
                throw new NotSupported (this.id + ' does not have a sandbox URL')
            }
        } else if ('apiBackup' in this.urls) {
            if (typeof this.urls['api'] === 'string') {
                this.urls['api'] = this.urls['apiBackup']
            } else {
                this.urls['api'] = clone (this.urls['apiBackup'])
            }
        }
    }

    defineRestApiEndpoint (methodName, uppercaseMethod, lowercaseMethod, camelcaseMethod, path, paths, config = {}) {
        const splitPath = path.split (/[^a-zA-Z0-9]/)
        const camelcaseSuffix  = splitPath.map (this.capitalize).join ('')
        const underscoreSuffix = splitPath.map ((x) => x.trim ().toLowerCase ()).filter ((x) => x.length > 0).join ('_')
        const camelcasePrefix = [ paths[0] ].concat (paths.slice (1).map (this.capitalize)).join ('')
        const underscorePrefix = [ paths[0] ].concat (paths.slice (1).map ((x) => x.trim ()).filter ((x) => x.length > 0)).join ('_')
        const camelcase  = camelcasePrefix + camelcaseMethod + this.capitalize (camelcaseSuffix)
        const underscore = underscorePrefix + '_' + lowercaseMethod + '_' + underscoreSuffix
        const typeArgument = (paths.length > 1) ? paths : paths[0]
        // handle call costs here
        const partial = async (params = {}, context = {}) => this[methodName] (path, typeArgument, uppercaseMethod, params, undefined, undefined, config, context)
        // const partial = async (params) => this[methodName] (path, typeArgument, uppercaseMethod, params || {})
        this[camelcase]  = partial
        this[underscore] = partial
    }

    defineRestApi (api, methodName, paths = []) {
        const keys = Object.keys (api)
        for (let i = 0; i < keys.length; i++) {
            const key = keys[i]
            const value = api[key]
            const uppercaseMethod = key.toUpperCase ()
            const lowercaseMethod = key.toLowerCase ()
            const camelcaseMethod = this.capitalize (lowercaseMethod)
            if (Array.isArray (value)) {
                for (let k = 0; k < value.length; k++) {
                    const path = value[k].trim ()
                    this.defineRestApiEndpoint (methodName, uppercaseMethod, lowercaseMethod, camelcaseMethod, path, paths)
                }
            // the options HTTP method conflicts with the 'options' API url path
            // } else if (key.match (/^(?:get|post|put|delete|options|head|patch)$/i)) {
            } else if (key.match (/^(?:get|post|put|delete|head|patch)$/i)) {
                const endpoints = Object.keys (value);
                for (let j = 0; j < endpoints.length; j++) {
                    const endpoint = endpoints[j]
                    const path = endpoint.trim ()
                    const config = value[endpoint]
                    if (typeof config === 'object') {
                        this.defineRestApiEndpoint (methodName, uppercaseMethod, lowercaseMethod, camelcaseMethod, path, paths, config)
                    } else if (typeof config === 'number') {
                        this.defineRestApiEndpoint (methodName, uppercaseMethod, lowercaseMethod, camelcaseMethod, path, paths, { cost: config })
                    } else {
                        throw new NotSupported (this.id + ' defineRestApi() API format is not supported, API leafs must strings, objects or numbers');
                    }
                }
            } else {
                this.defineRestApi (value, methodName, paths.concat ([ key ]))
            }
        }
    }

    log (... args) {
        console.log (... args)
    }

    fetch (url, method = 'GET', headers = undefined, body = undefined) {
        if (isNode && this.userAgent) {
            if (typeof this.userAgent === 'string') {
                headers = this.extend ({ 'User-Agent': this.userAgent }, headers)
            } else if ((typeof this.userAgent === 'object') && ('User-Agent' in this.userAgent)) {
                headers = this.extend (this.userAgent, headers)
            }
        }
        if (typeof this.proxy === 'function') {
            url = this.proxy (url)
            if (isNode) {
                headers = this.extend ({ 'Origin': this.origin }, headers)
            }
        } else if (typeof this.proxy === 'string') {
            if (this.proxy.length && isNode) {
                headers = this.extend ({ 'Origin': this.origin }, headers)
            }
            url = this.proxy + url
        }
        headers = this.extend (this.headers, headers)
        headers = this.setHeaders (headers)
        if (this.verbose) {
            this.log ("fetch Request:\n", this.id, method, url, "\nRequestHeaders:\n", headers, "\nRequestBody:\n", body, "\n")
        }
        return this.executeRestRequest (url, method, headers, body)
    }

    parseJson (jsonString) {
        try {
            if (this.isJsonEncodedObject (jsonString)) {
                return JSON.parse (this.onJsonResponse (jsonString))
            }
        } catch (e) {
            // SyntaxError
            return undefined
        }
    }

    getResponseHeaders (response) {
        const result = {}
        response.headers.forEach ((value, key) => {
            key = key.split ('-').map ((word) => this.capitalize (word)).join ('-')
            result[key] = value
        })
        return result
    }

    handleRestResponse (response, url, method = 'GET', requestHeaders = undefined, requestBody = undefined) {
        const responseHeaders = this.getResponseHeaders (response)
        if (this.handleContentTypeApplicationZip && (responseHeaders['Content-Type'] === 'application/zip')) {
            const responseBuffer = response.buffer ();
            if (this.enableLastResponseHeaders) {
                this.last_response_headers = responseHeaders
            }
            if (this.enableLastHttpResponse) {
                this.last_http_response = responseBuffer
            }
            if (this.verbose) {
                this.log ("handleRestResponse:\n", this.id, method, url, response.status, response.statusText, "\nResponseHeaders:\n", responseHeaders, "ZIP redacted", "\n")
            }
            // no error handler needed, because it would not be a zip response in case of an error
            return responseBuffer;
        }
        return response.text ().then ((responseBody) => {
            const bodyText = this.onRestResponse (response.status, response.statusText, url, method, responseHeaders, responseBody, requestHeaders, requestBody);
            const json = this.parseJson (bodyText)
            if (this.enableLastResponseHeaders) {
                this.last_response_headers = responseHeaders
            }
            if (this.enableLastHttpResponse) {
                this.last_http_response = responseBody
            }
            if (this.enableLastJsonResponse) {
                this.last_json_response = json
            }
            if (this.verbose) {
                this.log ("handleRestResponse:\n", this.id, method, url, response.status, response.statusText, "\nResponseHeaders:\n", responseHeaders, "\nResponseBody:\n", responseBody, "\n")
            }
            const skipFurtherErrorHandling = this.handleErrors (response.status, response.statusText, url, method, responseHeaders, responseBody, json, requestHeaders, requestBody)
            if (!skipFurtherErrorHandling) {
                this.handleHttpStatusCode (response.status, response.statusText, url, method, responseBody)
            }
            return json || responseBody
        })
    }

    onRestResponse (statusCode, statusText, url, method, responseHeaders, responseBody, requestHeaders, requestBody) {
        return responseBody.trim ()
    }

    onJsonResponse (responseBody) {
        return this.quoteJsonNumbers ? responseBody.replace (/":([+.0-9eE-]+)([,}])/g, '":"$1"$2') : responseBody;
    }

    async loadMarketsHelper (reload = false, params = {}) {
        if (!reload && this.markets) {
            if (!this.markets_by_id) {
                return this.setMarkets (this.markets)
            }
            return this.markets
        }
        let currencies = undefined
        // only call if exchange API provides endpoint (true), thus avoid emulated versions ('emulated')
        if (this.has.fetchCurrencies === true) {
            currencies = await this.fetchCurrencies ()
        }
        const markets = await this.fetchMarkets (params)
        return this.setMarkets (markets, currencies)
    }

    loadMarkets (reload = false, params = {}) {
        // this method is async, it returns a promise
        if ((reload && !this.reloadingMarkets) || !this.marketsLoading) {
            this.reloadingMarkets = true
            this.marketsLoading = this.loadMarketsHelper (reload, params).then ((resolved) => {
                this.reloadingMarkets = false
                return resolved
            }, (error) => {
                this.reloadingMarkets = false
                throw error
            })
        }
        return this.marketsLoading
    }

    fetchCurrencies (params = {}) {
        // markets are returned as a list
        // currencies are returned as a dict
        // this is for historical reasons
        // and may be changed for consistency later
        return new Promise ((resolve, reject) => resolve (this.currencies));
    }

    fetchMarkets (params = {}) {
        // markets are returned as a list
        // currencies are returned as a dict
        // this is for historical reasons
        // and may be changed for consistency later
        return new Promise ((resolve, reject) => resolve (Object.values (this.markets)))
    }

    filterBySinceLimit (array, since = undefined, limit = undefined, key = 'timestamp', tail = false) {
        const sinceIsDefined = (since !== undefined && since !== null)
        if (sinceIsDefined) {
            array = array.filter ((entry) => entry[key] >= since)
        }
        if (limit !== undefined && limit !== null) {
            array = tail ? array.slice (-limit) : array.slice (0, limit)
        }
        return array
    }

    filterByValueSinceLimit (array, field, value = undefined, since = undefined, limit = undefined, key = 'timestamp', tail = false) {
        const valueIsDefined = value !== undefined && value !== null
        const sinceIsDefined = since !== undefined && since !== null
        // single-pass filter for both symbol and since
        if (valueIsDefined || sinceIsDefined) {
            array = array.filter ((entry) =>
                ((valueIsDefined ? (entry[field] === value) : true) &&
                 (sinceIsDefined ? (entry[key] >= since) : true)))
        }
        if (limit !== undefined && limit !== null) {
            array = tail ? array.slice (-limit) : array.slice (0, limit)
        }
        return array
    }

    checkRequiredDependencies () {
        return
    }

    remove0xPrefix (hexData) {
        if (hexData.slice (0, 2) === '0x') {
            return hexData.slice (2)
        } else {
            return hexData
        }
    }

    hashMessage (message) {
        // takes a hex encoded message
        const binaryMessage = this.base16ToBinary (this.remove0xPrefix (message))
        const prefix = this.stringToBinary ('\x19Ethereum Signed Message:\n' + binaryMessage.sigBytes)
        return '0x' + this.hash (this.binaryConcat (prefix, binaryMessage), 'keccak', 'hex')
    }

    signHash (hash, privateKey) {
        const signature = this.ecdsa (hash.slice (-64), privateKey.slice (-64), 'secp256k1', undefined)
        return {
            'r': '0x' + signature['r'],
            's': '0x' + signature['s'],
            'v': 27 + signature['v'],
        }
    }

    signMessage (message, privateKey) {
        return this.signHash (this.hashMessage (message), privateKey.slice (-64))
    }

    signMessageString (message, privateKey) {
        // still takes the input as a hex string
        // same as above but returns a string instead of an object
        const signature = this.signMessage (message, privateKey)
        return signature['r'] + this.remove0xPrefix (signature['s']) + this.binaryToBase16 (this.numberToBE (signature['v']))
    }

    parseNumber (value, d = undefined) {
        if (value === undefined) {
            return d
        } else {
            try {
                return this.number (value)
            } catch (e) {
                return d
            }
        }
    }

    checkOrderArguments (market, type, side, amount, price, params) {
        if (price === undefined) {
            if (type === 'limit') {
                  throw new ArgumentsRequired (this.id + ' createOrder() requires a price argument for a limit order');
            }
        }
        if (amount <= 0) {
            throw new ArgumentsRequired (this.id + ' createOrder() amount should be above 0');
        }
    }

    handleHttpStatusCode (code, reason, url, method, body) {
        const codeAsString = code.toString ();
        if (codeAsString in this.httpExceptions) {
            const ErrorClass = this.httpExceptions[codeAsString];
            throw new ErrorClass (this.id + ' ' + method + ' ' + url + ' ' + codeAsString + ' ' + reason + ' ' + body);
        }
    }

    /* eslint-enable */
    // ------------------------------------------------------------------------

    // ########################################################################
    // ########################################################################
    // ########################################################################
    // ########################################################################
    // ########                        ########                        ########
    // ########                        ########                        ########
    // ########                        ########                        ########
    // ########                        ########                        ########
    // ########        ########################        ########################
    // ########        ########################        ########################
    // ########        ########################        ########################
    // ########        ########################        ########################
    // ########                        ########                        ########
    // ########                        ########                        ########
    // ########                        ########                        ########
    // ########                        ########                        ########
    // ########################################################################
    // ########################################################################
    // ########################################################################
    // ########################################################################
    // ########        ########        ########                        ########
    // ########        ########        ########                        ########
    // ########        ########        ########                        ########
    // ########        ########        ########                        ########
    // ################        ########################        ################
    // ################        ########################        ################
    // ################        ########################        ################
    // ################        ########################        ################
    // ########        ########        ################        ################
    // ########        ########        ################        ################
    // ########        ########        ################        ################
    // ########        ########        ################        ################
    // ########################################################################
    // ########################################################################
    // ########################################################################
    // ########################################################################

    // ------------------------------------------------------------------------
    // METHODS BELOW THIS LINE ARE TRANSPILED FROM JAVASCRIPT TO PYTHON AND PHP

    getDefaultOptions () {
        return {
            'defaultNetworkCodeReplacements': {
                'ETH': { 'ERC20': 'ETH' },
                'TRX': { 'TRC20': 'TRX' },
                'CRO': { 'CRC20': 'CRONOS' },
            },
        };
    }

    safeLedgerEntry (entry, currency = undefined) {
        currency = this.safeCurrency (undefined, currency);
        let direction = this.safeString (entry, 'direction');
        let before = this.safeString (entry, 'before');
        let after = this.safeString (entry, 'after');
        const amount = this.safeString (entry, 'amount');
        if (amount !== undefined) {
            if (before === undefined && after !== undefined) {
                before = Precise.stringSub (after, amount);
            } else if (before !== undefined && after === undefined) {
                after = Precise.stringAdd (before, amount);
            }
        }
        if (before !== undefined && after !== undefined) {
            if (direction === undefined) {
                if (Precise.stringGt (before, after)) {
                    direction = 'out';
                }
                if (Precise.stringGt (after, before)) {
                    direction = 'in';
                }
            }
        }
        const fee = this.safeValue (entry, 'fee');
        if (fee !== undefined) {
            fee['cost'] = this.safeNumber (fee, 'cost');
        }
        const timestamp = this.safeInteger (entry, 'timestamp');
        return {
            'id': this.safeString (entry, 'id'),
            'timestamp': timestamp,
            'datetime': this.iso8601 (timestamp),
            'direction': direction,
            'account': this.safeString (entry, 'account'),
            'referenceId': this.safeString (entry, 'referenceId'),
            'referenceAccount': this.safeString (entry, 'referenceAccount'),
            'type': this.safeString (entry, 'type'),
            'currency': currency['code'],
            'amount': this.parseNumber (amount),
            'before': this.parseNumber (before),
            'after': this.parseNumber (after),
            'status': this.safeString (entry, 'status'),
            'fee': fee,
            'info': entry,
        };
    }

    setMarkets (markets, currencies = undefined) {
        const values = [];
        const marketValues = this.toArray (markets);
        for (let i = 0; i < marketValues.length; i++) {
            const market = this.deepExtend (this.safeMarket (), {
                'precision': this.precision,
                'limits': this.limits,
            }, this.fees['trading'], marketValues[i]);
            values.push (market);
        }
        this.markets = this.indexBy (values, 'symbol');
        this.markets_by_id = this.indexBy (markets, 'id');
        const marketsSortedBySymbol = this.keysort (this.markets);
        const marketsSortedById = this.keysort (this.markets_by_id);
        this.symbols = Object.keys (marketsSortedBySymbol);
        this.ids = Object.keys (marketsSortedById);
        if (currencies !== undefined) {
            this.currencies = this.deepExtend (this.currencies, currencies);
        } else {
            let baseCurrencies = [];
            let quoteCurrencies = [];
            for (let i = 0; i < values.length; i++) {
                const market = values[i];
                const defaultCurrencyPrecision = (this.precisionMode === DECIMAL_PLACES) ? 8 : this.parseNumber ('1e-8');
                const marketPrecision = this.safeValue (market, 'precision', {});
                if ('base' in market) {
                    const currencyPrecision = this.safeValue2 (marketPrecision, 'base', 'amount', defaultCurrencyPrecision);
                    const currency = {
                        'id': this.safeString2 (market, 'baseId', 'base'),
                        'numericId': this.safeString (market, 'baseNumericId'),
                        'code': this.safeString (market, 'base'),
                        'precision': currencyPrecision,
                    };
                    baseCurrencies.push (currency);
                }
                if ('quote' in market) {
                    const currencyPrecision = this.safeValue2 (marketPrecision, 'quote', 'price', defaultCurrencyPrecision);
                    const currency = {
                        'id': this.safeString2 (market, 'quoteId', 'quote'),
                        'numericId': this.safeString (market, 'quoteNumericId'),
                        'code': this.safeString (market, 'quote'),
                        'precision': currencyPrecision,
                    };
                    quoteCurrencies.push (currency);
                }
            }
            baseCurrencies = this.sortBy (baseCurrencies, 'code');
            quoteCurrencies = this.sortBy (quoteCurrencies, 'code');
            this.baseCurrencies = this.indexBy (baseCurrencies, 'code');
            this.quoteCurrencies = this.indexBy (quoteCurrencies, 'code');
            const allCurrencies = this.arrayConcat (baseCurrencies, quoteCurrencies);
            const groupedCurrencies = this.groupBy (allCurrencies, 'code');
            const codes = Object.keys (groupedCurrencies);
            const resultingCurrencies = [];
            for (let i = 0; i < codes.length; i++) {
                const code = codes[i];
                const groupedCurrenciesCode = this.safeValue (groupedCurrencies, code, []);
                let highestPrecisionCurrency = this.safeValue (groupedCurrenciesCode, 0);
                for (let j = 1; j < groupedCurrenciesCode.length; j++) {
                    const currentCurrency = groupedCurrenciesCode[j];
                    if (this.precisionMode === TICK_SIZE) {
                        highestPrecisionCurrency = (currentCurrency['precision'] < highestPrecisionCurrency['precision']) ? currentCurrency : highestPrecisionCurrency;
                    } else {
                        highestPrecisionCurrency = (currentCurrency['precision'] > highestPrecisionCurrency['precision']) ? currentCurrency : highestPrecisionCurrency;
                    }
                }
                resultingCurrencies.push (highestPrecisionCurrency);
            }
            const sortedCurrencies = this.sortBy (resultingCurrencies, 'code');
            this.currencies = this.deepExtend (this.currencies, this.indexBy (sortedCurrencies, 'code'));
        }
        this.currencies_by_id = this.indexBy (this.currencies, 'id');
        const currenciesSortedByCode = this.keysort (this.currencies);
        this.codes = Object.keys (currenciesSortedByCode);
        return this.markets;
    }

    safeBalance (balance) {
        const balances = this.omit (balance, [ 'info', 'timestamp', 'datetime', 'free', 'used', 'total' ]);
        const codes = Object.keys (balances);
        balance['free'] = {};
        balance['used'] = {};
        balance['total'] = {};
        const debtBalance = {};
        for (let i = 0; i < codes.length; i++) {
            const code = codes[i];
            let total = this.safeString (balance[code], 'total');
            let free = this.safeString (balance[code], 'free');
            let used = this.safeString (balance[code], 'used');
            const debt = this.safeString (balance[code], 'debt');
            if ((total === undefined) && (free !== undefined) && (used !== undefined)) {
                total = Precise.stringAdd (free, used);
            }
            if ((free === undefined) && (total !== undefined) && (used !== undefined)) {
                free = Precise.stringSub (total, used);
            }
            if ((used === undefined) && (total !== undefined) && (free !== undefined)) {
                used = Precise.stringSub (total, free);
            }
            balance[code]['free'] = this.parseNumber (free);
            balance[code]['used'] = this.parseNumber (used);
            balance[code]['total'] = this.parseNumber (total);
            balance['free'][code] = balance[code]['free'];
            balance['used'][code] = balance[code]['used'];
            balance['total'][code] = balance[code]['total'];
            if (debt !== undefined) {
                balance[code]['debt'] = this.parseNumber (debt);
                debtBalance[code] = balance[code]['debt'];
            }
        }
        const debtBalanceArray = Object.keys (debtBalance);
        const length = debtBalanceArray.length;
        if (length) {
            balance['debt'] = debtBalance;
        }
        return balance;
    }

    safeOrder (order, market = undefined) {
        // parses numbers as strings
        // it is important pass the trades as unparsed rawTrades
        let amount = this.omitZero (this.safeString (order, 'amount'));
        let remaining = this.safeString (order, 'remaining');
        let filled = this.safeString (order, 'filled');
        let cost = this.safeString (order, 'cost');
        let average = this.omitZero (this.safeString (order, 'average'));
        let price = this.omitZero (this.safeString (order, 'price'));
        let lastTradeTimeTimestamp = this.safeInteger (order, 'lastTradeTimestamp');
        const parseFilled = (filled === undefined);
        const parseCost = (cost === undefined);
        const parseLastTradeTimeTimestamp = (lastTradeTimeTimestamp === undefined);
        const fee = this.safeValue (order, 'fee');
        const parseFee = (fee === undefined);
        const parseFees = this.safeValue (order, 'fees') === undefined;
        const shouldParseFees = parseFee || parseFees;
        const fees = this.safeValue (order, 'fees', []);
        let trades = [];
        if (parseFilled || parseCost || shouldParseFees) {
            const rawTrades = this.safeValue (order, 'trades', trades);
            const oldNumber = this.number;
            // we parse trades as strings here!
            this.number = String;
            trades = this.parseTrades (rawTrades, market, undefined, undefined, {
                'symbol': order['symbol'],
                'side': order['side'],
                'type': order['type'],
                'order': order['id'],
            });
            this.number = oldNumber;
            let tradesLength = 0;
            const isArray = Array.isArray (trades);
            if (isArray) {
                tradesLength = trades.length;
            }
            if (isArray && (tradesLength > 0)) {
                // move properties that are defined in trades up into the order
                if (order['symbol'] === undefined) {
                    order['symbol'] = trades[0]['symbol'];
                }
                if (order['side'] === undefined) {
                    order['side'] = trades[0]['side'];
                }
                if (order['type'] === undefined) {
                    order['type'] = trades[0]['type'];
                }
                if (order['id'] === undefined) {
                    order['id'] = trades[0]['order'];
                }
                if (parseFilled) {
                    filled = '0';
                }
                if (parseCost) {
                    cost = '0';
                }
                for (let i = 0; i < trades.length; i++) {
                    const trade = trades[i];
                    const tradeAmount = this.safeString (trade, 'amount');
                    if (parseFilled && (tradeAmount !== undefined)) {
                        filled = Precise.stringAdd (filled, tradeAmount);
                    }
                    const tradeCost = this.safeString (trade, 'cost');
                    if (parseCost && (tradeCost !== undefined)) {
                        cost = Precise.stringAdd (cost, tradeCost);
                    }
                    const tradeTimestamp = this.safeValue (trade, 'timestamp');
                    if (parseLastTradeTimeTimestamp && (tradeTimestamp !== undefined)) {
                        if (lastTradeTimeTimestamp === undefined) {
                            lastTradeTimeTimestamp = tradeTimestamp;
                        } else {
                            lastTradeTimeTimestamp = Math.max (lastTradeTimeTimestamp, tradeTimestamp);
                        }
                    }
                    if (shouldParseFees) {
                        const tradeFees = this.safeValue (trade, 'fees');
                        if (tradeFees !== undefined) {
                            for (let j = 0; j < tradeFees.length; j++) {
                                const tradeFee = tradeFees[j];
                                fees.push (this.extend ({}, tradeFee));
                            }
                        } else {
                            const tradeFee = this.safeValue (trade, 'fee');
                            if (tradeFee !== undefined) {
                                fees.push (this.extend ({}, tradeFee));
                            }
                        }
                    }
                }
            }
        }
        if (shouldParseFees) {
            const reducedFees = this.reduceFees ? this.reduceFeesByCurrency (fees) : fees;
            const reducedLength = reducedFees.length;
            for (let i = 0; i < reducedLength; i++) {
                reducedFees[i]['cost'] = this.safeNumber (reducedFees[i], 'cost');
                if ('rate' in reducedFees[i]) {
                    reducedFees[i]['rate'] = this.safeNumber (reducedFees[i], 'rate');
                }
            }
            if (!parseFee && (reducedLength === 0)) {
                fee['cost'] = this.safeNumber (fee, 'cost');
                if ('rate' in fee) {
                    fee['rate'] = this.safeNumber (fee, 'rate');
                }
                reducedFees.push (fee);
            }
            order['fees'] = reducedFees;
            if (parseFee && (reducedLength === 1)) {
                order['fee'] = reducedFees[0];
            }
        }
        if (amount === undefined) {
            // ensure amount = filled + remaining
            if (filled !== undefined && remaining !== undefined) {
                amount = Precise.stringAdd (filled, remaining);
            } else if (this.safeString (order, 'status') === 'closed') {
                amount = filled;
            }
        }
        if (filled === undefined) {
            if (amount !== undefined && remaining !== undefined) {
                filled = Precise.stringSub (amount, remaining);
            }
        }
        if (remaining === undefined) {
            if (amount !== undefined && filled !== undefined) {
                remaining = Precise.stringSub (amount, filled);
            }
        }
        // ensure that the average field is calculated correctly
        const inverse = this.safeValue (market, 'inverse', false);
        const contractSize = this.numberToString (this.safeValue (market, 'contractSize', 1));
        // inverse
        // price = filled * contract size / cost
        //
        // linear
        // price = cost / (filled * contract size)
        if (average === undefined) {
            if ((filled !== undefined) && (cost !== undefined) && Precise.stringGt (filled, '0')) {
                const filledTimesContractSize = Precise.stringMul (filled, contractSize);
                if (inverse) {
                    average = Precise.stringDiv (filledTimesContractSize, cost);
                } else {
                    average = Precise.stringDiv (cost, filledTimesContractSize);
                }
            }
        }
        // similarly
        // inverse
        // cost = filled * contract size / price
        //
        // linear
        // cost = filled * contract size * price
        const costPriceExists = (average !== undefined) || (price !== undefined);
        if (parseCost && (filled !== undefined) && costPriceExists) {
            let multiplyPrice = undefined;
            if (average === undefined) {
                multiplyPrice = price;
            } else {
                multiplyPrice = average;
            }
            // contract trading
            const filledTimesContractSize = Precise.stringMul (filled, contractSize);
            if (inverse) {
                cost = Precise.stringDiv (filledTimesContractSize, multiplyPrice);
            } else {
                cost = Precise.stringMul (filledTimesContractSize, multiplyPrice);
            }
        }
        // support for market orders
        const orderType = this.safeValue (order, 'type');
        const emptyPrice = (price === undefined) || Precise.stringEquals (price, '0');
        if (emptyPrice && (orderType === 'market')) {
            price = average;
        }
        // we have trades with string values at this point so we will mutate them
        for (let i = 0; i < trades.length; i++) {
            const entry = trades[i];
            entry['amount'] = this.safeNumber (entry, 'amount');
            entry['price'] = this.safeNumber (entry, 'price');
            entry['cost'] = this.safeNumber (entry, 'cost');
            const fee = this.safeValue (entry, 'fee', {});
            fee['cost'] = this.safeNumber (fee, 'cost');
            if ('rate' in fee) {
                fee['rate'] = this.safeNumber (fee, 'rate');
            }
            entry['fee'] = fee;
        }
        let timeInForce = this.safeString (order, 'timeInForce');
        let postOnly = this.safeValue (order, 'postOnly');
        // timeInForceHandling
        if (timeInForce === undefined) {
            if (this.safeString (order, 'type') === 'market') {
                timeInForce = 'IOC';
            }
            // allow postOnly override
            if (postOnly) {
                timeInForce = 'PO';
            }
        } else if (postOnly === undefined) {
            // timeInForce is not undefined here
            postOnly = timeInForce === 'PO';
        }
        return this.extend (order, {
            'lastTradeTimestamp': lastTradeTimeTimestamp,
            'price': this.parseNumber (price),
            'amount': this.parseNumber (amount),
            'cost': this.parseNumber (cost),
            'average': this.parseNumber (average),
            'filled': this.parseNumber (filled),
            'remaining': this.parseNumber (remaining),
            'timeInForce': timeInForce,
            'postOnly': postOnly,
            'trades': trades,
        });
    }

    parseOrders (orders, market = undefined, since = undefined, limit = undefined, params = {}) {
        //
        // the value of orders is either a dict or a list
        //
        // dict
        //
        //     {
        //         'id1': { ... },
        //         'id2': { ... },
        //         'id3': { ... },
        //         ...
        //     }
        //
        // list
        //
        //     [
        //         { 'id': 'id1', ... },
        //         { 'id': 'id2', ... },
        //         { 'id': 'id3', ... },
        //         ...
        //     ]
        //
        let results = [];
        if (Array.isArray (orders)) {
            for (let i = 0; i < orders.length; i++) {
                const order = this.extend (this.parseOrder (orders[i], market), params);
                results.push (order);
            }
        } else {
            const ids = Object.keys (orders);
            for (let i = 0; i < ids.length; i++) {
                const id = ids[i];
                const order = this.extend (this.parseOrder (this.extend ({ 'id': id }, orders[id]), market), params);
                results.push (order);
            }
        }
        results = this.sortBy (results, 'timestamp');
        const symbol = (market !== undefined) ? market['symbol'] : undefined;
        const tail = since === undefined;
        return this.filterBySymbolSinceLimit (results, symbol, since, limit, tail);
    }

    calculateFee (symbol, type, side, amount, price, takerOrMaker = 'taker', params = {}) {
        if (type === 'market' && takerOrMaker === 'maker') {
            throw new ArgumentsRequired (this.id + ' calculateFee() - you have provided incompatible arguments - "market" type order can not be "maker". Change either the "type" or the "takerOrMaker" argument to calculate the fee.');
        }
        const market = this.markets[symbol];
        const feeSide = this.safeString (market, 'feeSide', 'quote');
        let key = 'quote';
        let cost = undefined;
        const amountString = this.numberToString (amount);
        const priceString = this.numberToString (price);
        if (feeSide === 'quote') {
            // the fee is always in quote currency
            cost = Precise.stringMul (amountString, priceString);
        } else if (feeSide === 'base') {
            // the fee is always in base currency
            cost = amountString;
        } else if (feeSide === 'get') {
            // the fee is always in the currency you get
            cost = amountString;
            if (side === 'sell') {
                cost = Precise.stringMul (cost, priceString);
            } else {
                key = 'base';
            }
        } else if (feeSide === 'give') {
            // the fee is always in the currency you give
            cost = amountString;
            if (side === 'buy') {
                cost = Precise.stringMul (cost, priceString);
            } else {
                key = 'base';
            }
        }
        // for derivatives, the fee is in 'settle' currency
        if (!market['spot']) {
            key = 'settle';
        }
        // even if `takerOrMaker` argument was set to 'maker', for 'market' orders we should forcefully override it to 'taker'
        if (type === 'market') {
            takerOrMaker = 'taker';
        }
        const rate = this.safeString (market, takerOrMaker);
        if (cost !== undefined) {
            cost = Precise.stringMul (cost, rate);
        }
        return {
            'type': takerOrMaker,
            'currency': market[key],
            'rate': this.parseNumber (rate),
            'cost': this.parseNumber (cost),
        };
    }

    safeTrade (trade, market = undefined) {
        const amount = this.safeString (trade, 'amount');
        const price = this.safeString (trade, 'price');
        let cost = this.safeString (trade, 'cost');
        if (cost === undefined) {
            // contract trading
            const contractSize = this.safeString (market, 'contractSize');
            let multiplyPrice = price;
            if (contractSize !== undefined) {
                const inverse = this.safeValue (market, 'inverse', false);
                if (inverse) {
                    multiplyPrice = Precise.stringDiv ('1', price);
                }
                multiplyPrice = Precise.stringMul (multiplyPrice, contractSize);
            }
            cost = Precise.stringMul (multiplyPrice, amount);
        }
        const parseFee = this.safeValue (trade, 'fee') === undefined;
        const parseFees = this.safeValue (trade, 'fees') === undefined;
        const shouldParseFees = parseFee || parseFees;
        const fees = [];
        if (shouldParseFees) {
            const tradeFees = this.safeValue (trade, 'fees');
            if (tradeFees !== undefined) {
                for (let j = 0; j < tradeFees.length; j++) {
                    const tradeFee = tradeFees[j];
                    fees.push (this.extend ({}, tradeFee));
                }
            } else {
                const tradeFee = this.safeValue (trade, 'fee');
                if (tradeFee !== undefined) {
                    fees.push (this.extend ({}, tradeFee));
                }
            }
        }
        const fee = this.safeValue (trade, 'fee');
        if (shouldParseFees) {
            const reducedFees = this.reduceFees ? this.reduceFeesByCurrency (fees) : fees;
            const reducedLength = reducedFees.length;
            for (let i = 0; i < reducedLength; i++) {
                reducedFees[i]['cost'] = this.safeNumber (reducedFees[i], 'cost');
                if ('rate' in reducedFees[i]) {
                    reducedFees[i]['rate'] = this.safeNumber (reducedFees[i], 'rate');
                }
            }
            if (!parseFee && (reducedLength === 0)) {
                fee['cost'] = this.safeNumber (fee, 'cost');
                if ('rate' in fee) {
                    fee['rate'] = this.safeNumber (fee, 'rate');
                }
                reducedFees.push (fee);
            }
            if (parseFees) {
                trade['fees'] = reducedFees;
            }
            if (parseFee && (reducedLength === 1)) {
                trade['fee'] = reducedFees[0];
            }
            const tradeFee = this.safeValue (trade, 'fee');
            if (tradeFee !== undefined) {
                tradeFee['cost'] = this.safeNumber (tradeFee, 'cost');
                if ('rate' in tradeFee) {
                    tradeFee['rate'] = this.safeNumber (tradeFee, 'rate');
                }
                trade['fee'] = tradeFee;
            }
        }
        trade['amount'] = this.parseNumber (amount);
        trade['price'] = this.parseNumber (price);
        trade['cost'] = this.parseNumber (cost);
        return trade;
    }

    reduceFeesByCurrency (fees) {
        //
        // this function takes a list of fee structures having the following format
        //
        //     string = true
        //
        //     [
        //         { 'currency': 'BTC', 'cost': '0.1' },
        //         { 'currency': 'BTC', 'cost': '0.2'  },
        //         { 'currency': 'BTC', 'cost': '0.2', 'rate': '0.00123' },
        //         { 'currency': 'BTC', 'cost': '0.4', 'rate': '0.00123' },
        //         { 'currency': 'BTC', 'cost': '0.5', 'rate': '0.00456' },
        //         { 'currency': 'USDT', 'cost': '12.3456' },
        //     ]
        //
        //     string = false
        //
        //     [
        //         { 'currency': 'BTC', 'cost': 0.1 },
        //         { 'currency': 'BTC', 'cost': 0.2 },
        //         { 'currency': 'BTC', 'cost': 0.2, 'rate': 0.00123 },
        //         { 'currency': 'BTC', 'cost': 0.4, 'rate': 0.00123 },
        //         { 'currency': 'BTC', 'cost': 0.5, 'rate': 0.00456 },
        //         { 'currency': 'USDT', 'cost': 12.3456 },
        //     ]
        //
        // and returns a reduced fee list, where fees are summed per currency and rate (if any)
        //
        //     string = true
        //
        //     [
        //         { 'currency': 'BTC', 'cost': '0.3'  },
        //         { 'currency': 'BTC', 'cost': '0.6', 'rate': '0.00123' },
        //         { 'currency': 'BTC', 'cost': '0.5', 'rate': '0.00456' },
        //         { 'currency': 'USDT', 'cost': '12.3456' },
        //     ]
        //
        //     string  = false
        //
        //     [
        //         { 'currency': 'BTC', 'cost': 0.3  },
        //         { 'currency': 'BTC', 'cost': 0.6, 'rate': 0.00123 },
        //         { 'currency': 'BTC', 'cost': 0.5, 'rate': 0.00456 },
        //         { 'currency': 'USDT', 'cost': 12.3456 },
        //     ]
        //
        const reduced = {};
        for (let i = 0; i < fees.length; i++) {
            const fee = fees[i];
            const feeCurrencyCode = this.safeString (fee, 'currency');
            if (feeCurrencyCode !== undefined) {
                const rate = this.safeString (fee, 'rate');
                const cost = this.safeValue (fee, 'cost');
                if (Precise.stringEq (cost, '0')) {
                    // omit zero cost fees
                    continue;
                }
                if (!(feeCurrencyCode in reduced)) {
                    reduced[feeCurrencyCode] = {};
                }
                const rateKey = (rate === undefined) ? '' : rate;
                if (rateKey in reduced[feeCurrencyCode]) {
                    reduced[feeCurrencyCode][rateKey]['cost'] = Precise.stringAdd (reduced[feeCurrencyCode][rateKey]['cost'], cost);
                } else {
                    reduced[feeCurrencyCode][rateKey] = {
                        'currency': feeCurrencyCode,
                        'cost': cost,
                    };
                    if (rate !== undefined) {
                        reduced[feeCurrencyCode][rateKey]['rate'] = rate;
                    }
                }
            }
        }
        let result = [];
        const feeValues = Object.values (reduced);
        for (let i = 0; i < feeValues.length; i++) {
            const reducedFeeValues = Object.values (feeValues[i]);
            result = this.arrayConcat (result, reducedFeeValues);
        }
        return result;
    }

    safeTicker (ticker, market = undefined) {
        let open = this.safeValue (ticker, 'open');
        let close = this.safeValue (ticker, 'close');
        let last = this.safeValue (ticker, 'last');
        let change = this.safeValue (ticker, 'change');
        let percentage = this.safeValue (ticker, 'percentage');
        let average = this.safeValue (ticker, 'average');
        let vwap = this.safeValue (ticker, 'vwap');
        const baseVolume = this.safeValue (ticker, 'baseVolume');
        const quoteVolume = this.safeValue (ticker, 'quoteVolume');
        if (vwap === undefined) {
            vwap = Precise.stringDiv (quoteVolume, baseVolume);
        }
        if ((last !== undefined) && (close === undefined)) {
            close = last;
        } else if ((last === undefined) && (close !== undefined)) {
            last = close;
        }
        if ((last !== undefined) && (open !== undefined)) {
            if (change === undefined) {
                change = Precise.stringSub (last, open);
            }
            if (average === undefined) {
                average = Precise.stringDiv (Precise.stringAdd (last, open), '2');
            }
        }
        if ((percentage === undefined) && (change !== undefined) && (open !== undefined) && Precise.stringGt (open, '0')) {
            percentage = Precise.stringMul (Precise.stringDiv (change, open), '100');
        }
        if ((change === undefined) && (percentage !== undefined) && (open !== undefined)) {
            change = Precise.stringDiv (Precise.stringMul (percentage, open), '100');
        }
        if ((open === undefined) && (last !== undefined) && (change !== undefined)) {
            open = Precise.stringSub (last, change);
        }
        // timestamp and symbol operations don't belong in safeTicker
        // they should be done in the derived classes
        return this.extend (ticker, {
            'bid': this.safeNumber (ticker, 'bid'),
            'bidVolume': this.safeNumber (ticker, 'bidVolume'),
            'ask': this.safeNumber (ticker, 'ask'),
            'askVolume': this.safeNumber (ticker, 'askVolume'),
            'high': this.safeNumber (ticker, 'high'),
            'low': this.safeNumber (ticker, 'low'),
            'open': this.parseNumber (open),
            'close': this.parseNumber (close),
            'last': this.parseNumber (last),
            'change': this.parseNumber (change),
            'percentage': this.parseNumber (percentage),
            'average': this.parseNumber (average),
            'vwap': this.parseNumber (vwap),
            'baseVolume': this.parseNumber (baseVolume),
            'quoteVolume': this.parseNumber (quoteVolume),
            'previousClose': this.safeNumber (ticker, 'previousClose'),
        });
    }

    async fetchOHLCV (symbol, timeframe = '1m', since = undefined, limit = undefined, params = {}) {
        if (!this.has['fetchTrades']) {
            throw new NotSupported (this.id + ' fetchOHLCV() is not supported yet');
        }
        await this.loadMarkets ();
        const trades = await this.fetchTrades (symbol, since, limit, params);
        const ohlcvc = this.buildOHLCVC (trades, timeframe, since, limit);
        const result = [];
        for (let i = 0; i < ohlcvc.length; i++) {
            result.push ([
                this.safeInteger (ohlcvc[i], 0),
                this.safeNumber (ohlcvc[i], 1),
                this.safeNumber (ohlcvc[i], 2),
                this.safeNumber (ohlcvc[i], 3),
                this.safeNumber (ohlcvc[i], 4),
                this.safeNumber (ohlcvc[i], 5),
            ]);
        }
        return result;
    }

    convertTradingViewToOHLCV (ohlcvs, timestamp = 't', open = 'o', high = 'h', low = 'l', close = 'c', volume = 'v', ms = false) {
        const result = [];
        const timestamps = this.safeValue (ohlcvs, timestamp, []);
        const opens = this.safeValue (ohlcvs, open, []);
        const highs = this.safeValue (ohlcvs, high, []);
        const lows = this.safeValue (ohlcvs, low, []);
        const closes = this.safeValue (ohlcvs, close, []);
        const volumes = this.safeValue (ohlcvs, volume, []);
        for (let i = 0; i < timestamps.length; i++) {
            result.push ([
                ms ? this.safeInteger (timestamps, i) : this.safeTimestamp (timestamps, i),
                this.safeValue (opens, i),
                this.safeValue (highs, i),
                this.safeValue (lows, i),
                this.safeValue (closes, i),
                this.safeValue (volumes, i),
            ]);
        }
        return result;
    }

    convertOHLCVToTradingView (ohlcvs, timestamp = 't', open = 'o', high = 'h', low = 'l', close = 'c', volume = 'v', ms = false) {
        const result = {};
        result[timestamp] = [];
        result[open] = [];
        result[high] = [];
        result[low] = [];
        result[close] = [];
        result[volume] = [];
        for (let i = 0; i < ohlcvs.length; i++) {
            const ts = ms ? ohlcvs[i][0] : parseInt (ohlcvs[i][0] / 1000);
            result[timestamp].push (ts);
            result[open].push (ohlcvs[i][1]);
            result[high].push (ohlcvs[i][2]);
            result[low].push (ohlcvs[i][3]);
            result[close].push (ohlcvs[i][4]);
            result[volume].push (ohlcvs[i][5]);
        }
        return result;
    }

    marketIds (symbols) {
        const result = [];
        for (let i = 0; i < symbols.length; i++) {
            result.push (this.marketId (symbols[i]));
        }
        return result;
    }

    marketSymbols (symbols) {
        if (symbols === undefined) {
            return symbols;
        }
        const result = [];
        for (let i = 0; i < symbols.length; i++) {
            result.push (this.symbol (symbols[i]));
        }
        return result;
    }

    marketCodes (codes) {
        if (codes === undefined) {
            return codes;
        }
        const result = [];
        for (let i = 0; i < codes.length; i++) {
            result.push (this.commonCurrencyCode (codes[i]));
        }
        return result;
    }

    parseBidsAsks (bidasks, priceKey = 0, amountKey = 1) {
        bidasks = this.toArray (bidasks);
        const result = [];
        for (let i = 0; i < bidasks.length; i++) {
            result.push (this.parseBidAsk (bidasks[i], priceKey, amountKey));
        }
        return result;
    }

    async fetchL2OrderBook (symbol, limit = undefined, params = {}) {
        const orderbook = await this.fetchOrderBook (symbol, limit, params);
        return this.extend (orderbook, {
            'asks': this.sortBy (this.aggregate (orderbook['asks']), 0),
            'bids': this.sortBy (this.aggregate (orderbook['bids']), 0, true),
        });
    }

    filterBySymbol (objects, symbol = undefined) {
        if (symbol === undefined) {
            return objects;
        }
        const result = [];
        for (let i = 0; i < objects.length; i++) {
            const objectSymbol = this.safeString (objects[i], 'symbol');
            if (objectSymbol === symbol) {
                result.push (objects[i]);
            }
        }
        return result;
    }

    parseOHLCV (ohlcv, market = undefined) {
        if (Array.isArray (ohlcv)) {
            return [
                this.safeInteger (ohlcv, 0), // timestamp
                this.safeNumber (ohlcv, 1), // open
                this.safeNumber (ohlcv, 2), // high
                this.safeNumber (ohlcv, 3), // low
                this.safeNumber (ohlcv, 4), // close
                this.safeNumber (ohlcv, 5), // volume
            ];
        }
        return ohlcv;
    }

    getNetwork (network, code) {
        network = network.toUpperCase ();
        const aliases = {
            'ETHEREUM': 'ETH',
            'ETHER': 'ETH',
            'ERC20': 'ETH',
            'ETH': 'ETH',
            'TRC20': 'TRX',
            'TRON': 'TRX',
            'TRX': 'TRX',
            'BEP20': 'BSC',
            'BSC': 'BSC',
            'HRC20': 'HT',
            'HECO': 'HT',
            'SPL': 'SOL',
            'SOL': 'SOL',
            'TERRA': 'LUNA',
            'LUNA': 'LUNA',
            'POLYGON': 'MATIC',
            'MATIC': 'MATIC',
            'EOS': 'EOS',
            'WAVES': 'WAVES',
            'AVALANCHE': 'AVAX',
            'AVAX': 'AVAX',
            'QTUM': 'QTUM',
            'CHZ': 'CHZ',
            'NEO': 'NEO',
            'ONT': 'ONT',
            'RON': 'RON',
        };
        if (network === code) {
            return network;
        } else if (network in aliases) {
            return aliases[network];
        } else {
            throw new NotSupported (this.id + ' network ' + network + ' is not yet supported');
        }
    }

    networkCodeToId (networkCode, currencyCode = undefined) {
        /**
         * @ignore
         * @method
         * @name exchange#networkCodeToId
         * @description tries to convert the provided networkCode (which is expected to be an unified network code) to a network id. In order to achieve this, derived class needs to have 'options->networks' defined.
         * @param {string} networkCode unified network code
         * @param {string|undefined} currencyCode unified currency code, but this argument is not required by default, unless there is an exchange (like huobi) that needs an override of the method to be able to pass currencyCode argument additionally
         * @returns {[string|undefined]} exchange-specific network id
         */
        const networkIdsByCodes = this.safeValue (this.options, 'networks', {});
        let networkId = this.safeString (networkIdsByCodes, networkCode);
        // for example, if 'ETH' is passed for networkCode, but 'ETH' key not defined in `options->networks` object
        if (networkId === undefined) {
            if (currencyCode === undefined) {
                // if currencyCode was not provided, then we just set passed value to networkId
                networkId = networkCode;
            } else {
                // if currencyCode was provided, then we try to find if that currencyCode has a replacement (i.e. ERC20 for ETH)
                const defaultNetworkCodeReplacements = this.safeValue (this.options, 'defaultNetworkCodeReplacements', {});
                if (currencyCode in defaultNetworkCodeReplacements) {
                    // if there is a replacement for the passed networkCode, then we use it to find network-id in `options->networks` object
                    const replacementObject = defaultNetworkCodeReplacements[currencyCode]; // i.e. { 'ERC20': 'ETH' }
                    const keys = Object.keys (replacementObject);
                    for (let i = 0; i < keys.length; i++) {
                        const key = keys[i];
                        const value = replacementObject[key];
                        // if value matches to provided unified networkCode, then we use it's key to find network-id in `options->networks` object
                        if (value === networkCode) {
                            networkId = this.safeString (networkIdsByCodes, key);
                            break;
                        }
                    }
                }
                // if it wasn't found, we just set the provided value to network-id
                if (networkId === undefined) {
                    networkId = networkCode;
                }
            }
        }
        return networkId;
    }

    networkIdToCode (networkId, currencyCode = undefined) {
        /**
         * @ignore
         * @method
         * @name exchange#networkIdToCode
         * @description tries to convert the provided exchange-specific networkId to an unified network Code. In order to achieve this, derived class needs to have 'options->networksById' defined.
         * @param {string} networkId unified network code
         * @param {string|undefined} currencyCode unified currency code, but this argument is not required by default, unless there is an exchange (like huobi) that needs an override of the method to be able to pass currencyCode argument additionally
         * @returns {[string|undefined]} unified network code
         */
        const networkCodesByIds = this.safeValue (this.options, 'networksById', {});
        let networkCode = this.safeString (networkCodesByIds, networkId, networkId);
        // replace mainnet network-codes (i.e. ERC20->ETH)
        if (currencyCode !== undefined) {
            const defaultNetworkCodeReplacements = this.safeValue (this.options, 'defaultNetworkCodeReplacements', {});
            if (currencyCode in defaultNetworkCodeReplacements) {
                const replacementObject = this.safeValue (defaultNetworkCodeReplacements, currencyCode, {});
                networkCode = this.safeString (replacementObject, networkCode, networkCode);
            }
        }
        return networkCode;
    }

    handleNetworkCodeAndParams (params) {
        const networkCodeInParams = this.safeString2 (params, 'networkCode', 'network');
        if (networkCodeInParams !== undefined) {
            params = this.omit (params, [ 'networkCode', 'network' ]);
        }
        // if it was not defined by user, we should not set it from 'defaultNetworks', because handleNetworkCodeAndParams is for only request-side and thus we do not fill it with anything. We can only use 'defaultNetworks' after parsing response-side
        return [ networkCodeInParams, params ];
    }

    defaultNetworkCode (currencyCode) {
        let defaultNetworkCode = undefined;
        const defaultNetworks = this.safeValue (this.options, 'defaultNetworks', {});
        if (currencyCode in defaultNetworks) {
            // if currency had set its network in "defaultNetworks", use it
            defaultNetworkCode = defaultNetworks[currencyCode];
        } else {
            // otherwise, try to use the global-scope 'defaultNetwork' value (even if that network is not supported by currency, it doesn't make any problem, this will be just used "at first" if currency supports this network at all)
            const defaultNetwork = this.safeValue (this.options, 'defaultNetwork');
            if (defaultNetwork !== undefined) {
                defaultNetworkCode = defaultNetwork;
            }
        }
        return defaultNetworkCode;
    }

    selectNetworkCodeFromUnifiedNetworks (currencyCode, networkCode, indexedNetworkEntries) {
        return this.selectNetworkKeyFromNetworks (currencyCode, networkCode, indexedNetworkEntries, true);
    }

    selectNetworkIdFromRawNetworks (currencyCode, networkCode, indexedNetworkEntries) {
        return this.selectNetworkKeyFromNetworks (currencyCode, networkCode, indexedNetworkEntries, false);
    }

    selectNetworkKeyFromNetworks (currencyCode, networkCode, indexedNetworkEntries, isIndexedByUnifiedNetworkCode = false) {
        // this method is used against raw & unparse network entries, which are just indexed by network id
        let chosenNetworkId = undefined;
        const availableNetworkIds = Object.keys (indexedNetworkEntries);
        const responseNetworksLength = availableNetworkIds.length;
        if (networkCode !== undefined) {
            if (responseNetworksLength === 0) {
                throw new NotSupported (this.id + ' - ' + networkCode + ' network did not return any result for ' + currencyCode);
            } else {
                // if networkCode was provided by user, we should check it after response, as the referenced exchange doesn't support network-code during request
                const networkId = isIndexedByUnifiedNetworkCode ? networkCode : this.networkCodeToId (networkCode, currencyCode);
                if (networkId in indexedNetworkEntries) {
                    chosenNetworkId = networkId;
                } else {
                    throw new NotSupported (this.id + ' - ' + networkId + ' network was not found for ' + currencyCode + ', use one of ' + availableNetworkIds.join (', '));
                }
            }
        } else {
            if (responseNetworksLength === 0) {
                throw new NotSupported (this.id + ' - no networks were returned for ' + currencyCode);
            } else {
                // if networkCode was not provided by user, then we try to use the default network (if it was defined in "defaultNetworks"), otherwise, we just return the first network entry
                const defaultNetworkCode = this.defaultNetworkCode (currencyCode);
                const defaultNetworkId = isIndexedByUnifiedNetworkCode ? defaultNetworkCode : this.networkCodeToId (defaultNetworkCode, currencyCode);
                chosenNetworkId = (defaultNetworkId in indexedNetworkEntries) ? defaultNetworkId : availableNetworkIds[0];
            }
        }
        return chosenNetworkId;
    }

    safeNumber2 (dictionary, key1, key2, d = undefined) {
        const value = this.safeString2 (dictionary, key1, key2);
        return this.parseNumber (value, d);
    }

    parseOrderBook (orderbook, symbol, timestamp = undefined, bidsKey = 'bids', asksKey = 'asks', priceKey = 0, amountKey = 1) {
        const bids = this.parseBidsAsks (this.safeValue (orderbook, bidsKey, []), priceKey, amountKey);
        const asks = this.parseBidsAsks (this.safeValue (orderbook, asksKey, []), priceKey, amountKey);
        return {
            'symbol': symbol,
            'bids': this.sortBy (bids, 0, true),
            'asks': this.sortBy (asks, 0),
            'timestamp': timestamp,
            'datetime': this.iso8601 (timestamp),
            'nonce': undefined,
        };
    }

    parseOHLCVs (ohlcvs, market = undefined, timeframe = '1m', since = undefined, limit = undefined) {
        const results = [];
        for (let i = 0; i < ohlcvs.length; i++) {
            results.push (this.parseOHLCV (ohlcvs[i], market));
        }
        const sorted = this.sortBy (results, 0);
        const tail = (since === undefined);
        return this.filterBySinceLimit (sorted, since, limit, 0, tail);
    }

    parseLeverageTiers (response, symbols = undefined, marketIdKey = undefined) {
        // marketIdKey should only be undefined when response is a dictionary
        symbols = this.marketSymbols (symbols);
        const tiers = {};
        for (let i = 0; i < response.length; i++) {
            const item = response[i];
            const id = this.safeString (item, marketIdKey);
            const market = this.safeMarket (id);
            const symbol = market['symbol'];
            const contract = this.safeValue (market, 'contract', false);
            if (contract && ((symbols === undefined) || this.inArray (symbol, symbols))) {
                tiers[symbol] = this.parseMarketLeverageTiers (item, market);
            }
        }
        return tiers;
    }

    async loadTradingLimits (symbols = undefined, reload = false, params = {}) {
        if (this.has['fetchTradingLimits']) {
            if (reload || !('limitsLoaded' in this.options)) {
                const response = await this.fetchTradingLimits (symbols);
                for (let i = 0; i < symbols.length; i++) {
                    const symbol = symbols[i];
                    this.markets[symbol] = this.deepExtend (this.markets[symbol], response[symbol]);
                }
                this.options['limitsLoaded'] = this.milliseconds ();
            }
        }
        return this.markets;
    }

    parsePositions (positions, symbols = undefined, params = {}) {
        symbols = this.marketSymbols (symbols);
        positions = this.toArray (positions);
        const result = [];
        for (let i = 0; i < positions.length; i++) {
            const position = this.extend (this.parsePosition (positions[i], undefined), params);
            result.push (position);
        }
        return this.filterByArray (result, 'symbol', symbols, false);
    }

    parseAccounts (accounts, params = {}) {
        accounts = this.toArray (accounts);
        const result = [];
        for (let i = 0; i < accounts.length; i++) {
            const account = this.extend (this.parseAccount (accounts[i]), params);
            result.push (account);
        }
        return result;
    }

    parseTrades (trades, market = undefined, since = undefined, limit = undefined, params = {}) {
        trades = this.toArray (trades);
        let result = [];
        for (let i = 0; i < trades.length; i++) {
            const trade = this.extend (this.parseTrade (trades[i], market), params);
            result.push (trade);
        }
        result = this.sortBy2 (result, 'timestamp', 'id');
        const symbol = (market !== undefined) ? market['symbol'] : undefined;
        const tail = (since === undefined);
        return this.filterBySymbolSinceLimit (result, symbol, since, limit, tail);
    }

    parseTransactions (transactions, currency = undefined, since = undefined, limit = undefined, params = {}) {
        transactions = this.toArray (transactions);
        let result = [];
        for (let i = 0; i < transactions.length; i++) {
            const transaction = this.extend (this.parseTransaction (transactions[i], currency), params);
            result.push (transaction);
        }
        result = this.sortBy (result, 'timestamp');
        const code = (currency !== undefined) ? currency['code'] : undefined;
        const tail = (since === undefined);
        return this.filterByCurrencySinceLimit (result, code, since, limit, tail);
    }

    parseTransfers (transfers, currency = undefined, since = undefined, limit = undefined, params = {}) {
        transfers = this.toArray (transfers);
        let result = [];
        for (let i = 0; i < transfers.length; i++) {
            const transfer = this.extend (this.parseTransfer (transfers[i], currency), params);
            result.push (transfer);
        }
        result = this.sortBy (result, 'timestamp');
        const code = (currency !== undefined) ? currency['code'] : undefined;
        const tail = (since === undefined);
        return this.filterByCurrencySinceLimit (result, code, since, limit, tail);
    }

    parseLedger (data, currency = undefined, since = undefined, limit = undefined, params = {}) {
        let result = [];
        const arrayData = this.toArray (data);
        for (let i = 0; i < arrayData.length; i++) {
            const itemOrItems = this.parseLedgerEntry (arrayData[i], currency);
            if (Array.isArray (itemOrItems)) {
                for (let j = 0; j < itemOrItems.length; j++) {
                    result.push (this.extend (itemOrItems[j], params));
                }
            } else {
                result.push (this.extend (itemOrItems, params));
            }
        }
        result = this.sortBy (result, 'timestamp');
        const code = (currency !== undefined) ? currency['code'] : undefined;
        const tail = (since === undefined);
        return this.filterByCurrencySinceLimit (result, code, since, limit, tail);
    }

    nonce () {
        return this.seconds ();
    }

    setHeaders (headers) {
        return headers;
    }

    marketId (symbol) {
        const market = this.market (symbol);
        if (market !== undefined) {
            return market['id'];
        }
        return symbol;
    }

    symbol (symbol) {
        const market = this.market (symbol);
        return this.safeString (market, 'symbol', symbol);
    }

    resolvePath (path, params) {
        return [
            this.implodeParams (path, params),
            this.omit (params, this.extractParams (path)),
        ];
    }

    filterByArray (objects, key, values = undefined, indexed = true) {
        objects = this.toArray (objects);
        // return all of them if no values were passed
        if (values === undefined || !values) {
            return indexed ? this.indexBy (objects, key) : objects;
        }
        const results = [];
        for (let i = 0; i < objects.length; i++) {
            if (this.inArray (objects[i][key], values)) {
                results.push (objects[i]);
            }
        }
        return indexed ? this.indexBy (results, key) : results;
    }

    async fetch2 (path, api = 'public', method = 'GET', params = {}, headers = undefined, body = undefined, config = {}, context = {}) {
        if (this.enableRateLimit) {
            const cost = this.calculateRateLimiterCost (api, method, path, params, config, context);
            await this.throttle (cost);
        }
        this.lastRestRequestTimestamp = this.milliseconds ();
        const request = this.sign (path, api, method, params, headers, body);
        return await this.fetch (request['url'], request['method'], request['headers'], request['body']);
    }

    async request (path, api = 'public', method = 'GET', params = {}, headers = undefined, body = undefined, config = {}, context = {}) {
        return await this.fetch2 (path, api, method, params, headers, body, config, context);
    }

    async loadAccounts (reload = false, params = {}) {
        if (reload) {
            this.accounts = await this.fetchAccounts (params);
        } else {
            if (this.accounts) {
                return this.accounts;
            } else {
                this.accounts = await this.fetchAccounts (params);
            }
        }
        this.accountsById = this.indexBy (this.accounts, 'id');
        return this.accounts;
    }

    async fetchTrades (symbol, since = undefined, limit = undefined, params = {}) {
        throw new NotSupported (this.id + ' fetchTrades() is not supported yet');
    }

    async fetchOHLCVC (symbol, timeframe = '1m', since = undefined, limit = undefined, params = {}) {
        if (!this.has['fetchTrades']) {
            throw new NotSupported (this.id + ' fetchOHLCV() is not supported yet');
        }
        await this.loadMarkets ();
        const trades = await this.fetchTrades (symbol, since, limit, params);
        return this.buildOHLCVC (trades, timeframe, since, limit);
    }

    parseTradingViewOHLCV (ohlcvs, market = undefined, timeframe = '1m', since = undefined, limit = undefined) {
        const result = this.convertTradingViewToOHLCV (ohlcvs);
        return this.parseOHLCVs (result, market, timeframe, since, limit);
    }

    async editLimitBuyOrder (id, symbol, amount, price = undefined, params = {}) {
        return await this.editLimitOrder (id, symbol, 'buy', amount, price, params);
    }

    async editLimitSellOrder (id, symbol, amount, price = undefined, params = {}) {
        return await this.editLimitOrder (id, symbol, 'sell', amount, price, params);
    }

    async editLimitOrder (id, symbol, side, amount, price = undefined, params = {}) {
        return await this.editOrder (id, symbol, 'limit', side, amount, price, params);
    }

    async editOrder (id, symbol, type, side, amount, price = undefined, params = {}) {
        await this.cancelOrder (id, symbol);
        return await this.createOrder (symbol, type, side, amount, price, params);
    }

    async fetchPermissions (params = {}) {
        throw new NotSupported (this.id + ' fetchPermissions() is not supported yet');
    }

    async fetchPosition (symbol, params = {}) {
        throw new NotSupported (this.id + ' fetchPosition() is not supported yet');
    }

    async fetchPositions (symbols = undefined, params = {}) {
        throw new NotSupported (this.id + ' fetchPositions() is not supported yet');
    }

    async fetchPositionsRisk (symbols = undefined, params = {}) {
        throw new NotSupported (this.id + ' fetchPositionsRisk() is not supported yet');
    }

    async fetchBidsAsks (symbols = undefined, params = {}) {
        throw new NotSupported (this.id + ' fetchBidsAsks() is not supported yet');
    }

    parseBidAsk (bidask, priceKey = 0, amountKey = 1) {
        const price = this.safeNumber (bidask, priceKey);
        const amount = this.safeNumber (bidask, amountKey);
        return [ price, amount ];
    }

    safeCurrency (currencyId, currency = undefined) {
        if ((currencyId === undefined) && (currency !== undefined)) {
            return currency;
        }
        if ((this.currencies_by_id !== undefined) && (currencyId in this.currencies_by_id) && (this.currencies_by_id[currencyId] !== undefined)) {
            return this.currencies_by_id[currencyId];
        }
        let code = currencyId;
        if (currencyId !== undefined) {
            code = this.commonCurrencyCode (currencyId.toUpperCase ());
        }
        return {
            'id': currencyId,
            'code': code,
        };
    }

    safeMarket (marketId = undefined, market = undefined, delimiter = undefined) {
        const result = {
            'id': marketId,
            'symbol': marketId,
            'base': undefined,
            'quote': undefined,
            'baseId': undefined,
            'quoteId': undefined,
            'active': undefined,
            'type': undefined,
            'linear': undefined,
            'inverse': undefined,
            'spot': false,
            'swap': false,
            'future': false,
            'option': false,
            'margin': false,
            'contract': false,
            'contractSize': undefined,
            'expiry': undefined,
            'expiryDatetime': undefined,
            'optionType': undefined,
            'strike': undefined,
            'settle': undefined,
            'settleId': undefined,
            'precision': {
                'amount': undefined,
                'price': undefined,
            },
            'limits': {
                'amount': {
                    'min': undefined,
                    'max': undefined,
                },
                'price': {
                    'min': undefined,
                    'max': undefined,
                },
                'cost': {
                    'min': undefined,
                    'max': undefined,
                },
            },
            'info': undefined,
        };
        if (marketId !== undefined) {
            if ((this.markets_by_id !== undefined) && (marketId in this.markets_by_id)) {
                market = this.markets_by_id[marketId];
            } else if (delimiter !== undefined) {
                const parts = marketId.split (delimiter);
                const partsLength = parts.length;
                if (partsLength === 2) {
                    result['baseId'] = this.safeString (parts, 0);
                    result['quoteId'] = this.safeString (parts, 1);
                    result['base'] = this.safeCurrencyCode (result['baseId']);
                    result['quote'] = this.safeCurrencyCode (result['quoteId']);
                    result['symbol'] = result['base'] + '/' + result['quote'];
                    return result;
                } else {
                    return result;
                }
            }
        }
        if (market !== undefined) {
            return market;
        }
        return result;
    }

    checkRequiredCredentials (error = true) {
        const keys = Object.keys (this.requiredCredentials);
        for (let i = 0; i < keys.length; i++) {
            const key = keys[i];
            if (this.requiredCredentials[key] && !this[key]) {
                if (error) {
                    throw new AuthenticationError (this.id + ' requires "' + key + '" credential');
                } else {
                    return false;
                }
            }
        }
        return true;
    }

    oath () {
        if (this.twofa !== undefined) {
            return this.totp (this.twofa);
        } else {
            throw new ExchangeError (this.id + ' exchange.twofa has not been set for 2FA Two-Factor Authentication');
        }
    }

    async fetchBalance (params = {}) {
        throw new NotSupported (this.id + ' fetchBalance() is not supported yet');
    }

    async fetchPartialBalance (part, params = {}) {
        const balance = await this.fetchBalance (params);
        return balance[part];
    }

    async fetchFreeBalance (params = {}) {
        return await this.fetchPartialBalance ('free', params);
    }

    async fetchUsedBalance (params = {}) {
        return await this.fetchPartialBalance ('used', params);
    }

    async fetchTotalBalance (params = {}) {
        return await this.fetchPartialBalance ('total', params);
    }

    async fetchStatus (params = {}) {
        if (this.has['fetchTime']) {
            const time = await this.fetchTime (params);
            this.status = this.extend (this.status, {
                'updated': time,
            });
        }
        return this.status;
    }

    async fetchFundingFee (code, params = {}) {
        const warnOnFetchFundingFee = this.safeValue (this.options, 'warnOnFetchFundingFee', true);
        if (warnOnFetchFundingFee) {
            throw new NotSupported (this.id + ' fetchFundingFee() method is deprecated, it will be removed in July 2022, please, use fetchTransactionFee() or set exchange.options["warnOnFetchFundingFee"] = false to suppress this warning');
        }
        return await this.fetchTransactionFee (code, params);
    }

    async fetchFundingFees (codes = undefined, params = {}) {
        const warnOnFetchFundingFees = this.safeValue (this.options, 'warnOnFetchFundingFees', true);
        if (warnOnFetchFundingFees) {
            throw new NotSupported (this.id + ' fetchFundingFees() method is deprecated, it will be removed in July 2022. Please, use fetchTransactionFees() or set exchange.options["warnOnFetchFundingFees"] = false to suppress this warning');
        }
        return await this.fetchTransactionFees (codes, params);
    }

    async fetchTransactionFee (code, params = {}) {
        if (!this.has['fetchTransactionFees']) {
            throw new NotSupported (this.id + ' fetchTransactionFee() is not supported yet');
        }
        return await this.fetchTransactionFees ([ code ], params);
    }

    async fetchTransactionFees (codes = undefined, params = {}) {
        throw new NotSupported (this.id + ' fetchTransactionFees() is not supported yet');
    }

    async fetchDepositWithdrawFee (code, params = {}) {
        if (!this.has['fetchDepositWithdrawFees']) {
            throw new NotSupported (this.id + ' fetchDepositWithdrawFee() is not supported yet');
        }
        const fees = await this.fetchDepositWithdrawFees ([ code ], params);
        return this.safeValue (fees, code);
    }

    getSupportedMapping (key, mapping = {}) {
        if (key in mapping) {
            return mapping[key];
        } else {
            throw new NotSupported (this.id + ' ' + key + ' does not have a value in mapping');
        }
    }

    async fetchBorrowRate (code, params = {}) {
        await this.loadMarkets ();
        if (!this.has['fetchBorrowRates']) {
            throw new NotSupported (this.id + ' fetchBorrowRate() is not supported yet');
        }
        const borrowRates = await this.fetchBorrowRates (params);
        const rate = this.safeValue (borrowRates, code);
        if (rate === undefined) {
            throw new ExchangeError (this.id + ' fetchBorrowRate() could not find the borrow rate for currency code ' + code);
        }
        return rate;
    }

    handleOptionAndParams (params, methodName, optionName, defaultValue = undefined) {
        // This method can be used to obtain method specific properties, i.e: this.handleOptionAndParams (params, 'fetchPosition', 'marginMode', 'isolated')
        const defaultOptionName = 'default' + this.capitalize (optionName); // we also need to check the 'defaultXyzWhatever'
        // check if params contain the key
        let value = this.safeString2 (params, optionName, defaultOptionName);
        if (value !== undefined) {
            params = this.omit (params, [ optionName, defaultOptionName ]);
        }
        if (value === undefined) {
            // check if exchange-wide method options contain the key
            const exchangeWideMethodOptions = this.safeValue (this.options, methodName);
            if (exchangeWideMethodOptions !== undefined) {
                value = this.safeString2 (exchangeWideMethodOptions, optionName, defaultOptionName);
            }
        }
        if (value === undefined) {
            // check if exchange-wide options contain the key
            value = this.safeString2 (this.options, optionName, defaultOptionName);
        }
        value = (value !== undefined) ? value : defaultValue;
        return [ value, params ];
    }

    handleMarketTypeAndParams (methodName, market = undefined, params = {}) {
        const defaultType = this.safeString2 (this.options, 'defaultType', 'type', 'spot');
        const methodOptions = this.safeValue (this.options, methodName);
        let methodType = defaultType;
        if (methodOptions !== undefined) {
            if (typeof methodOptions === 'string') {
                methodType = methodOptions;
            } else {
                methodType = this.safeString2 (methodOptions, 'defaultType', 'type', methodType);
            }
        }
        const marketType = (market === undefined) ? methodType : market['type'];
        const type = this.safeString2 (params, 'defaultType', 'type', marketType);
        params = this.omit (params, [ 'defaultType', 'type' ]);
        return [ type, params ];
    }

    handleSubTypeAndParams (methodName, market = undefined, params = {}, defaultValue = 'linear') {
        let subType = undefined;
        // if set in params, it takes precedence
        const subTypeInParams = this.safeString2 (params, 'subType', 'defaultSubType');
        // avoid omitting if it's not present
        if (subTypeInParams !== undefined) {
            subType = subTypeInParams;
            params = this.omit (params, [ 'subType', 'defaultSubType' ]);
        } else {
            // at first, check from market object
            if (market !== undefined) {
                if (market['linear']) {
                    subType = 'linear';
                } else if (market['inverse']) {
                    subType = 'inverse';
                }
            }
            // if it was not defined in market object
            if (subType === undefined) {
                const values = this.handleOptionAndParams (undefined, methodName, 'subType', defaultValue); // no need to re-test params here
                subType = values[0];
            }
        }
        return [ subType, params ];
    }

    handleMarginModeAndParams (methodName, params = {}, defaultValue = undefined) {
        /**
         * @ignore
         * @method
         * @param {object} params extra parameters specific to the exchange api endpoint
         * @returns {[string|undefined, object]} the marginMode in lowercase as specified by params["marginMode"], params["defaultMarginMode"] this.options["marginMode"] or this.options["defaultMarginMode"]
         */
        return this.handleOptionAndParams (params, methodName, 'marginMode', defaultValue);
    }

    throwExactlyMatchedException (exact, string, message) {
        if (string in exact) {
            throw new exact[string] (message);
        }
    }

    throwBroadlyMatchedException (broad, string, message) {
        const broadKey = this.findBroadlyMatchedKey (broad, string);
        if (broadKey !== undefined) {
            throw new broad[broadKey] (message);
        }
    }

    findBroadlyMatchedKey (broad, string) {
        // a helper for matching error strings exactly vs broadly
        const keys = Object.keys (broad);
        for (let i = 0; i < keys.length; i++) {
            const key = keys[i];
            if (string !== undefined) { // #issues/12698
                if (string.indexOf (key) >= 0) {
                    return key;
                }
            }
        }
        return undefined;
    }

    handleErrors (statusCode, statusText, url, method, responseHeaders, responseBody, response, requestHeaders, requestBody) {
        // it is a stub method that must be overrided in the derived exchange classes
        // throw new NotSupported (this.id + ' handleErrors() not implemented yet');
    }

    calculateRateLimiterCost (api, method, path, params, config = {}, context = {}) {
        return this.safeValue (config, 'cost', 1);
    }

    async fetchTicker (symbol, params = {}) {
        if (this.has['fetchTickers']) {
            const tickers = await this.fetchTickers ([ symbol ], params);
            const ticker = this.safeValue (tickers, symbol);
            if (ticker === undefined) {
                throw new NullResponse (this.id + ' fetchTickers() could not find a ticker for ' + symbol);
            } else {
                return ticker;
            }
        } else {
            throw new NotSupported (this.id + ' fetchTicker() is not supported yet');
        }
    }

    async fetchTickers (symbols = undefined, params = {}) {
        throw new NotSupported (this.id + ' fetchTickers() is not supported yet');
    }

    async fetchOrder (id, symbol = undefined, params = {}) {
        throw new NotSupported (this.id + ' fetchOrder() is not supported yet');
    }

    async fetchOrderStatus (id, symbol = undefined, params = {}) {
        const order = await this.fetchOrder (id, symbol, params);
        return order['status'];
    }

    async fetchUnifiedOrder (order, params = {}) {
        return await this.fetchOrder (this.safeValue (order, 'id'), this.safeValue (order, 'symbol'), params);
    }

    async createOrder (symbol, type, side, amount, price = undefined, params = {}) {
        throw new NotSupported (this.id + ' createOrder() is not supported yet');
    }

    async cancelOrder (id, symbol = undefined, params = {}) {
        throw new NotSupported (this.id + ' cancelOrder() is not supported yet');
    }

    async cancelUnifiedOrder (order, params = {}) {
        return this.cancelOrder (this.safeValue (order, 'id'), this.safeValue (order, 'symbol'), params);
    }

    async fetchOrders (symbol = undefined, since = undefined, limit = undefined, params = {}) {
        throw new NotSupported (this.id + ' fetchOrders() is not supported yet');
    }

    async fetchOpenOrders (symbol = undefined, since = undefined, limit = undefined, params = {}) {
        throw new NotSupported (this.id + ' fetchOpenOrders() is not supported yet');
    }

    async fetchClosedOrders (symbol = undefined, since = undefined, limit = undefined, params = {}) {
        throw new NotSupported (this.id + ' fetchClosedOrders() is not supported yet');
    }

    async fetchMyTrades (symbol = undefined, since = undefined, limit = undefined, params = {}) {
        throw new NotSupported (this.id + ' fetchMyTrades() is not supported yet');
    }

    async fetchTransactions (symbol = undefined, since = undefined, limit = undefined, params = {}) {
        throw new NotSupported (this.id + ' fetchTransactions() is not supported yet');
    }

    async fetchDeposits (symbol = undefined, since = undefined, limit = undefined, params = {}) {
        throw new NotSupported (this.id + ' fetchDeposits() is not supported yet');
    }

    async fetchWithdrawals (symbol = undefined, since = undefined, limit = undefined, params = {}) {
        throw new NotSupported (this.id + ' fetchWithdrawals() is not supported yet');
    }

    async fetchDepositAddress (code, params = {}) {
        if (this.has['fetchDepositAddresses']) {
            const depositAddresses = await this.fetchDepositAddresses ([ code ], params);
            const depositAddress = this.safeValue (depositAddresses, code);
            if (depositAddress === undefined) {
                throw new InvalidAddress (this.id + ' fetchDepositAddress() could not find a deposit address for ' + code + ', make sure you have created a corresponding deposit address in your wallet on the exchange website');
            } else {
                return depositAddress;
            }
        } else {
            throw new NotSupported (this.id + ' fetchDepositAddress() is not supported yet');
        }
    }

    account () {
        return {
            'free': undefined,
            'used': undefined,
            'total': undefined,
        };
    }

    commonCurrencyCode (currency) {
        if (!this.substituteCommonCurrencyCodes) {
            return currency;
        }
        return this.safeString (this.commonCurrencies, currency, currency);
    }

    currency (code) {
        if (this.currencies === undefined) {
            throw new ExchangeError (this.id + ' currencies not loaded');
        }
        if (typeof code === 'string') {
            if (code in this.currencies) {
                return this.currencies[code];
            } else if (code in this.currencies_by_id) {
                return this.currencies_by_id[code];
            }
        }
        throw new ExchangeError (this.id + ' does not have currency code ' + code);
    }

    market (symbol) {
        if (this.markets === undefined) {
            throw new ExchangeError (this.id + ' markets not loaded');
        }
        if (this.markets_by_id === undefined) {
            throw new ExchangeError (this.id + ' markets not loaded');
        }
        if (typeof symbol === 'string') {
            if (symbol in this.markets) {
                return this.markets[symbol];
            } else if (symbol in this.markets_by_id) {
                return this.markets_by_id[symbol];
            }
        }
        throw new BadSymbol (this.id + ' does not have market symbol ' + symbol);
    }

    handleWithdrawTagAndParams (tag, params) {
        if (typeof tag === 'object') {
            params = this.extend (tag, params);
            tag = undefined;
        }
        if (tag === undefined) {
            tag = this.safeString (params, 'tag');
            if (tag !== undefined) {
                params = this.omit (params, 'tag');
            }
        }
        return [ tag, params ];
    }

    async createLimitOrder (symbol, side, amount, price, params = {}) {
        return await this.createOrder (symbol, 'limit', side, amount, price, params);
    }

    async createMarketOrder (symbol, side, amount, price = undefined, params = {}) {
        return await this.createOrder (symbol, 'market', side, amount, price, params);
    }

    async createLimitBuyOrder (symbol, amount, price, params = {}) {
        return await this.createOrder (symbol, 'limit', 'buy', amount, price, params);
    }

    async createLimitSellOrder (symbol, amount, price, params = {}) {
        return await this.createOrder (symbol, 'limit', 'sell', amount, price, params);
    }

    async createMarketBuyOrder (symbol, amount, params = {}) {
        return await this.createOrder (symbol, 'market', 'buy', amount, undefined, params);
    }

    async createMarketSellOrder (symbol, amount, params = {}) {
        return await this.createOrder (symbol, 'market', 'sell', amount, undefined, params);
    }

    costToPrecision (symbol, cost) {
        const market = this.market (symbol);
        return this.decimalToPrecision (cost, TRUNCATE, market['precision']['price'], this.precisionMode, this.paddingMode);
    }

    priceToPrecision (symbol, price) {
        const market = this.market (symbol);
        const result = this.decimalToPrecision (price, ROUND, market['precision']['price'], this.precisionMode, this.paddingMode);
        if (result === '0') {
            throw new ArgumentsRequired (this.id + ' price of ' + market['symbol'] + ' must be greater than minimum price precision of ' + this.numberToString (market['precision']['price']));
        }
        return result;
    }

    amountToPrecision (symbol, amount) {
        const market = this.market (symbol);
        const result = this.decimalToPrecision (amount, TRUNCATE, market['precision']['amount'], this.precisionMode, this.paddingMode);
        if (result === '0') {
            throw new ArgumentsRequired (this.id + ' amount of ' + market['symbol'] + ' must be greater than minimum amount precision of ' + this.numberToString (market['precision']['amount']));
        }
        return result;
    }

    feeToPrecision (symbol, fee) {
        const market = this.market (symbol);
        return this.decimalToPrecision (fee, ROUND, market['precision']['price'], this.precisionMode, this.paddingMode);
    }

    currencyToPrecision (code, fee, networkCode = undefined) {
        const currency = this.currencies[code];
        let precision = this.safeValue (currency, 'precision');
        if (networkCode !== undefined) {
            const networks = this.safeValue (currency, 'networks', {});
            const networkItem = this.safeValue (networks, networkCode, {});
            precision = this.safeValue (networkItem, 'precision', precision);
        }
        if (precision === undefined) {
            return fee;
        } else {
            return this.decimalToPrecision (fee, ROUND, precision, this.precisionMode, this.paddingMode);
        }
    }

    safeNumber (object, key, d = undefined) {
        const value = this.safeString (object, key);
        return this.parseNumber (value, d);
    }

    safeNumberN (object, arr, d = undefined) {
        const value = this.safeStringN (object, arr);
        return this.parseNumber (value, d);
    }

    parsePrecision (precision) {
        if (precision === undefined) {
            return undefined;
        }
        return '1e' + Precise.stringNeg (precision);
    }

    async loadTimeDifference (params = {}) {
        const serverTime = await this.fetchTime (params);
        const after = this.milliseconds ();
        this.options['timeDifference'] = after - serverTime;
        return this.options['timeDifference'];
    }

    implodeHostname (url) {
        return this.implodeParams (url, { 'hostname': this.hostname });
    }

    async fetchMarketLeverageTiers (symbol, params = {}) {
        if (this.has['fetchLeverageTiers']) {
            const market = await this.market (symbol);
            if (!market['contract']) {
                throw new BadSymbol (this.id + ' fetchMarketLeverageTiers() supports contract markets only');
            }
            const tiers = await this.fetchLeverageTiers ([ symbol ]);
            return this.safeValue (tiers, symbol);
        } else {
            throw new NotSupported (this.id + ' fetchMarketLeverageTiers() is not supported yet');
        }
    }

    async createPostOnlyOrder (symbol, type, side, amount, price, params = {}) {
        if (!this.has['createPostOnlyOrder']) {
            throw new NotSupported (this.id + 'createPostOnlyOrder() is not supported yet');
        }
        const query = this.extend (params, { 'postOnly': true });
        return await this.createOrder (symbol, type, side, amount, price, query);
    }

    async createReduceOnlyOrder (symbol, type, side, amount, price, params = {}) {
        if (!this.has['createReduceOnlyOrder']) {
            throw new NotSupported (this.id + 'createReduceOnlyOrder() is not supported yet');
        }
        const query = this.extend (params, { 'reduceOnly': true });
        return await this.createOrder (symbol, type, side, amount, price, query);
    }

    async createStopOrder (symbol, type, side, amount, price = undefined, stopPrice = undefined, params = {}) {
        if (!this.has['createStopOrder']) {
            throw new NotSupported (this.id + ' createStopOrder() is not supported yet');
        }
        if (stopPrice === undefined) {
            throw new ArgumentsRequired (this.id + ' create_stop_order() requires a stopPrice argument');
        }
        const query = this.extend (params, { 'stopPrice': stopPrice });
        return await this.createOrder (symbol, type, side, amount, price, query);
    }

    async createStopLimitOrder (symbol, side, amount, price, stopPrice, params = {}) {
        if (!this.has['createStopLimitOrder']) {
            throw new NotSupported (this.id + ' createStopLimitOrder() is not supported yet');
        }
        const query = this.extend (params, { 'stopPrice': stopPrice });
        return await this.createOrder (symbol, 'limit', side, amount, price, query);
    }

    async createStopMarketOrder (symbol, side, amount, stopPrice, params = {}) {
        if (!this.has['createStopMarketOrder']) {
            throw new NotSupported (this.id + ' createStopMarketOrder() is not supported yet');
        }
        const query = this.extend (params, { 'stopPrice': stopPrice });
        return await this.createOrder (symbol, 'market', side, amount, undefined, query);
    }

    safeCurrencyCode (currencyId, currency = undefined) {
        currency = this.safeCurrency (currencyId, currency);
        return currency['code'];
    }

    filterBySymbolSinceLimit (array, symbol = undefined, since = undefined, limit = undefined, tail = false) {
        return this.filterByValueSinceLimit (array, 'symbol', symbol, since, limit, 'timestamp', tail);
    }

    filterByCurrencySinceLimit (array, code = undefined, since = undefined, limit = undefined, tail = false) {
        return this.filterByValueSinceLimit (array, 'currency', code, since, limit, 'timestamp', tail);
    }

    parseTickers (tickers, symbols = undefined, params = {}) {
        //
        // the value of tickers is either a dict or a list
        //
        // dict
        //
        //     {
        //         'marketId1': { ... },
        //         'marketId2': { ... },
        //         'marketId3': { ... },
        //         ...
        //     }
        //
        // list
        //
        //     [
        //         { 'market': 'marketId1', ... },
        //         { 'market': 'marketId2', ... },
        //         { 'market': 'marketId3', ... },
        //         ...
        //     ]
        //
        const results = [];
        if (Array.isArray (tickers)) {
            for (let i = 0; i < tickers.length; i++) {
                const ticker = this.extend (this.parseTicker (tickers[i]), params);
                results.push (ticker);
            }
        } else {
            const marketIds = Object.keys (tickers);
            for (let i = 0; i < marketIds.length; i++) {
                const marketId = marketIds[i];
                const market = this.safeMarket (marketId);
                const ticker = this.extend (this.parseTicker (tickers[marketId], market), params);
                results.push (ticker);
            }
        }
        symbols = this.marketSymbols (symbols);
        return this.filterByArray (results, 'symbol', symbols);
    }

    parseDepositAddresses (addresses, codes = undefined, indexed = true, params = {}) {
        let result = [];
        for (let i = 0; i < addresses.length; i++) {
            const address = this.extend (this.parseDepositAddress (addresses[i]), params);
            result.push (address);
        }
        if (codes !== undefined) {
            result = this.filterByArray (result, 'currency', codes, false);
        }
        result = indexed ? this.indexBy (result, 'currency') : result;
        return result;
    }

    parseBorrowInterests (response, market = undefined) {
        const interests = [];
        for (let i = 0; i < response.length; i++) {
            const row = response[i];
            interests.push (this.parseBorrowInterest (row, market));
        }
        return interests;
    }

    parseFundingRateHistories (response, market = undefined, since = undefined, limit = undefined) {
        const rates = [];
        for (let i = 0; i < response.length; i++) {
            const entry = response[i];
            rates.push (this.parseFundingRateHistory (entry, market));
        }
        const sorted = this.sortBy (rates, 'timestamp');
        const symbol = (market === undefined) ? undefined : market['symbol'];
        return this.filterBySymbolSinceLimit (sorted, symbol, since, limit);
    }

    safeSymbol (marketId, market = undefined, delimiter = undefined) {
        market = this.safeMarket (marketId, market, delimiter);
        return market['symbol'];
    }

    parseFundingRate (contract, market = undefined) {
        throw new NotSupported (this.id + ' parseFundingRate() is not supported yet');
    }

    parseFundingRates (response, market = undefined) {
        const result = {};
        for (let i = 0; i < response.length; i++) {
            const parsed = this.parseFundingRate (response[i], market);
            result[parsed['symbol']] = parsed;
        }
        return result;
    }

    isTriggerOrder (params) {
        const isTrigger = this.safeValue2 (params, 'trigger', 'stop');
        if (isTrigger) {
            params = this.omit (params, [ 'trigger', 'stop' ]);
        }
        return [ isTrigger, params ];
    }

    isPostOnly (isMarketOrder, exchangeSpecificParam, params = {}) {
        /**
         * @ignore
         * @method
         * @param {string} type Order type
         * @param {boolean} exchangeSpecificParam exchange specific postOnly
         * @param {object} params exchange specific params
         * @returns {boolean} true if a post only order, false otherwise
         */
        const timeInForce = this.safeStringUpper (params, 'timeInForce');
        let postOnly = this.safeValue2 (params, 'postOnly', 'post_only', false);
        // we assume timeInForce is uppercase from safeStringUpper (params, 'timeInForce')
        const ioc = timeInForce === 'IOC';
        const fok = timeInForce === 'FOK';
        const timeInForcePostOnly = timeInForce === 'PO';
        postOnly = postOnly || timeInForcePostOnly || exchangeSpecificParam;
        if (postOnly) {
            if (ioc || fok) {
                throw new InvalidOrder (this.id + ' postOnly orders cannot have timeInForce equal to ' + timeInForce);
            } else if (isMarketOrder) {
                throw new InvalidOrder (this.id + ' market orders cannot be postOnly');
            } else {
                return true;
            }
        } else {
            return false;
        }
    }

    async fetchTradingFees (params = {}) {
        throw new NotSupported (this.id + ' fetchTradingFees() is not supported yet');
    }

    async fetchTradingFee (symbol, params = {}) {
        if (!this.has['fetchTradingFees']) {
            throw new NotSupported (this.id + ' fetchTradingFee() is not supported yet');
        }
        return await this.fetchTradingFees (params);
    }

    parseOpenInterest (interest, market = undefined) {
        throw new NotSupported (this.id + ' parseOpenInterest () is not supported yet');
    }

    parseOpenInterests (response, market = undefined, since = undefined, limit = undefined) {
        const interests = [];
        for (let i = 0; i < response.length; i++) {
            const entry = response[i];
            const interest = this.parseOpenInterest (entry, market);
            interests.push (interest);
        }
        const sorted = this.sortBy (interests, 'timestamp');
        const symbol = this.safeString (market, 'symbol');
        return this.filterBySymbolSinceLimit (sorted, symbol, since, limit);
    }

    async fetchFundingRate (symbol, params = {}) {
        if (this.has['fetchFundingRates']) {
            await this.loadMarkets ();
            const market = this.market (symbol);
            if (!market['contract']) {
                throw new BadSymbol (this.id + ' fetchFundingRate() supports contract markets only');
            }
            const rates = await this.fetchFundingRates ([ symbol ], params);
            const rate = this.safeValue (rates, symbol);
            if (rate === undefined) {
                throw new NullResponse (this.id + ' fetchFundingRate () returned no data for ' + symbol);
            } else {
                return rate;
            }
        } else {
            throw new NotSupported (this.id + ' fetchFundingRate () is not supported yet');
        }
    }

    async fetchMarkOHLCV (symbol, timeframe = '1m', since = undefined, limit = undefined, params = {}) {
        /**
         * @method
         * @name exchange#fetchMarkOHLCV
         * @description fetches historical mark price candlestick data containing the open, high, low, and close price of a market
         * @param {string} symbol unified symbol of the market to fetch OHLCV data for
         * @param {string} timeframe the length of time each candle represents
         * @param {int|undefined} since timestamp in ms of the earliest candle to fetch
         * @param {int|undefined} limit the maximum amount of candles to fetch
         * @param {object} params extra parameters specific to the exchange api endpoint
         * @returns {[[int|float]]} A list of candles ordered as timestamp, open, high, low, close, undefined
         */
        if (this.has['fetchMarkOHLCV']) {
            const request = {
                'price': 'mark',
            };
            return await this.fetchOHLCV (symbol, timeframe, since, limit, this.extend (request, params));
        } else {
            throw new NotSupported (this.id + ' fetchMarkOHLCV () is not supported yet');
        }
    }

    async fetchIndexOHLCV (symbol, timeframe = '1m', since = undefined, limit = undefined, params = {}) {
        /**
         * @method
         * @name exchange#fetchIndexOHLCV
         * @description fetches historical index price candlestick data containing the open, high, low, and close price of a market
         * @param {string} symbol unified symbol of the market to fetch OHLCV data for
         * @param {string} timeframe the length of time each candle represents
         * @param {int|undefined} since timestamp in ms of the earliest candle to fetch
         * @param {int|undefined} limit the maximum amount of candles to fetch
         * @param {object} params extra parameters specific to the exchange api endpoint
         * @returns {[[int|float]]} A list of candles ordered as timestamp, open, high, low, close, undefined
         */
        if (this.has['fetchIndexOHLCV']) {
            const request = {
                'price': 'index',
            };
            return await this.fetchOHLCV (symbol, timeframe, since, limit, this.extend (request, params));
        } else {
            throw new NotSupported (this.id + ' fetchIndexOHLCV () is not supported yet');
        }
    }

    async fetchPremiumIndexOHLCV (symbol, timeframe = '1m', since = undefined, limit = undefined, params = {}) {
        /**
         * @method
         * @name exchange#fetchPremiumIndexOHLCV
         * @description fetches historical premium index price candlestick data containing the open, high, low, and close price of a market
         * @param {string} symbol unified symbol of the market to fetch OHLCV data for
         * @param {string} timeframe the length of time each candle represents
         * @param {int|undefined} since timestamp in ms of the earliest candle to fetch
         * @param {int|undefined} limit the maximum amount of candles to fetch
         * @param {object} params extra parameters specific to the exchange api endpoint
         * @returns {[[int|float]]} A list of candles ordered as timestamp, open, high, low, close, undefined
         */
        if (this.has['fetchPremiumIndexOHLCV']) {
            const request = {
                'price': 'premiumIndex',
            };
            return await this.fetchOHLCV (symbol, timeframe, since, limit, this.extend (request, params));
        } else {
            throw new NotSupported (this.id + ' fetchPremiumIndexOHLCV () is not supported yet');
        }
    }

    handleTimeInForce (params = {}) {
        /**
         * @ignore
         * @method
         * * Must add timeInForce to this.options to use this method
         * @return {string} returns the exchange specific value for timeInForce
         */
        const timeInForce = this.safeStringUpper (params, 'timeInForce'); // supported values GTC, IOC, PO
        if (timeInForce !== undefined) {
            const exchangeValue = this.safeString (this.options['timeInForce'], timeInForce);
            if (exchangeValue === undefined) {
                throw new ExchangeError (this.id + ' does not support timeInForce "' + timeInForce + '"');
            }
            return exchangeValue;
        }
        return undefined;
    }

    convertTypeToAccount (account) {
        /**
         * @ignore
         * @method
         * * Must add accountsByType to this.options to use this method
         * @param {string} account key for account name in this.options['accountsByType']
         * @returns the exchange specific account name or the isolated margin id for transfers
         */
        const accountsByType = this.safeValue (this.options, 'accountsByType', {});
        const lowercaseAccount = account.toLowerCase ();
        if (lowercaseAccount in accountsByType) {
            return accountsByType[lowercaseAccount];
        } else if ((account in this.markets) || (account in this.markets_by_id)) {
            const market = this.market (account);
            return market['id'];
        } else {
            return account;
        }
    }

    checkRequiredArgument (methodName, argument, argumentName, options = []) {
        /**
         * @ignore
         * @method
         * @param {string} argument the argument to check
         * @param {string} argumentName the name of the argument to check
         * @param {string} methodName the name of the method that the argument is being checked for
         * @param {[string]} options a list of options that the argument can be
         * @returns {undefined}
         */
        if ((argument === undefined) || ((options.length > 0) && (!(this.inArray (argument, options))))) {
            const messageOptions = options.join (', ');
            let message = this.id + ' ' + methodName + '() requires a ' + argumentName + ' argument';
            if (messageOptions !== '') {
                message += ', one of ' + '(' + messageOptions + ')';
            }
            throw new ArgumentsRequired (message);
        }
    }

    checkRequiredMarginArgument (methodName, symbol, marginMode) {
        /**
         * @ignore
         * @method
         * @param {string} symbol unified symbol of the market
         * @param {string} methodName name of the method that requires a symbol
         * @param {string} marginMode is either 'isolated' or 'cross'
         */
        if ((marginMode === 'isolated') && (symbol === undefined)) {
            throw new ArgumentsRequired (this.id + ' ' + methodName + '() requires a symbol argument for isolated margin');
        } else if ((marginMode === 'cross') && (symbol !== undefined)) {
            throw new ArgumentsRequired (this.id + ' ' + methodName + '() cannot have a symbol argument for cross margin');
        }
    }

    checkRequiredSymbol (methodName, symbol) {
        /**
         * @ignore
         * @method
         * @param {string} symbol unified symbol of the market
         * @param {string} methodName name of the method that requires a symbol
         */
        this.checkRequiredArgument (methodName, symbol, 'symbol');
    }

    parseDepositWithdrawFees (response, codes = undefined, currencyIdKey = undefined) {
        /**
         * @ignore
         * @method
         * @param {[object]|object} response unparsed response from the exchange
         * @param {[string]|undefined} codes the unified currency codes to fetch transactions fees for, returns all currencies when undefined
         * @param {str|undefined} currencyIdKey *should only be undefined when response is a dictionary* the object key that corresponds to the currency id
         * @returns {object} objects with withdraw and deposit fees, indexed by currency codes
         */
        const depositWithdrawFees = {};
        codes = this.marketCodes (codes);
        const isArray = Array.isArray (response);
        let responseKeys = response;
        if (!isArray) {
            responseKeys = Object.keys (response);
        }
        for (let i = 0; i < responseKeys.length; i++) {
            const entry = responseKeys[i];
            const dictionary = isArray ? entry : response[entry];
            const currencyId = isArray ? this.safeString (dictionary, currencyIdKey) : entry;
            const currency = this.safeValue (this.currencies_by_id, currencyId);
            const code = this.safeString (currency, 'code', currencyId);
            if ((codes === undefined) || (this.inArray (code, codes))) {
                depositWithdrawFees[code] = this.parseDepositWithdrawFee (dictionary, currency);
            }
        }
        return depositWithdrawFees;
    }

    depositWithdrawFee (info) {
        return {
            'info': info,
            'withdraw': {
                'fee': undefined,
                'percentage': undefined,
            },
            'deposit': {
                'fee': undefined,
                'percentage': undefined,
            },
            'networks': {},
        };
    }

<<<<<<< HEAD
    assignDefaultDepositWithdrawFees (fee) {
=======
    assignDefaultDepositWithdrawFees (fee, currency = undefined) {
>>>>>>> b5252ab4
        /**
         * @ignore
         * @method
         * @description Takes a depositWithdrawFee structure and assigns the default values for withdraw and deposit
         * @param {object} fee A deposit withdraw fee structure
<<<<<<< HEAD
=======
         * @param {object} currency A currency structure, the response from this.currency ()
>>>>>>> b5252ab4
         * @returns {object} A deposit withdraw fee structure
         */
        const networkKeys = Object.keys (fee['networks']);
        const numNetworks = networkKeys.length;
        if (numNetworks === 1) {
            fee['withdraw'] = fee['networks'][networkKeys[0]]['withdraw'];
            fee['deposit'] = fee['networks'][networkKeys[0]]['deposit'];
<<<<<<< HEAD
=======
            return fee;
        }
        const currencyCode = this.safeString (currency, 'code');
        for (let i = 0; i < numNetworks; i++) {
            const network = networkKeys[i];
            if (network === currencyCode) {
                fee['withdraw'] = fee['networks'][networkKeys[i]]['withdraw'];
                fee['deposit'] = fee['networks'][networkKeys[i]]['deposit'];
            }
>>>>>>> b5252ab4
        }
        return fee;
    }
};<|MERGE_RESOLUTION|>--- conflicted
+++ resolved
@@ -3061,20 +3061,13 @@
         };
     }
 
-<<<<<<< HEAD
-    assignDefaultDepositWithdrawFees (fee) {
-=======
     assignDefaultDepositWithdrawFees (fee, currency = undefined) {
->>>>>>> b5252ab4
         /**
          * @ignore
          * @method
          * @description Takes a depositWithdrawFee structure and assigns the default values for withdraw and deposit
          * @param {object} fee A deposit withdraw fee structure
-<<<<<<< HEAD
-=======
          * @param {object} currency A currency structure, the response from this.currency ()
->>>>>>> b5252ab4
          * @returns {object} A deposit withdraw fee structure
          */
         const networkKeys = Object.keys (fee['networks']);
@@ -3082,8 +3075,6 @@
         if (numNetworks === 1) {
             fee['withdraw'] = fee['networks'][networkKeys[0]]['withdraw'];
             fee['deposit'] = fee['networks'][networkKeys[0]]['deposit'];
-<<<<<<< HEAD
-=======
             return fee;
         }
         const currencyCode = this.safeString (currency, 'code');
@@ -3093,7 +3084,6 @@
                 fee['withdraw'] = fee['networks'][networkKeys[i]]['withdraw'];
                 fee['deposit'] = fee['networks'][networkKeys[i]]['deposit'];
             }
->>>>>>> b5252ab4
         }
         return fee;
     }
