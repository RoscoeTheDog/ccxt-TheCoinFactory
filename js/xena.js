'use strict';

const Exchange = require ('./base/Exchange');
const { ExchangeError, ArgumentsRequired, BadRequest, InsufficientFunds, InvalidAddress, BadSymbol, InvalidOrder } = require ('./base/errors');
const Precise = require ('./base/Precise');

module.exports = class xena extends Exchange {
    describe () {
        return this.deepExtend (super.describe (), {
            'id': 'xena',
            'name': 'Xena Exchange',
            'countries': [ 'VC', 'UK' ],
            'rateLimit': 100,
            'has': {
<<<<<<< HEAD
                'CORS': undefined,
=======
>>>>>>> d12b4bb8
                'cancelAllOrders': true,
                'cancelOrder': true,
                'CORS': false,
                'createDepositAddress': true,
                'createOrder': true,
                'editOrder': true,
                'fetchBalance': true,
                'fetchClosedOrders': true,
                'fetchCurrencies': true,
                'fetchDepositAddress': true,
                'fetchDeposits': true,
                'fetchLedger': true,
                'fetchMarkets': true,
                'fetchMyTrades': true,
                'fetchOHLCV': true,
                'fetchOpenOrders': true,
                'fetchOrderBook': true,
                'fetchTicker': true,
                'fetchTickers': true,
                'fetchTime': true,
                'fetchTrades': true,
                'fetchWithdrawals': true,
                'withdraw': true,
            },
            'urls': {
                'logo': 'https://user-images.githubusercontent.com/51840849/87489843-bb469280-c64c-11ea-91aa-69c6326506af.jpg',
                'test': {
                    'public': 'https://trading.demo.xena.io/api',
                    'private': 'https://api.demo.xena.io',
                },
                'api': {
                    'public': 'https://trading.xena.exchange/api',
                    'private': 'https://api.xena.exchange',
                },
                'www': 'https://xena.exchange',
                'doc': 'https://support.xena.exchange/support/solutions/44000808700',
                'fees': 'https://trading.xena.exchange/en/platform-specification/fee-schedule',
            },
            'timeframes': {
                '1m': '1m',
                '5m': '5m',
                '15m': '15m',
                '30m': '30m',
                '1h': '1h',
                '4h': '4h',
                '12h': '12h',
                '1d': '1d',
                '1w': '1w',
            },
            'api': {
                'public': {
                    'get': [
                        'common/currencies',
                        'common/instruments',
                        'common/features',
                        'common/commissions',
                        'common/news',
                        'market-data/candles/{marketId}/{timeframe}',
                        'market-data/market-watch',
                        'market-data/dom/{symbol}',
                        'market-data/candles/{symbol}/{timeframe}',
                        'market-data/trades/{symbol}',
                        'market-data/server-time',
                        'market-data/v2/candles/{symbol}/{timeframe}',
                        'market-data/v2/trades/{symbol}',
                        'market-data/v2/dom/{symbol}/',
                        'market-data/v2/server-time',
                    ],
                },
                'private': {
                    'get': [
                        'trading/accounts/{accountId}/order',
                        'trading/accounts/{accountId}/active-orders',
                        'trading/accounts/{accountId}/last-order-statuses',
                        'trading/accounts/{accountId}/positions',
                        'trading/accounts/{accountId}/positions-history',
                        'trading/accounts/{accountId}/margin-requirements',
                        'trading/accounts',
                        'trading/accounts/{accountId}/balance',
                        'trading/accounts/{accountId}/trade-history',
                        // 'trading/accounts/{accountId}/trade-history?symbol=BTC/USDT&client_order_id=EMBB8Veke&trade_id=220143254',
                        'transfers/accounts',
                        'transfers/accounts/{accountId}',
                        'transfers/accounts/{accountId}/deposit-address/{currency}',
                        'transfers/accounts/{accountId}/deposits',
                        'transfers/accounts/{accountId}/trusted-addresses',
                        'transfers/accounts/{accountId}/withdrawals',
                        'transfers/accounts/{accountId}/balance-history',
                        // 'transfers/accounts/{accountId}/balance-history?currency={currency}&from={time}&to={time}&kind={kind}&kind={kind}',
                        // 'transfers/accounts/{accountId}/balance-history?page={page}&limit={limit}',
                        // 'transfers/accounts/{accountId}/balance-history?txid=3e1db982c4eed2d6355e276c5bae01a52a27c9cef61574b0e8c67ee05fc26ccf',
                    ],
                    'post': [
                        'trading/order/new',
                        'trading/order/heartbeat',
                        'trading/order/cancel',
                        'trading/order/mass-cancel',
                        'trading/order/replace',
                        'trading/position/maintenance',
                        'transfers/accounts/{accountId}/withdrawals',
                        'transfers/accounts/{accountId}/deposit-address/{currency}',
                    ],
                },
            },
            'fees': {
                'trading': {
                    'maker': 0.0005,
                    'taker': 0.001,
                    'tierBased': true,
                    'percentage': true,
                },
                'funding': {
                    'tierBased': false,
                    'percentage': false,
                    'withdraw': {},
                    'deposit': {},
                },
            },
            'exceptions': {
                'exact': {
                    'Validation failed': BadRequest,
                    'Unknown derivative symbol': BadSymbol, // {"error":"Unknown derivative symbol"}
                    'Unknown account': BadRequest, // {"error":"Unknown account"}
                    'Wrong TransactTime': BadRequest, // {"error":"Wrong TransactTime"}
                    'ClOrdId is empty': BadRequest, // {"error":"ClOrdId is empty"}
                },
                'broad': {
                    'Invalid aggregation ratio or depth': BadRequest,
                    'address': InvalidAddress,
                    'Money not enough': InsufficientFunds,
                    'parse error': BadRequest,
                    'Not enough': InsufficientFunds, // {"error":"Not enough free margin"}
                },
            },
            'options': {
                'defaultType': 'margin', // 'margin',
                'accountId': undefined, // '1012838157',
            },
        });
    }

    async fetchTime (params = {}) {
        const response = await this.publicGetMarketDataV2ServerTime (params);
        //
        //     {
        //         "msgType":"0",
        //         "transactTime":1594774454112817637
        //     }
        //
        const transactTime = this.safeInteger (response, 'transactTime');
        return parseInt (transactTime / 1000000);
    }

    async fetchMarkets (params = {}) {
        const response = await this.publicGetCommonInstruments (params);
        //
        //     [
        //         {
        //             "id":"ETHUSD_3M_250920",
        //             "type":"Margin",
        //             "marginType":"XenaFuture",
        //             "symbol":"ETHUSD_3M_250920",
        //             "baseCurrency":"ETH",
        //             "quoteCurrency":"USD",
        //             "settlCurrency":"BTC",
        //             "tickSize":2,
        //             "minOrderQuantity":"1",
        //             "orderQtyStep":"1",
        //             "limitOrderMaxDistance":"10",
        //             "priceInputMask":"0000.00",
        //             "enabled":true,
        //             "liquidationMaxDistance":"0.01",
        //             "contractValue":"1",
        //             "contractCurrency":"BTC",
        //             "lotSize":"1",
        //             "tickValue":"0.00000001", // linear contracts only
        //             "maxOrderQty":"175000",
        //             "maxPosVolume":"1750000",
        //             "mark":".ETHUSD_3M_250920",
        //             "underlying":".ETHUSD_TWAP",
        //             "openInterest":".ETHUSD_3M_250920_OpenInterest",
        //             "floatingPL":"BidAsk", // perpetual contracts only
        //             "addUvmToFreeMargin":"ProfitAndLoss",
        //             "margin":{
        //                 "netting":"PositionsAndOrders",
        //                 "rates":[
        //                     {"maxVolume":"175000","initialRate":"0.05","maintenanceRate":"0.0125"},
        //                     {"maxVolume":"350000","initialRate":"0.1","maintenanceRate":"0.025"},
        //                     {"maxVolume":"500000","initialRate":"0.2","maintenanceRate":"0.05"},
        //                     {"maxVolume":"750000","initialRate":"0.3","maintenanceRate":"0.075"},
        //                     {"maxVolume":"1050000","initialRate":"0.4","maintenanceRate":"0.1"},
        //                     {"maxVolume":"1400000","initialRate":"0.5","maintenanceRate":"0.125"},
        //                     {"maxVolume":"1750000","initialRate":"1","maintenanceRate":"0.25"}
        //                 ],
        //                 "rateMultipliers":{
        //                     "LimitBuy":"1",
        //                     "LimitSell":"1",
        //                     "Long":"1",
        //                     "MarketBuy":"1",
        //                     "MarketSell":"1",
        //                     "Short":"1",
        //                     "StopBuy":"0",
        //                     "StopSell":"0"
        //                 }
        //             },
        //             "clearing":{"enabled":true,"index":".ETHUSD_3M_250920"},
        //             "premium":{"enabled":true,"index":".XBTUSD_Premium_IR_Corrected"}, // perpetual contracts only
        //             "riskAdjustment":{"enabled":true,"index":".RiskAdjustment_IR"},
        //             "expiration":{"enabled":true,"index":".ETHUSD_TWAP"}, // futures only
        //             "pricePrecision":3,
        //             "priceRange":{
        //                 "enabled":true,
        //                 "distance":"0.03",
        //                 "movingBoundary":"0",
        //                 "lowIndex":".ETHUSD_3M_250920_LOWRANGE",
        //                 "highIndex":".ETHUSD_3M_250920_HIGHRANGE"
        //             },
        //             "priceLimits":{
        //                 "enabled":true,
        //                 "distance":"0.5",
        //                 "movingBoundary":"0",
        //                 "lowIndex":".ETHUSD_3M_250920_LOWLIMIT",
        //                 "highIndex":".ETHUSD_3M_250920_HIGHLIMIT"
        //             },
        //             "inverse":true, // inverse contracts only
        //             "serie":"ETHUSD", // futures only
        //             "tradingStartDate":"2020-03-27 07:00:00",
        //             "expiryDate":"2020-09-25 08:00:00" // futures only
        //         },
        //         {
        //             "type":"Index",
        //             "symbol":".ETHUSD_Premium_IR_Corrected",
        //             "tickSize":6,
        //             "enabled":true,
        //             "basis":365
        //         },
        //     ]
        //
        const result = [];
        for (let i = 0; i < response.length; i++) {
            const market = response[i];
            let type = this.safeStringLower (market, 'type');
            const id = this.safeString (market, 'symbol');
            const numericId = this.safeString (market, 'id');
            const marginType = this.safeString (market, 'marginType');
            const baseId = this.safeString (market, 'baseCurrency');
            const quoteId = this.safeString (market, 'quoteCurrency');
            const base = this.safeCurrencyCode (baseId);
            const quote = this.safeCurrencyCode (quoteId);
            let symbol = id;
            if (type === 'margin') {
                if (marginType === 'XenaFuture') {
                    type = 'future';
                } else if (marginType === 'XenaListedPerpetual') {
                    type = 'swap';
                    symbol = base + '/' + quote;
                }
            }
            const future = (type === 'future');
            const swap = (type === 'swap');
            const pricePrecision = this.safeInteger2 (market, 'tickSize', 'pricePrecision');
            const precision = {
                'price': pricePrecision,
                'amount': 0,
            };
            const maxCost = this.safeNumber (market, 'maxOrderQty');
            const minCost = this.safeNumber (market, 'minOrderQuantity');
            const limits = {
                'amount': {
                    'min': undefined,
                    'max': undefined,
                },
                'price': {
                    'min': undefined,
                    'max': undefined,
                },
                'cost': {
                    'min': minCost,
                    'max': maxCost,
                },
            };
            const active = this.safeValue (market, 'enabled', false);
            const inverse = this.safeValue (market, 'inverse', false);
            result.push ({
                'id': id,
                'symbol': symbol,
                'base': base,
                'quote': quote,
                'baseId': baseId,
                'quoteId': quoteId,
                'numericId': numericId,
                'active': active,
                'type': type,
                'spot': false,
                'future': future,
                'swap': swap,
                'inverse': inverse,
                'precision': precision,
                'limits': limits,
                'info': market,
            });
        }
        return result;
    }

    async fetchCurrencies (params = {}) {
        const response = await this.publicGetCommonCurrencies (params);
        //
        //     {
        //         "BAB": {
        //             "name":"BAB",
        //             "title":"Bitcoin ABC",
        //             "blockchain":{
        //                 "name":"BAB",
        //                 "title":"Bitcoin ABC",
        //                 "deposit":{"confirmations":6},
        //                 "withdraw":{"confirmations":1},
        //                 "addressReuseAllowed":false,
        //                 "view":{
        //                     "uriTemplate":"bitcoinabc:%s?message=Xena Exchange",
        //                     "recommendedFee":"0.00001",
        //                     "transactionUrl":"https://blockchair.com/bitcoin-cash/transaction/${txId}",
        //                     "walletUrl":"https://blockchair.com/bitcoin-cash/address/${walletId}"
        //                 }
        //             },
        //             "precision":5,
        //             "withdraw":{"minAmount":"0.01","commission":"0.001"},
        //             "view":{
        //                 "color":"#DC7C08",
        //                 "site":"https://www.bitcoinabc.org"
        //             },
        //             "enabled":true
        //         },
        //     }
        const ids = Object.keys (response);
        const result = {};
        for (let i = 0; i < ids.length; i++) {
            const id = ids[i];
            const currency = response[id];
            const code = this.safeCurrencyCode (id);
            const name = this.safeString (currency, 'title');
            const precision = this.safeInteger (currency, 'precision');
            const enabled = this.safeValue (currency, 'enabled');
            const active = (enabled === true);
            const withdraw = this.safeValue (currency, 'withdraw', {});
            result[code] = {
                'id': id,
                'code': code,
                'info': currency,
                'name': name,
                'active': active,
                'fee': this.safeNumber (withdraw, 'commission'),
                'precision': precision,
                'limits': {
                    'amount': {
                        'min': undefined,
                        'max': undefined,
                    },
                    'withdraw': {
                        'min': this.safeNumber (withdraw, 'minAmount'),
                        'max': undefined,
                    },
                },
            };
        }
        return result;
    }

    parseTicker (ticker, market = undefined) {
        //
        // fetchTicker, fetchTickers
        //
        //     {
        //         "symbol":".XBTUSD_3M_250920_MID",
        //         "firstPx":"9337.49",
        //         "lastPx":"9355.81",
        //         "highPx":"9579.42",
        //         "lowPx":"9157.63",
        //         "buyVolume":"0",
        //         "sellVolume":"0",
        //         "bid":"0",
        //         "ask":"0"
        //     }
        //
        const timestamp = this.milliseconds ();
        const marketId = this.safeString (ticker, 'symbol');
        const symbol = this.safeSymbol (marketId, market);
        const last = this.safeNumber (ticker, 'lastPx');
        const open = this.safeNumber (ticker, 'firstPx');
        const buyVolume = this.safeNumber (ticker, 'buyVolume');
        const sellVolume = this.safeNumber (ticker, 'sellVolume');
        const baseVolume = this.sum (buyVolume, sellVolume);
        return this.safeTicker ({
            'symbol': symbol,
            'timestamp': timestamp,
            'datetime': this.iso8601 (timestamp),
            'high': this.safeNumber (ticker, 'highPx'),
            'low': this.safeNumber (ticker, 'lowPx'),
            'bid': this.safeNumber (ticker, 'bid'),
            'bidVolume': undefined,
            'ask': this.safeNumber (ticker, 'ask'),
            'askVolume': undefined,
            'vwap': undefined,
            'open': open,
            'close': last,
            'last': last,
            'previousClose': undefined,
            'change': undefined,
            'percentage': undefined,
            'average': undefined,
            'baseVolume': baseVolume,
            'quoteVolume': undefined,
            'info': ticker,
        }, market);
    }

    async fetchTicker (symbol, params = {}) {
        await this.loadMarkets ();
        const tickers = await this.fetchTickers (undefined, params);
        if (symbol in tickers) {
            return tickers[symbol];
        }
        throw new BadSymbol (this.id + ' fetchTicker could not find a ticker with symbol ' + symbol);
    }

    async fetchTickers (symbols = undefined, params = {}) {
        await this.loadMarkets ();
        const tickers = await this.publicGetMarketDataMarketWatch (params);
        //
        //     [
        //         {
        //             "symbol":".XBTUSD_3M_250920_MID",
        //             "firstPx":"9337.49",
        //             "lastPx":"9355.81",
        //             "highPx":"9579.42",
        //             "lowPx":"9157.63",
        //             "buyVolume":"0",
        //             "sellVolume":"0",
        //             "bid":"0",
        //             "ask":"0"
        //         }
        //     ]
        //
        const result = {};
        for (let i = 0; i < tickers.length; i++) {
            const ticker = this.parseTicker (tickers[i]);
            const symbol = ticker['symbol'];
            result[symbol] = ticker;
        }
        return this.filterByArray (result, 'symbol', symbols);
    }

    async fetchOrderBook (symbol, limit = undefined, params = {}) {
        await this.loadMarkets ();
        const request = {
            'symbol': this.marketId (symbol),
        };
        if (limit !== undefined) {
            request['depth'] = limit;
        }
        const response = await this.publicGetMarketDataV2DomSymbol (this.extend (request, params));
        //
        //     {
        //         "msgType":"W",
        //         "mdStreamId":"DOM:XBTUSD:aggregated",
        //         "lastUpdateTime":1594772683037691997,
        //         "mdBookType":"2",
        //         "symbol":"XBTUSD",
        //         "lowRangePx":"9132.24",
        //         "highRangePx":"9410.36",
        //         "lowLimitPx":"9132.24",
        //         "highLimitPx":"9410.36",
        //         "clearingPx":"9253.4",
        //         "bestBid":"9269.8",
        //         "bestAsk":"9275.9",
        //         "mdEntry":[
        //             {"mdEntryType":"1","mdEntryPx":"9275.9","mdEntrySize":"3000","numberOfOrders":1},
        //             {"mdEntryType":"1","mdEntryPx":"9277.7","mdEntrySize":"50000","numberOfOrders":1},
        //             {"mdEntryType":"1","mdEntryPx":"9277.8","mdEntrySize":"2000","numberOfOrders":1},
        //             {"mdEntryType":"0","mdEntryPx":"9269.8","mdEntrySize":"2000","numberOfOrders":1},
        //             {"mdEntryType":"0","mdEntryPx":"9267.9","mdEntrySize":"3000","numberOfOrders":1},
        //             {"mdEntryType":"0","mdEntryPx":"9267.8","mdEntrySize":"50000","numberOfOrders":1},
        //         ]
        //     }
        //
        const mdEntry = this.safeValue (response, 'mdEntry', []);
        const mdEntriesByType = this.groupBy (mdEntry, 'mdEntryType');
        const lastUpdateTime = this.safeInteger (response, 'lastUpdateTime');
        const timestamp = parseInt (lastUpdateTime / 1000000);
        return this.parseOrderBook (mdEntriesByType, symbol, timestamp, '0', '1', 'mdEntryPx', 'mdEntrySize');
    }

    async fetchAccounts (params = {}) {
        const response = await this.privateGetTradingAccounts (params);
        //
        //     {
        //         "accounts": [
        //             { "id":8273231, "kind": "Spot" },
        //             { "id":10012833469, "kind": "Margin", "currency": "BTC" }
        //         ]
        //     }
        //
        const accounts = this.safeValue (response, 'accounts');
        const result = [];
        for (let i = 0; i < accounts.length; i++) {
            const account = accounts[i];
            const accountId = this.safeString (account, 'id');
            const currencyId = this.safeString (account, 'currency');
            const code = this.safeCurrencyCode (currencyId);
            const type = this.safeStringLower (account, 'kind');
            result.push ({
                'id': accountId,
                'type': type,
                'currency': code,
                'info': account,
            });
        }
        return result;
    }

    async findAccountByType (type) {
        await this.loadMarkets ();
        await this.loadAccounts ();
        const accountsByType = this.groupBy (this.accounts, 'type');
        const accounts = this.safeValue (accountsByType, type);
        if (accounts === undefined) {
            throw new ExchangeError (this.id + " findAccountByType() could not find an accountId with type '" + type + "', specify the 'accountId' parameter instead"); // eslint-disable-line quotes
        }
        const numAccounts = accounts.length;
        if (numAccounts > 1) {
            throw new ExchangeError (this.id + " findAccountByType() found more than one accountId with type '" + type + "', specify the 'accountId' parameter instead"); // eslint-disable-line quotes
        }
        return accounts[0];
    }

    async getAccountId (params) {
        await this.loadMarkets ();
        await this.loadAccounts ();
        const defaultAccountId = this.safeString (this.options, 'accountId');
        const accountId = this.safeString (params, 'accountId', defaultAccountId);
        if (accountId !== undefined) {
            return accountId;
        }
        const defaultType = this.safeString (this.options, 'defaultType', 'margin');
        const type = this.safeString (params, 'type', defaultType);
        params = this.omit (params, 'type');
        if (type === undefined) {
            throw new ArgumentsRequired (this.id + " requires an 'accountId' parameter or a 'type' parameter ('spot' or 'margin')");
        }
        const account = await this.findAccountByType (type);
        return account['id'];
    }

    async fetchBalance (params = {}) {
        await this.loadMarkets ();
        await this.loadAccounts ();
        const accountId = await this.getAccountId (params);
        const request = {
            'accountId': accountId,
        };
        const response = await this.privateGetTradingAccountsAccountIdBalance (this.extend (request, params));
        //
        //     {
        //         "msgType":"XAR",
        //         "balances":[
        //             {
        //                 "currency":"BTC",
        //                 "lastUpdateTime":1619384111905916598,
        //                 "available":"0.00549964",
        //                 "onHold":"0",
        //                 "settled":"0.00549964",
        //                 "equity":"0.00549964"
        //             }
        //         ]
        //     }
        //
        const result = { 'info': response };
        let timestamp = undefined;
        const balances = this.safeValue (response, 'balances', []);
        for (let i = 0; i < balances.length; i++) {
            const balance = balances[i];
            const lastUpdateTime = this.safeString (balance, 'lastUpdateTime');
            const lastUpdated = lastUpdateTime.slice (0, 13);
            const currentTimestamp = parseInt (lastUpdated);
            timestamp = (timestamp === undefined) ? currentTimestamp : Math.max (timestamp, currentTimestamp);
            const currencyId = this.safeString (balance, 'currency');
            const code = this.safeCurrencyCode (currencyId);
            const account = this.account ();
            account['free'] = this.safeString (balance, 'available');
            account['used'] = this.safeString (balance, 'onHold');
            result[code] = account;
        }
        result['timestamp'] = timestamp;
        result['datetime'] = this.iso8601 (timestamp);
        return this.parseBalance (result);
    }

    parseTrade (trade, market = undefined) {
        //
        //     {
        //         "mdUpdateAction":"0",
        //         "mdEntryType":"2",
        //         "mdEntryPx":"9225.16",
        //         "mdEntrySize":"10000",
        //         "transactTime":1594728504524977655,
        //         "tradeId":"6ac51bb7-7505-4f35-85ef-61eb738cb4d9",
        //         "aggressorSide":"1"
        //     }
        //
        // fetchMyTrades
        //
        //     {
        //         "msgType":"8",
        //         "account":1012838158,
        //         "clOrdId":"xXWKLQVl3",
        //         "orderId":"89eee8bd-98ae-4d06-97dc-ee2d12997fe7",
        //         "symbol":"ETHUSD",
        //         "transactTime":1595143349089739000,
        //         "execId":"c4bd0ee2330930924e0f6fdde4630e56751692a4",
        //         "tradeId":"30a394b2-6d53-4bc4-b276-d8e19f470ba1",
        //         "side":"2",
        //         "lastQty":"1",
        //         "lastPx":"234.58",
        //         "avgPx":"234.58",
        //         "calculatedCcyLastQty":"0",
        //         "netMoney":"0",
        //         "lastLiquidityInd":"2",
        //         "commission":"0.00000011",
        //         "commRate":"0.00045",
        //         "commCurrency":"BTC",
        //         "positionId":132162662,
        //         "positionEffect":"C"
        //     }
        //
        const id = this.safeString (trade, 'tradeId');
        let timestamp = this.safeInteger (trade, 'transactTime');
        if (timestamp !== undefined) {
            timestamp = parseInt (timestamp / 1000000);
        }
        let side = this.safeStringLower2 (trade, 'side', 'aggressorSide');
        if (side === '1') {
            side = 'buy';
        } else if (side === '2') {
            side = 'sell';
        }
        const orderId = this.safeString (trade, 'orderId');
        const marketId = this.safeString (trade, 'symbol');
        const symbol = this.safeSymbol (marketId, market);
        const priceString = this.safeString2 (trade, 'lastPx', 'mdEntryPx');
        const amountString = this.safeString2 (trade, 'lastQty', 'mdEntrySize');
        const price = this.parseNumber (priceString);
        const amount = this.parseNumber (amountString);
        const cost = this.parseNumber (Precise.stringMul (priceString, amountString));
        let fee = undefined;
        const feeCost = this.safeNumber (trade, 'commission');
        if (feeCost !== undefined) {
            const feeCurrencyId = this.safeString (trade, 'commCurrency');
            const feeCurrencyCode = this.safeCurrencyCode (feeCurrencyId);
            const feeRate = this.safeNumber (trade, 'commRate');
            fee = {
                'cost': feeCost,
                'rate': feeRate,
                'currency': feeCurrencyCode,
            };
        }
        return {
            'id': id,
            'info': trade,
            'timestamp': timestamp,
            'datetime': this.iso8601 (timestamp),
            'symbol': symbol,
            'type': undefined,
            'order': orderId,
            'side': side,
            'takerOrMaker': undefined,
            'price': price,
            'amount': amount,
            'cost': cost,
            'fee': fee,
        };
    }

    async fetchMyTrades (symbol = undefined, since = undefined, limit = undefined, params = {}) {
        await this.loadMarkets ();
        await this.loadAccounts ();
        const accountId = await this.getAccountId (params);
        const request = {
            'accountId': accountId,
            // 'page': 1,
            // 'limit': integer,
            // 'from': time,
            // 'to': time,
            // 'symbol': currency['id'],
            // 'trade_id': id,
            // 'client_order_id': id,
        };
        let market = undefined;
        if (symbol !== undefined) {
            market = this.market (symbol);
            request['symbol'] = market['id'];
        }
        if (since !== undefined) {
            request['from'] = since * 1000000;
        }
        if (limit !== undefined) {
            request['limit'] = limit;
        }
        const response = await this.privateGetTradingAccountsAccountIdTradeHistory (this.extend (request, params));
        //
        //     [
        //         {
        //             "msgType":"8",
        //             "account":1012838158,
        //             "clOrdId":"xXWKLQVl3",
        //             "orderId":"89eee8bd-98ae-4d06-97dc-ee2d12997fe7",
        //             "symbol":"ETHUSD",
        //             "transactTime":1595143349089739000,
        //             "execId":"c4bd0ee2330930924e0f6fdde4630e56751692a4",
        //             "tradeId":"30a394b2-6d53-4bc4-b276-d8e19f470ba1",
        //             "side":"2",
        //             "lastQty":"1",
        //             "lastPx":"234.58",
        //             "avgPx":"234.58",
        //             "calculatedCcyLastQty":"0",
        //             "netMoney":"0",
        //             "lastLiquidityInd":"2",
        //             "commission":"0.00000011",
        //             "commRate":"0.00045",
        //             "commCurrency":"BTC",
        //             "positionId":132162662,
        //             "positionEffect":"C"
        //         },
        //         {
        //             "msgType":"8",
        //             "account":1012838158,
        //             "clOrdId":"3ce8c305-9936-4e97-9206-71ae3ff40305",
        //             "orderId":"a93c686d-990e-44d9-9cbe-61107744b990",
        //             "symbol":"ETHUSD",
        //             "transactTime":1595143315369226000,
        //             "execId":"1c745881722ad966a4ce71600cd058d59da0d1c3",
        //             "tradeId":"77f75bd8-27c4-4b1a-a5e8-0d59239ce216",
        //             "side":"1",
        //             "lastQty":"1",
        //             "lastPx":"234.72",
        //             "avgPx":"234.72",
        //             "calculatedCcyLastQty":"0",
        //             "netMoney":"0",
        //             "lastLiquidityInd":"2",
        //             "commission":"0.00000011",
        //             "commRate":"0.00045",
        //             "commCurrency":"BTC",
        //             "positionId":132162662,
        //             "positionEffect":"O"
        //         }
        //     ]
        //
        return this.parseTrades (response, market, since, limit);
    }

    parseOHLCV (ohlcv, market = undefined) {
        //
        //     {
        //         "transactTime":1594784700000000000,
        //         "firstPx":"9246.3",
        //         "lastPx":"9232.8",
        //         "highPx":"9246.3",
        //         "lowPx":"9232.8",
        //         "buyVolume":"0",
        //         "sellVolume":"0"
        //     }
        //
        const transactTime = this.safeInteger (ohlcv, 'transactTime');
        const timestamp = parseInt (transactTime / 1000000);
        const buyVolume = this.safeNumber (ohlcv, 'buyVolume');
        const sellVolume = this.safeNumber (ohlcv, 'sellVolume');
        const volume = this.sum (buyVolume, sellVolume);
        return [
            timestamp,
            this.safeNumber (ohlcv, 'firstPx'),
            this.safeNumber (ohlcv, 'highPx'),
            this.safeNumber (ohlcv, 'lowPx'),
            this.safeNumber (ohlcv, 'lastPx'),
            volume,
        ];
    }

    async fetchOHLCV (symbol, timeframe = '1m', since = undefined, limit = undefined, params = {}) {
        await this.loadMarkets ();
        const market = this.market (symbol);
        const request = {
            'symbol': market['id'],
            'timeframe': this.timeframes[timeframe],
        };
        const durationInSeconds = this.parseTimeframe (timeframe);
        const duration = durationInSeconds * 1000;
        if (since !== undefined) {
            request['from'] = since * 1000000;
            if (limit !== undefined) {
                request['to'] = this.sum (since, limit * duration) * 1000000;
            }
        } else {
            const now = this.milliseconds ();
            // max limit is 1000
            if (limit !== undefined) {
                request['from'] = (now - limit * duration) * 1000000;
            }
        }
        const response = await this.publicGetMarketDataV2CandlesSymbolTimeframe (this.extend (request, params));
        //
        //     {
        //         "mdEntry":[
        //             {"transactTime":1594784700000000000,"firstPx":"9246.3","lastPx":"9232.8","highPx":"9246.3","lowPx":"9232.8","buyVolume":"0","sellVolume":"0"},
        //             {"transactTime":1594785600000000000,"firstPx":"9231.8","lastPx":"9227.3","highPx":"9232.8","lowPx":"9227.3","buyVolume":"0","sellVolume":"0"},
        //             {"transactTime":1594786500000000000,"firstPx":"9226.3","lastPx":"9230.3","highPx":"9230.3","lowPx":"9220.6","buyVolume":"0","sellVolume":"0"}
        //         ]
        //     }
        //
        const mdEntry = this.safeValue (response, 'mdEntry', []);
        return this.parseOHLCVs (mdEntry, market, timeframe, since, limit);
    }

    async fetchTrades (symbol, since = undefined, limit = undefined, params = {}) {
        await this.loadMarkets ();
        const market = this.market (symbol);
        const request = {
            'symbol': market['id'],
            // 'from': this.iso8601 (since),
            // 'to': this.iso8601 (this.milliseconds ()),
            // 'page': 1,
            // 'limit': limit,
        };
        if (since !== undefined) {
            request['from'] = this.iso8601 (since);
        }
        if (limit !== undefined) {
            request['limit'] = limit;
        }
        const response = await this.publicGetMarketDataV2TradesSymbol (this.extend (request, params));
        //
        //     {
        //         "msgType":"W",
        //         "lastUpdateTime":1594737830902223803,
        //         "symbol":"XBTUSD",
        //         "mdEntry":[
        //             {
        //                 "mdUpdateAction":"0",
        //                 "mdEntryType":"2",
        //                 "mdEntryPx":"9225.16",
        //                 "mdEntrySize":"10000",
        //                 "transactTime":1594728504524977655,
        //                 "tradeId":"6ac51bb7-7505-4f35-85ef-61eb738cb4d9",
        //                 "aggressorSide":"1"
        //             },
        //         ]
        //     }
        //
        const mdEntry = this.safeValue (response, 'mdEntry', []);
        return this.parseTrades (mdEntry, market, since, limit);
    }

    parseOrderStatus (status) {
        const statuses = {
            'A': 'open', // PendingNew
            '0': 'open', // New
            '1': 'open', // PartiallyFilled
            '2': 'closed', // Filled
            '6': 'canceled', // PendingCancel
            '4': 'canceled', // Cancelled
            'E': 'open', // PendingReplace
            '8': 'rejected', // Rejected
        };
        return this.safeString (statuses, status, status);
    }

    parseOrder (order, market = undefined) {
        //
        // createOrder
        //
        //     {
        //         "msgType":"8",
        //         "account":1012838720,
        //         "clOrdId":"XAq0pRQ1g",
        //         "orderId":"64d7a06a-27e5-422e-99d9-3cadc04f5a35",
        //         "symbol":"XBTUSD",
        //         "ordType":"2",
        //         "price":"9000",
        //         "transactTime":1593778763271127920,
        //         "execId":"ff5fb8153652f0516bf07b6979255bed053c84b9",
        //         "execType":"I",
        //         "ordStatus":"0",
        //         "side":"1",
        //         "orderQty":"1",
        //         "leavesQty":"1",
        //         "cumQty":"0",
        //         "positionEffect":"O",
        //         "marginAmt":"0.00000556",
        //         "marginAmtType":"11"
        //     }
        //
        const id = this.safeString (order, 'orderId');
        const clientOrderId = this.safeString (order, 'clOrdId');
        const transactTime = this.safeInteger (order, 'transactTime');
        const timestamp = parseInt (transactTime / 1000000);
        const status = this.parseOrderStatus (this.safeString (order, 'ordStatus'));
        const marketId = this.safeString (order, 'symbol');
        const symbol = this.safeSymbol (marketId, market);
        const price = this.safeNumber (order, 'price');
        const amount = this.safeNumber (order, 'orderQty');
        const filled = this.safeNumber (order, 'cumQty');
        const remaining = this.safeNumber (order, 'leavesQty');
        let side = this.safeStringLower (order, 'side');
        if (side === '1') {
            side = 'buy';
        } else if (side === '1') {
            side = 'sell';
        }
        let type = this.safeStringLower (order, 'ordType');
        if (type === '1') {
            type = 'market';
        } else if (type === '2') {
            type = 'limit';
        } else if (type === '3') {
            type = 'stop';
        } else if (type === '4') {
            type = 'stop-limit';
        }
        return this.safeOrder ({
            'id': id,
            'clientOrderId': clientOrderId,
            'info': order,
            'timestamp': timestamp,
            'datetime': this.iso8601 (timestamp),
            'lastTradeTimestamp': undefined,
            'symbol': symbol,
            'type': type,
            'timeInForce': undefined,
            'postOnly': undefined,
            'side': side,
            'price': price,
            'stopPrice': undefined,
            'amount': amount,
            'cost': undefined,
            'average': undefined,
            'filled': filled,
            'remaining': remaining,
            'status': status,
            'fee': undefined,
            'trades': undefined,
        });
    }

    async createOrder (symbol, type, side, amount, price = undefined, params = {}) {
        await this.loadMarkets ();
        await this.loadAccounts ();
        const accountId = await this.getAccountId (params);
        const orderTypes = {
            'market': '1',
            'limit': '2',
            'stop': '3',
            'stop-limit': '4',
        };
        const orderType = this.safeString (orderTypes, type);
        if (orderType === undefined) {
            throw new InvalidOrder (this.id + ' createOrder does not support order type ' + type + ', supported order types are market, limit, stop, stop-limit');
        }
        const orderSides = {
            'buy': '1',
            'sell': '2',
        };
        const orderSide = this.safeString (orderSides, side);
        if (orderSide === undefined) {
            throw new InvalidOrder (this.id + ' createOrder does not support order side ' + side + ', supported order sides are buy, sell');
        }
        const market = this.market (symbol);
        const request = {
            'account': parseInt (accountId),
            'symbol': market['id'],
            'ordType': orderType,
            'side': orderSide,
            'orderQty': this.amountToPrecision (symbol, amount),
            'transactTime': this.milliseconds () * 1000000,
            // 'clOrdId': this.uuid (), // required
            // 'price': this.priceToPrecision (symbol, price), // required for limit and stop-limit orders
            // 'stopPx': this.priceToPrecision (symbol, stopPx), // required for stop and stop-limit orders
            // 'timeInForce': '1', // default '1' = GoodTillCancelled, '3' = ImmediateOrCancel, '4' = FillOrKill
            // 'execInst': '0',
            //     '0' = StayOnOfferSide, maker only, reject instead of aggressive execution
            //     '9' = PegToOfferSide, maker only, best available level instead of aggressive execution
            //     'o' = CancelOnConnectionLoss
            // 'positionID': 1013838923, // required when positionEffect == 'C' with hedged accounting
            // 'positionEffect': 'O', // 'C' = Close, 'O' = Open, send C along with the positionID if the order must close a position with hedged accounting mode
            // 'text': 'comment', // optional
            // 'grpID': 'group-identifier', // group identifier for cancel on disconnect orders
        };
        if ((type === 'limit') || (type === 'stop-limit')) {
            if (price === undefined) {
                throw new InvalidOrder (this.id + ' createOrder() requires a price argument for order type ' + type);
            }
            request['price'] = this.priceToPrecision (symbol, price);
        }
        if ((type === 'stop') || (type === 'stop-limit')) {
            const stopPx = this.safeNumber (params, 'stopPx');
            if (stopPx === undefined) {
                throw new InvalidOrder (this.id + ' createOrder() requires a stopPx param for order type ' + type);
            }
            request['stopPx'] = this.priceToPrecision (symbol, stopPx);
            params = this.omit (params, 'stopPx');
        }
        const clientOrderId = this.safeString2 (params, 'clientOrderId', 'clOrdId', this.uuid ());
        if (clientOrderId !== undefined) {
            request['clOrdId'] = clientOrderId;
            params = this.omit (params, [ 'clientOrderId', 'clOrdId' ]);
        }
        const response = await this.privatePostTradingOrderNew (this.extend (request, params));
        //
        //     {
        //         "msgType":"8",
        //         "account":1012838720,
        //         "clOrdId":"XAq0pRQ1g",
        //         "orderId":"64d7a06a-27e5-422e-99d9-3cadc04f5a35",
        //         "symbol":"XBTUSD",
        //         "ordType":"2",
        //         "price":"9000",
        //         "transactTime":1593778763271127920,
        //         "execId":"ff5fb8153652f0516bf07b6979255bed053c84b9",
        //         "execType":"I",
        //         "ordStatus":"0",
        //         "side":"1",
        //         "orderQty":"1",
        //         "leavesQty":"1",
        //         "cumQty":"0",
        //         "positionEffect":"O",
        //         "marginAmt":"0.00000556",
        //         "marginAmtType":"11"
        //     }
        //
        return this.parseOrder (response, market);
    }

    async editOrder (id, symbol, type, side, amount = undefined, price = undefined, params = {}) {
        if (symbol === undefined) {
            throw new ArgumentsRequired (this.id + ' cancelOrder() requires a symbol argument');
        }
        await this.loadMarkets ();
        await this.loadAccounts ();
        const accountId = await this.getAccountId (params);
        const market = this.market (symbol);
        const request = {
            'account': parseInt (accountId),
            'clOrdId': this.uuid (),
            'symbol': market['id'],
            'transactTime': this.milliseconds () * 1000000,
            // 'origClOrdId': this.uuid (), // one of orderId or origClOrdId is required
            // 'orderId': id,
            // 'side': '1', // 1 = buy, 2 = sell
            // 'execInst': '0',
            //     '0' = StayOnOfferSide, maker only, reject instead of aggressive execution
            //     '9' = PegToOfferSide, maker only, best available level instead of aggressive execution
            //     'o' = CancelOnConnectionLoss
            // 'orderQty': 38 M decimal
            // 'price': this.priceToPrecision (symbol, price), // required for limit and stop-limit orders
            // 'stopPx': this.priceToPrecision (symbol, stopPx), // required for stop and stop-limit orders
            // 'capPrice': this.priceToPrecision (symbol, capPrice), // the price beyond which the order will not move for trailing stop and attempt-zero-loss
            // 'pegPriceType': '8', // '8' = TrailingStopPeg, identifies a trailing stop or an attempt-zero-loss order
            // 'pegOffsetType': '2', // '2' = BasisPoints, the unit of the distance to the stop price for a trailing stop or an attempt-zero-loss order
            // 'pegOffsetValue': 123, // distance to the trailing stop or attempt-zero-loss
        };
        const clientOrderId = this.safeString2 (params, 'clientOrderId', 'origClOrdId');
        if (clientOrderId !== undefined) {
            request['origClOrdId'] = clientOrderId;
            params = this.omit (params, [ 'clientOrderId', 'origClOrdId' ]);
        } else {
            request['orderId'] = id;
        }
        if (amount !== undefined) {
            request['orderQty'] = this.amountToPrecision (symbol, amount);
        }
        if (price !== undefined) {
            request['price'] = this.priceToPrecision (symbol, price);
        }
        const stopPx = this.safeNumber (params, 'stopPx');
        if (stopPx !== undefined) {
            request['stopPx'] = this.priceToPrecision (symbol, stopPx);
            params = this.omit (params, 'stopPx');
        }
        const capPrice = this.safeNumber (params, 'capPrice');
        if (capPrice !== undefined) {
            request['capPrice'] = this.priceToPrecision (symbol, capPrice);
            params = this.omit (params, 'capPrice');
        }
        const response = await this.privatePostTradingOrderReplace (this.extend (request, params));
        return this.parseOrder (response, market);
    }

    async cancelOrder (id, symbol = undefined, params = {}) {
        if (symbol === undefined) {
            throw new ArgumentsRequired (this.id + ' cancelOrder() requires a symbol argument');
        }
        await this.loadMarkets ();
        await this.loadAccounts ();
        const accountId = await this.getAccountId (params);
        const clientOrderId = this.safeString2 (params, 'clientOrderId', 'origClOrdId');
        params = this.omit (params, [ 'clientOrderId', 'origClOrdId' ]);
        const market = this.market (symbol);
        const request = {
            'account': parseInt (accountId),
            'symbol': market['id'],
            'clOrdId': this.uuid (),
            'transactTime': this.milliseconds () * 1000000,
        };
        if (clientOrderId !== undefined) {
            request['origClOrdId'] = clientOrderId;
        } else {
            request['orderId'] = id;
        }
        const response = await this.privatePostTradingOrderCancel (this.extend (request, params));
        //
        //     {
        //         "msgType":"8",
        //         "account":1012838158,
        //         "clOrdId":"0fa3fb55-9dc0-4cfc-a1db-6aa8b7dd2d98",
        //         "origClOrdId":"3b2878bb-24d8-4922-9d2a-5b8009416677",
        //         "orderId":"665b418e-9d09-4461-b733-d317f6bff43f",
        //         "symbol":"ETHUSD",
        //         "ordType":"2",
        //         "price":"640",
        //         "transactTime":1595060080941618739,
        //         "execId":"c541c0ca437c0e6501c3a50a9d4dc8f575f49972",
        //         "execType":"6",
        //         "ordStatus":"6",
        //         "side":"2",
        //         "orderQty":"1",
        //         "leavesQty":"0",
        //         "cumQty":"0",
        //         "positionEffect":"O",
        //         "marginAmt":"0.000032",
        //         "marginAmtType":"11"
        //     }
        //
        return this.parseOrder (response, market);
    }

    async cancelAllOrders (symbol = undefined, params = {}) {
        await this.loadMarkets ();
        await this.loadAccounts ();
        const accountId = await this.getAccountId (params);
        const request = {
            'account': parseInt (accountId),
            'clOrdId': this.uuid (),
            // 'side': '1', // 1 = buy, 2 = sell, optional filter, cancel only orders with the given side
            // 'positionEffect': 'C', // C = Close, O = Open, optional filter, cancel only orders with the given positionEffect, applicable only for accounts with hedged accounting
        };
        if (symbol !== undefined) {
            const market = this.market (symbol);
            request['symbol'] = market['id'];
            request['massCancelRequestType'] = '1'; // CancelOrdersForASecurity
        } else {
            request['massCancelRequestType'] = '7'; // CancelAllOrders
        }
        const response = await this.privatePostTradingOrderMassCancel (this.extend (request, params));
        //
        //     {
        //         "msgType":"r",
        //         "clOrdId":"b3e95759-e43e-4b3a-b664-a4d213e281a7",
        //         "massActionReportID":"e915b6f4-a7ca-4c5c-b8d6-e39862530248",
        //         "massCancelResponse":"1",
        //         "symbol":"ETHUSD",
        //         "transactTime":1595065630133756426,
        //         "totalAffectedOrders":2,
        //         "account":1012838158
        //     }
        //
        return response;
    }

    async fetchOpenOrders (symbol = undefined, since = undefined, limit = undefined, params = {}) {
        await this.loadMarkets ();
        await this.loadAccounts ();
        const accountId = await this.getAccountId (params);
        const request = {
            'accountId': accountId,
            // 'symbol': market['id'],
        };
        let market = undefined;
        if (symbol !== undefined) {
            market = this.market (symbol);
            request['symbol'] = market['id'];
        }
        const response = await this.privateGetTradingAccountsAccountIdActiveOrders (this.extend (request, params));
        //
        //     [
        //         {
        //             "msgType":"8",
        //             "account":1012838720,
        //             "clOrdId":"XAq0pRQ1g",
        //             "orderId":"64d7a06a-27e5-422e-99d9-3cadc04f5a35",
        //             "symbol":"XBTUSD",
        //             "ordType":"2",
        //             "price":"9000",
        //             "transactTime":1593778763271127920,
        //             "execId":"ff5fb8153652f0516bf07b6979255bed053c84b9",
        //             "execType":"I",
        //             "ordStatus":"0",
        //             "side":"1",
        //             "orderQty":"1",
        //             "leavesQty":"1",
        //             "cumQty":"0",
        //             "positionEffect":"O",
        //             "marginAmt":"0.00000556",
        //             "marginAmtType":"11"
        //         }
        //     ]
        //
        return this.parseOrders (response, market, since, limit);
    }

    async fetchClosedOrders (symbol = undefined, since = undefined, limit = undefined, params = {}) {
        await this.loadMarkets ();
        await this.loadAccounts ();
        const accountId = await this.getAccountId (params);
        const request = {
            'accountId': accountId,
            // 'from': this.iso8601 (since) * 1000000,
            // 'to': this.iso8601 (this.milliseconds ()) * 1000000, // max range is 7 days
            // 'symbol': market['id'],
            // 'limit': 100,
        };
        let market = undefined;
        if (symbol !== undefined) {
            market = this.market (symbol);
            request['symbol'] = market['id'];
        }
        if (since !== undefined) {
            request['from'] = this.iso8601 (since) * 1000000;
        }
        if (limit !== undefined) {
            request['limit'] = limit;
        }
        const response = await this.privateGetTradingAccountsAccountIdLastOrderStatuses (this.extend (request, params));
        //
        //     [
        //         {
        //             "msgType":"8",
        //             "account":1012838720,
        //             "clOrdId":"XAq0pRQ1g",
        //             "orderId":"64d7a06a-27e5-422e-99d9-3cadc04f5a35",
        //             "symbol":"XBTUSD",
        //             "ordType":"2",
        //             "price":"9000",
        //             "transactTime":1593778763271127920,
        //             "execId":"ff5fb8153652f0516bf07b6979255bed053c84b9",
        //             "execType":"I",
        //             "ordStatus":"0",
        //             "side":"1",
        //             "orderQty":"1",
        //             "leavesQty":"1",
        //             "cumQty":"0",
        //             "positionEffect":"O",
        //             "marginAmt":"0.00000556",
        //             "marginAmtType":"11"
        //         }
        //     ]
        //
        return this.parseOrders (response, market, since, limit);
    }

    async createDepositAddress (code, params = {}) {
        await this.loadMarkets ();
        await this.loadAccounts ();
        const accountId = await this.getAccountId (params);
        const currency = this.currency (code);
        const request = {
            'accountId': accountId,
            'currency': currency['id'],
        };
        const response = await this.privatePostTransfersAccountsAccountIdDepositAddressCurrency (this.extend (request, params));
        //
        //     {
        //         "address": "mu5GceHFAG38mGRYCFqafe5ZiNKLX3rKk9",
        //         "uri": "bitcoin:mu5GceHFAG38mGRYCFqafe5ZiNKLX3rKk9?message=Xena Exchange",
        //         "allowsRenewal": true
        //     }
        //
        const address = this.safeValue (response, 'address');
        const tag = undefined;
        this.checkAddress (address);
        return {
            'currency': code,
            'address': address,
            'tag': tag,
            'info': response,
        };
    }

    async fetchDepositAddress (code, params = {}) {
        await this.loadMarkets ();
        await this.loadAccounts ();
        const accountId = await this.getAccountId (params);
        const currency = this.currency (code);
        const request = {
            'accountId': accountId,
            'currency': currency['id'],
        };
        const response = await this.privateGetTransfersAccountsAccountIdDepositAddressCurrency (this.extend (request, params));
        //
        //     {
        //         "address": "mu5GceHFAG38mGRYCFqafe5ZiNKLX3rKk9",
        //         "uri": "bitcoin:mu5GceHFAG38mGRYCFqafe5ZiNKLX3rKk9?message=Xena Exchange",
        //         "allowsRenewal": true
        //     }
        //
        const address = this.safeValue (response, 'address');
        const tag = undefined;
        this.checkAddress (address);
        return {
            'currency': code,
            'address': address,
            'tag': tag,
            'info': response,
        };
    }

    async fetchTransactionsByType (type, code = undefined, since = undefined, limit = undefined, params = {}) {
        if (code === undefined) {
            throw new ArgumentsRequired (this.id + ' fetchTransactions() requires a currency `code` argument');
        }
        await this.loadMarkets ();
        await this.loadAccounts ();
        const accountId = await this.getAccountId (params);
        const currency = this.currency (code);
        const request = {
            'currency': currency['id'],
            'accountId': accountId,
        };
        if (since !== undefined) {
            request['since'] = parseInt (since / 1000);
        }
        const method = 'privateGetTransfersAccountsAccountId' + this.capitalize (type);
        const response = await this[method] (this.extend (request, params));
        //
        //     {
        //         "withdrawals": [
        //             {
        //                 "withdrawalRequestId": 47383243,
        //                 "externalId": "...",    // external ID submitted by the client when creating the request
        //                 "status": 1,
        //                 "statusMessage": "Pending confirmation",
        //                 "amount": "10.2",
        //                 "currency": "BTC",
        //                 "lastUpdated": <UNIX nanoseconds>,
        //                 "blockchain": "Bitcoin",
        //                 "address": "mu5GceHFAG38mGRYCFqafe5ZiNKLX3rKk9",
        //                 "txId": "0xfbb1b73c4f0bda4f67dca266ce6ef42f520fbb98"
        //             }
        //         ]
        //     }
        //
        //     {
        //         "deposits": [
        //             {
        //                 "currency": "BTC",
        //                 "amount": "1.2",
        //                 "status": 1,
        //                 "statusMessage": "Processing",
        //                 "blockchain": "Bitcoin",
        //                 "txId": "0xfbb1b73c4f0bda4f67dca266ce6ef42f520fbb98",
        //                 "address": "mu5GceHFAG38mGRYCFqafe5ZiNKLX3rKk9",
        //                 "lastUpdated": <UNIX nanoseconds>
        //                 "confirmations": 2,
        //                 "requiredConfirmations": 6
        //             }
        //         ]
        //     }
        //
        //
        const transactions = this.safeValue (response, type, []);
        return this.parseTransactions (transactions, currency, since, limit);
    }

    async fetchWithdrawals (code = undefined, since = undefined, limit = undefined, params = {}) {
        return await this.fetchTransactionsByType ('withdrawals', code, since, limit, params);
    }

    async fetchDeposits (code = undefined, since = undefined, limit = undefined, params = {}) {
        return await this.fetchTransactionsByType ('deposits', code, since, limit, params);
    }

    parseTransaction (transaction, currency = undefined) {
        //
        // withdraw()
        //
        //     {
        //         "withdrawalRequestId": 47383243,
        //         "status": 1,
        //         "statusMessage": "Pending confirmation"
        //     }
        //
        // fetchWithdrawals
        //
        //     {
        //         "withdrawalRequestId": 47383243,
        //         "externalId": "...",    // external ID submitted by the client when creating the request
        //         "status": 1,
        //         "statusMessage": "Pending confirmation",
        //         "amount": "10.2",
        //         "currency": "BTC",
        //         "lastUpdated": <UNIX nanoseconds>,
        //         "blockchain": "Bitcoin",
        //         "address": "mu5GceHFAG38mGRYCFqafe5ZiNKLX3rKk9",
        //         "txId": "0xfbb1b73c4f0bda4f67dca266ce6ef42f520fbb98"
        //     }
        //
        // fetchDeposits
        //
        //     {
        //         "currency": "BTC",
        //         "amount": "1.2",
        //         "status": 1,
        //         "statusMessage": "Processing",
        //         "blockchain": "Bitcoin",
        //         "txId": "0xfbb1b73c4f0bda4f67dca266ce6ef42f520fbb98",
        //         "address": "mu5GceHFAG38mGRYCFqafe5ZiNKLX3rKk9",
        //         "lastUpdated": <UNIX nanoseconds>
        //         "confirmations": 2,
        //         "requiredConfirmations": 6
        //     }
        //
        const id = this.safeString (transaction, 'withdrawalRequestId');
        const type = (id === undefined) ? 'deposit' : 'withdrawal';
        let updated = this.safeInteger (transaction, 'lastUpdated');
        if (updated !== undefined) {
            updated = parseInt (updated / 1000000);
        }
        const timestamp = undefined;
        const txid = this.safeString (transaction, 'txId');
        const currencyId = this.safeString (transaction, 'currency');
        const code = this.safeCurrencyCode (currencyId, currency);
        const address = this.safeString (transaction, 'address');
        const addressFrom = undefined;
        const addressTo = address;
        const amount = this.safeNumber (transaction, 'amount');
        const status = this.parseTransactionStatus (this.safeString (transaction, 'status'));
        const fee = undefined;
        return {
            'info': transaction,
            'id': id,
            'txid': txid,
            'timestamp': timestamp,
            'datetime': this.iso8601 (timestamp),
            'addressFrom': addressFrom,
            'addressTo': addressTo,
            'address': address,
            'tagFrom': undefined,
            'tagTo': undefined,
            'tag': undefined,
            'type': type,
            'amount': amount,
            'currency': code,
            'status': status,
            'updated': updated,
            'fee': fee,
        };
    }

    parseTransactionStatus (status) {
        const statuses = {
            '1': 'pending', // new
            '2': 'ok', // completed
            '3': 'failed', // duplicate
            '4': 'failed', // not enough money
            '5': 'pending', // waiting for manual approval from XENA
            '100': 'pending', // request is being processed
            '101': 'pending', // request is being processed
            '102': 'pending', // request is being processed
            '103': 'pending', // request is being processed
        };
        return this.safeString (statuses, status, status);
    }

    async withdraw (code, amount, address, tag = undefined, params = {}) {
        [ tag, params ] = this.handleWithdrawTagAndParams (tag, params);
        this.checkAddress (address);
        await this.loadMarkets ();
        await this.loadAccounts ();
        const accountId = await this.getAccountId (params);
        const currency = this.currency (code);
        let uuid = this.uuid ();
        uuid = uuid.split ('-');
        uuid = uuid.join ('');
        const request = {
            'currency': currency['id'],
            'accountId': accountId,
            'amount': this.currencyToPrecision (code, amount),
            'address': address,
            'id': uuid, // mandatory external ID (string), used by the client to identify his request
        };
        const response = await this.privatePostTransfersAccountsAccountIdWithdrawals (this.extend (request, params));
        //
        //     {
        //         "withdrawalRequestId": 47383243,
        //         "status": 1,
        //         "statusMessage": "Pending confirmation"
        //     }
        //
        return this.parseTransaction (response, currency);
    }

    parseLedgerEntryType (type) {
        const types = {
            'deposit': 'transaction',
            'withdrawal': 'transaction',
            'internal deposit': 'transfer',
            'internal withdrawal': 'transfer',
            'rebate': 'rebate',
            'reward': 'reward',
        };
        return this.safeString (types, type, type);
    }

    parseLedgerEntry (item, currency = undefined) {
        //
        //     {
        //         "accountId":8263118,
        //         "ts":1551974415000000000,
        //         "amount":"-1",
        //         "currency":"BTC",
        //         "kind":"internal withdrawal",
        //         "commission":"0",
        //         "id":96
        //     }
        //
        const id = this.safeString (item, 'id');
        let direction = undefined;
        const account = this.safeString (item, 'accountId');
        const referenceId = undefined;
        const referenceAccount = undefined;
        const type = this.parseLedgerEntryType (this.safeString (item, 'kind'));
        const code = this.safeCurrencyCode (this.safeString (item, 'currency'), currency);
        let amount = this.safeNumber (item, 'amount');
        if (amount < 0) {
            direction = 'out';
            amount = Math.abs (amount);
        } else {
            direction = 'in';
        }
        let timestamp = this.safeInteger (item, 'ts');
        if (timestamp !== undefined) {
            timestamp = parseInt (timestamp / 1000000);
        }
        const fee = {
            'cost': this.safeNumber (item, 'commission'),
            'currency': code,
        };
        const before = undefined;
        const after = this.safeNumber (item, 'balance');
        const status = 'ok';
        return {
            'info': item,
            'id': id,
            'direction': direction,
            'account': account,
            'referenceId': referenceId,
            'referenceAccount': referenceAccount,
            'type': type,
            'currency': code,
            'amount': amount,
            'before': before,
            'after': after,
            'status': status,
            'timestamp': timestamp,
            'datetime': this.iso8601 (timestamp),
            'fee': fee,
        };
    }

    async fetchLedger (code = undefined, since = undefined, limit = undefined, params = {}) {
        await this.loadMarkets ();
        await this.loadAccounts ();
        const accountId = await this.getAccountId (params);
        const request = {
            'accountId': accountId,
            // 'page': 1,
            // 'limit': 5000, // max 5000
            // 'from': time,
            // 'to': time,
            // 'symbol': currency['id'],
            // 'trade_id': id,
            // 'client_order_id': id,
            // 'txid': txid,
            // 'kind': 'deposit', // 'withdrawal, 'internal deposit', 'internal withdrawal', 'rebate', 'reward'
        };
        let currency = undefined;
        if (code !== undefined) {
            currency = this.currency (code);
            request['symbol'] = currency['id'];
        }
        if (since !== undefined) {
            request['from'] = since * 1000000;
        }
        if (limit !== undefined) {
            request['limit'] = limit; // max 5000
        }
        const response = await this.privateGetTransfersAccountsAccountIdBalanceHistory (this.extend (request, params));
        //
        //     [
        //         {
        //             "accountId":8263118,
        //             "ts":1551974415000000000,
        //             "amount":"-1",
        //             "currency":"BTC",
        //             "kind":"internal withdrawal",
        //             "commission":"0",
        //             "id":96
        //         },
        //         {
        //             "accountId":8263118,
        //             "ts":1551964677000000000,
        //             "amount":"-1",
        //             "currency":"BTC",
        //             "kind":"internal deposit",
        //             "commission":"0",
        //             "id":95
        //         }
        //     ]
        //
        return this.parseLedger (response, currency, since, limit);
    }

    nonce () {
        return this.milliseconds ();
    }

    sign (path, api = 'public', method = 'GET', params = {}, headers = undefined, body = undefined) {
        let url = this.urls['api'][api] + '/' + this.implodeParams (path, params);
        const query = this.omit (params, this.extractParams (path));
        if (api === 'public') {
            if (Object.keys (query).length) {
                url += '?' + this.urlencode (query);
            }
        } else if (api === 'private') {
            this.checkRequiredCredentials ();
            let nonce = this.nonce ();
            // php does not format it properly
            // therefore we use string concatenation here
            // nonce *= 1000000;
            nonce = nonce.toString ();
            nonce = nonce + '000000'; // see the comment a few lines above
            const payload = 'AUTH' + nonce;
            const secret = this.secret.slice (14, 78);
            const ecdsa = this.ecdsa (payload, secret, 'p256', 'sha256');
            const signature = ecdsa['r'] + ecdsa['s'];
            headers = {
                'X-AUTH-API-KEY': this.apiKey,
                'X-AUTH-API-PAYLOAD': payload,
                'X-AUTH-API-SIGNATURE': signature,
                'X-AUTH-API-NONCE': nonce,
            };
            if (method === 'GET') {
                if (Object.keys (query).length) {
                    url += '?' + this.urlencode (query);
                }
            } else if (method === 'POST') {
                body = this.json (query);
                headers['Content-Type'] = 'application/json';
            }
        }
        return { 'url': url, 'method': method, 'body': body, 'headers': headers };
    }

    handleErrors (code, reason, url, method, headers, body, response, requestHeaders, requestBody) {
        if (response === undefined) {
            return;
        }
        //
        //     {"error":"Validation failed","fields":["address"]}
        //     {"error":"Money not enough. You have only: 0 ETH","fields":["amount"]}
        //
        if (code >= 400) {
            const feedback = this.id + ' ' + this.json (response);
            const message = this.safeString (response, 'error');
            const exact = this.exceptions['exact'];
            if (message in exact) {
                throw new exact[message] (feedback);
            }
            const broad = this.exceptions['broad'];
            const broadKey = this.findBroadlyMatchedKey (broad, body);
            if (broadKey !== undefined) {
                throw new broad[broadKey] (feedback);
            }
            throw new ExchangeError (feedback); // unknown message
        }
    }
};<|MERGE_RESOLUTION|>--- conflicted
+++ resolved
@@ -12,13 +12,9 @@
             'countries': [ 'VC', 'UK' ],
             'rateLimit': 100,
             'has': {
-<<<<<<< HEAD
-                'CORS': undefined,
-=======
->>>>>>> d12b4bb8
                 'cancelAllOrders': true,
                 'cancelOrder': true,
-                'CORS': false,
+                'CORS': undefined,
                 'createDepositAddress': true,
                 'createOrder': true,
                 'editOrder': true,
