'use strict';

// ----------------------------------------------------------------------------

const Exchange = require ('./base/Exchange');
const { ExchangeError, BadSymbol, AuthenticationError, InsufficientFunds, InvalidOrder, ArgumentsRequired, OrderNotFound, BadRequest, PermissionDenied, AccountSuspended, CancelPending, DDoSProtection, DuplicateOrderId, RateLimitExceeded, NotSupported } = require ('./base/errors');
const { TICK_SIZE } = require ('./base/functions/number');
const Precise = require ('./base/Precise');

// ----------------------------------------------------------------------------

module.exports = class phemex extends Exchange {
    describe () {
        return this.deepExtend (super.describe (), {
            'id': 'phemex',
            'name': 'Phemex',
            'countries': [ 'CN' ], // China
            'rateLimit': 100,
            'version': 'v1',
            'certified': false,
            'pro': true,
            'hostname': 'api.phemex.com',
            'has': {
                'CORS': undefined,
                'spot': true,
                'margin': false,
                'swap': true,
                'future': false,
                'option': false,
                'addMargin': false,
                'cancelAllOrders': true,
                'cancelOrder': true,
                'createOrder': true,
                'createReduceOnlyOrder': true,
                'createStopLimitOrder': true,
                'createStopMarketOrder': true,
                'createStopOrder': true,
                'editOrder': true,
                'fetchBalance': true,
                'fetchBorrowRate': false,
                'fetchBorrowRateHistories': false,
                'fetchBorrowRateHistory': false,
                'fetchBorrowRates': false,
                'fetchBorrowRatesPerSymbol': false,
                'fetchClosedOrders': true,
                'fetchCurrencies': true,
                'fetchDepositAddress': true,
                'fetchDeposits': true,
                'fetchFundingHistory': true,
                'fetchFundingRate': true,
                'fetchFundingRateHistories': false,
                'fetchFundingRateHistory': false,
                'fetchFundingRates': false,
                'fetchIndexOHLCV': false,
                'fetchLeverage': false,
                'fetchLeverageTiers': true,
                'fetchMarketLeverageTiers': 'emulated',
                'fetchMarkets': true,
                'fetchMarkOHLCV': false,
                'fetchMyTrades': true,
                'fetchOHLCV': true,
                'fetchOpenOrders': true,
                'fetchOrder': true,
                'fetchOrderBook': true,
                'fetchOrders': true,
                'fetchPositions': true,
                'fetchPositionsRisk': false,
                'fetchPremiumIndexOHLCV': false,
                'fetchTicker': true,
                'fetchTrades': true,
                'fetchTradingFee': false,
                'fetchTradingFees': false,
                'fetchTransfers': true,
                'fetchWithdrawals': true,
                'reduceMargin': false,
                'setLeverage': true,
                'setMargin': true,
                'setMarginMode': true,
                'setPositionMode': false,
                'transfer': true,
                'withdraw': undefined,
            },
            'urls': {
                'logo': 'https://user-images.githubusercontent.com/1294454/85225056-221eb600-b3d7-11ea-930d-564d2690e3f6.jpg',
                'test': {
                    'v1': 'https://testnet-api.phemex.com/v1',
                    'public': 'https://testnet-api.phemex.com/exchange/public',
                    'private': 'https://testnet-api.phemex.com',
                },
                'api': {
                    'v1': 'https://{hostname}/v1',
                    'v2': 'https://{hostname}',
                    'public': 'https://{hostname}/exchange/public',
                    'private': 'https://{hostname}',
                },
                'www': 'https://phemex.com',
                'doc': 'https://github.com/phemex/phemex-api-docs',
                'fees': 'https://phemex.com/fees-conditions',
                'referral': {
                    'url': 'https://phemex.com/register?referralCode=EDNVJ',
                    'discount': 0.1,
                },
            },
            'timeframes': {
                '1m': '60',
                '3m': '180',
                '5m': '300',
                '15m': '900',
                '30m': '1800',
                '1h': '3600',
                '2h': '7200',
                '3h': '10800',
                '4h': '14400',
                '6h': '21600',
                '12h': '43200',
                '1d': '86400',
                '1w': '604800',
                '1M': '2592000',
                '3M': '7776000',
                '1Y': '31104000',
            },
            'api': {
                'public': {
                    'get': [
                        'cfg/v2/products', // spot + contracts
                        'cfg/fundingRates',
                        'products', // contracts only
                        'nomics/trades', // ?market=<symbol>&since=<since>
                        'md/kline', // ?from=1589811875&resolution=1800&symbol=sBTCUSDT&to=1592457935
                        'md/v2/kline/list', // perpetual api ?symbol=<symbol>&to=<to>&from=<from>&resolution=<resolution>
                        'md/v2/kline', // ?symbol=<symbol>&resolution=<resolution>&limit=<limit>
                        'md/v2/kline/last', // perpetual ?symbol=<symbol>&resolution=<resolution>&limit=<limit>
                    ],
                },
                'v1': {
                    'get': [
                        'md/orderbook', // ?symbol=<symbol>&id=<id>
                        'md/trade', // ?symbol=<symbol>&id=<id>
                        'md/ticker/24hr', // ?symbol=<symbol>&id=<id>
                        'md/ticker/24hr/all', // ?id=<id>
                        'md/spot/ticker/24hr', // ?symbol=<symbol>&id=<id>
                        'md/spot/ticker/24hr/all', // ?symbol=<symbol>&id=<id>
                        'exchange/public/products', // contracts only
                    ],
                },
                'v2': {
                    'get': [
                        'md/v2/orderbook', // ?symbol=<symbol>&id=<id>
                        'md/v2/trade', // ?symbol=<symbol>&id=<id>
                        'md/v2/ticker/24hr', // ?symbol=<symbol>&id=<id>
                        'md/v2/ticker/24hr/all', // ?id=<id>
                    ],
                },
                'private': {
                    'get': [
                        // spot
                        'spot/orders/active', // ?symbol=<symbol>&orderID=<orderID>
                        // 'spot/orders/active', // ?symbol=<symbol>&clOrDID=<clOrdID>
                        'spot/orders', // ?symbol=<symbol>
                        'spot/wallets', // ?currency=<currency>
                        'exchange/spot/order', // ?symbol=<symbol>&ordStatus=<ordStatus1,orderStatus2>ordType=<ordType1,orderType2>&start=<start>&end=<end>&limit=<limit>&offset=<offset>
                        'exchange/spot/order/trades', // ?symbol=<symbol>&start=<start>&end=<end>&limit=<limit>&offset=<offset>
                        'exchange/order/v2/orderList', // ?symbol=<symbol>&currency=<currency>&ordStatus=<ordStatus>&ordType=<ordType>&start=<start>&end=<end>&offset=<offset>&limit=<limit>&withCount=<withCount></withCount>
                        'exchange/order/v2/tradingList', // ?symbol=<symbol>&currency=<currency>&execType=<execType>&offset=<offset>&limit=<limit>&withCount=<withCount>
                        // swap
                        'accounts/accountPositions', // ?currency=<currency>
                        'g-accounts/accountPositions', // ?currency=<currency>
                        'accounts/positions', // ?currency=<currency>
                        'api-data/futures/funding-fees', // ?symbol=<symbol>
                        'api-data/g-futures/funding-fees', // ?symbol=<symbol>
                        'api-data/futures/orders', // ?symbol=<symbol>
                        'api-data/g-futures/orders', // ?symbol=<symbol>
                        'api-data/futures/orders/by-order-id', // ?symbol=<symbol>
                        'api-data/g-futures/orders/by-order-id', // ?symbol=<symbol>
                        'api-data/futures/trades', // ?symbol=<symbol>
                        'api-data/g-futures/trades', // ?symbol=<symbol>
                        'api-data/futures/trading-fees', // ?symbol=<symbol>
                        'api-data/g-futures/trading-fees', // ?symbol=<symbol>
                        'g-orders/activeList', // ?symbol=<symbol>
                        'orders/activeList', // ?symbol=<symbol>
                        'exchange/order/list', // ?symbol=<symbol>&start=<start>&end=<end>&offset=<offset>&limit=<limit>&ordStatus=<ordStatus>&withCount=<withCount>
                        'exchange/order', // ?symbol=<symbol>&orderID=<orderID1,orderID2>
                        // 'exchange/order', // ?symbol=<symbol>&clOrdID=<clOrdID1,clOrdID2>
                        'exchange/order/trade', // ?symbol=<symbol>&start=<start>&end=<end>&limit=<limit>&offset=<offset>&withCount=<withCount>
                        'phemex-user/users/children', // ?offset=<offset>&limit=<limit>&withCount=<withCount>
                        'phemex-user/wallets/v2/depositAddress', // ?_t=1592722635531&currency=USDT
                        'phemex-user/wallets/tradeAccountDetail', // ?bizCode=&currency=&end=1642443347321&limit=10&offset=0&side=&start=1&type=4&withCount=true
                        'phemex-user/order/closedPositionList', // ?currency=USD&limit=10&offset=0&symbol=&withCount=true
                        'exchange/margins/transfer', // ?start=<start>&end=<end>&offset=<offset>&limit=<limit>&withCount=<withCount>
                        'exchange/wallets/confirm/withdraw', // ?code=<withdrawConfirmCode>
                        'exchange/wallets/withdrawList', // ?currency=<currency>&limit=<limit>&offset=<offset>&withCount=<withCount>
                        'exchange/wallets/depositList', // ?currency=<currency>&offset=<offset>&limit=<limit>
                        'exchange/wallets/v2/depositAddress', // ?currency=<currency>
                        'api-data/spots/funds', // ?currency=<currency>&start=<start>&end=<end>&limit=<limit>&offset=<offset>
                        'assets/convert', // ?startTime=<startTime>&endTime=<endTime>&limit=<limit>&offset=<offset>
                        // transfer
                        'assets/transfer', // ?currency=<currency>&start=<start>&end=<end>&limit=<limit>&offset=<offset>
                        'assets/spots/sub-accounts/transfer', // ?currency=<currency>&start=<start>&end=<end>&limit=<limit>&offset=<offset>
                        'assets/futures/sub-accounts/transfer', // ?currency=<currency>&start=<start>&end=<end>&limit=<limit>&offset=<offset>
                        'assets/quote', // ?fromCurrency=<currency>&toCurrency=<currency>&amountEv=<amount>
                        'assets/convert', // ?fromCurrency=<currency>&toCurrency=<currency>&startTime=<start>&endTime=<end>&limit=<limit>&offset=<offset>
                    ],
                    'post': [
                        // spot
                        'spot/orders',
                        // swap
                        'orders',
                        'g-orders',
                        'positions/assign', // ?symbol=<symbol>&posBalance=<posBalance>&posBalanceEv=<posBalanceEv>
                        'exchange/wallets/transferOut',
                        'exchange/wallets/transferIn',
                        'exchange/margins',
                        'exchange/wallets/createWithdraw', // ?otpCode=<otpCode>
                        'exchange/wallets/cancelWithdraw',
                        'exchange/wallets/createWithdrawAddress', // ?otpCode={optCode}
                        // transfer
                        'assets/transfer',
                        'assets/spots/sub-accounts/transfer', // for sub-account only
                        'assets/futures/sub-accounts/transfer', // for sub-account only
                        'assets/universal-transfer', // for Main account only
                        'assets/convert',
                    ],
                    'put': [
                        // spot
                        'spot/orders', // ?symbol=<symbol>&orderID=<orderID>&origClOrdID=<origClOrdID>&clOrdID=<clOrdID>&priceEp=<priceEp>&baseQtyEV=<baseQtyEV>&quoteQtyEv=<quoteQtyEv>&stopPxEp=<stopPxEp>
                        // swap
                        'orders/replace', // ?symbol=<symbol>&orderID=<orderID>&origClOrdID=<origClOrdID>&clOrdID=<clOrdID>&price=<price>&priceEp=<priceEp>&orderQty=<orderQty>&stopPx=<stopPx>&stopPxEp=<stopPxEp>&takeProfit=<takeProfit>&takeProfitEp=<takeProfitEp>&stopLoss=<stopLoss>&stopLossEp=<stopLossEp>&pegOffsetValueEp=<pegOffsetValueEp>&pegPriceType=<pegPriceType>
                        'g-orders/replace', // ?symbol=<symbol>&orderID=<orderID>&origClOrdID=<origClOrdID>&clOrdID=<clOrdID>&price=<price>&priceEp=<priceEp>&orderQty=<orderQty>&stopPx=<stopPx>&stopPxEp=<stopPxEp>&takeProfit=<takeProfit>&takeProfitEp=<takeProfitEp>&stopLoss=<stopLoss>&stopLossEp=<stopLossEp>&pegOffsetValueEp=<pegOffsetValueEp>&pegPriceType=<pegPriceType>
                        'positions/leverage', // ?symbol=<symbol>&leverage=<leverage>&leverageEr=<leverageEr>
                        'g-positions/leverage', // ?symbol=<symbol>&leverage=<leverage>&leverageEr=<leverageEr>
                        'g-positions/switch-pos-mode-sync', // ?symbol=<symbol>&targetPosMode=<targetPosMode>
                        'positions/riskLimit', // ?symbol=<symbol>&riskLimit=<riskLimit>&riskLimitEv=<riskLimitEv>
                    ],
                    'delete': [
                        // spot
                        'spot/orders', // ?symbol=<symbol>&orderID=<orderID>
                        'spot/orders/all', // ?symbol=<symbol>&untriggered=<untriggered>
                        // 'spot/orders', // ?symbol=<symbol>&clOrdID=<clOrdID>
                        // swap
                        'orders/cancel', // ?symbol=<symbol>&orderID=<orderID>
                        'orders', // ?symbol=<symbol>&orderID=<orderID1>,<orderID2>,<orderID3>
                        'orders/all', // ?symbol=<symbol>&untriggered=<untriggered>&text=<text>
                        'g-orders/cancel', // ?symbol=<symbol>&orderID=<orderID>
                        'g-orders', // ?symbol=<symbol>&orderID=<orderID1>,<orderID2>,<orderID3>
                        'g-orders/all', // ?symbol=<symbol>&untriggered=<untriggered>&text=<text>
                    ],
                },
            },
            'precisionMode': TICK_SIZE,
            'fees': {
                'trading': {
                    'tierBased': false,
                    'percentage': true,
                    'taker': this.parseNumber ('0.001'),
                    'maker': this.parseNumber ('0.001'),
                },
            },
            'requiredCredentials': {
                'apiKey': true,
                'secret': true,
            },
            'exceptions': {
                'exact': {
                    // not documented
                    '412': BadRequest, // {"code":412,"msg":"Missing parameter - resolution","data":null}
                    '6001': BadRequest, // {"error":{"code":6001,"message":"invalid argument"},"id":null,"result":null}
                    // documented
                    '19999': BadRequest, // REQUEST_IS_DUPLICATED Duplicated request ID
                    '10001': DuplicateOrderId, // OM_DUPLICATE_ORDERID Duplicated order ID
                    '10002': OrderNotFound, // OM_ORDER_NOT_FOUND Cannot find order ID
                    '10003': CancelPending, // OM_ORDER_PENDING_CANCEL Cannot cancel while order is already in pending cancel status
                    '10004': CancelPending, // OM_ORDER_PENDING_REPLACE Cannot cancel while order is already in pending cancel status
                    '10005': CancelPending, // OM_ORDER_PENDING Cannot cancel while order is already in pending cancel status
                    '11001': InsufficientFunds, // TE_NO_ENOUGH_AVAILABLE_BALANCE Insufficient available balance
                    '11002': InvalidOrder, // TE_INVALID_RISK_LIMIT Invalid risk limit value
                    '11003': InsufficientFunds, // TE_NO_ENOUGH_BALANCE_FOR_NEW_RISK_LIMIT Insufficient available balance
                    '11004': InvalidOrder, // TE_INVALID_LEVERAGE invalid input or new leverage is over maximum allowed leverage
                    '11005': InsufficientFunds, // TE_NO_ENOUGH_BALANCE_FOR_NEW_LEVERAGE Insufficient available balance
                    '11006': ExchangeError, // TE_CANNOT_CHANGE_POSITION_MARGIN_WITHOUT_POSITION Position size is zero. Cannot change margin
                    '11007': ExchangeError, // TE_CANNOT_CHANGE_POSITION_MARGIN_FOR_CROSS_MARGIN Cannot change margin under CrossMargin
                    '11008': ExchangeError, // TE_CANNOT_REMOVE_POSITION_MARGIN_MORE_THAN_ADDED exceeds the maximum removable Margin
                    '11009': ExchangeError, // TE_CANNOT_REMOVE_POSITION_MARGIN_DUE_TO_UNREALIZED_PNL exceeds the maximum removable Margin
                    '11010': InsufficientFunds, // TE_CANNOT_ADD_POSITION_MARGIN_DUE_TO_NO_ENOUGH_AVAILABLE_BALANCE Insufficient available balance
                    '11011': InvalidOrder, // TE_REDUCE_ONLY_ABORT Cannot accept reduce only order
                    '11012': InvalidOrder, // TE_REPLACE_TO_INVALID_QTY Order quantity Error
                    '11013': InvalidOrder, // TE_CONDITIONAL_NO_POSITION Position size is zero. Cannot determine conditional order's quantity
                    '11014': InvalidOrder, // TE_CONDITIONAL_CLOSE_POSITION_WRONG_SIDE Close position conditional order has the same side
                    '11015': InvalidOrder, // TE_CONDITIONAL_TRIGGERED_OR_CANCELED
                    '11016': BadRequest, // TE_ADL_NOT_TRADING_REQUESTED_ACCOUNT Request is routed to the wrong trading engine
                    '11017': ExchangeError, // TE_ADL_CANNOT_FIND_POSITION Cannot find requested position on current account
                    '11018': ExchangeError, // TE_NO_NEED_TO_SETTLE_FUNDING The current account does not need to pay a funding fee
                    '11019': ExchangeError, // TE_FUNDING_ALREADY_SETTLED The current account already pays the funding fee
                    '11020': ExchangeError, // TE_CANNOT_TRANSFER_OUT_DUE_TO_BONUS Withdraw to wallet needs to remove all remaining bonus. However if bonus is used by position or order cost, withdraw fails.
                    '11021': ExchangeError, // TE_INVALID_BONOUS_AMOUNT // Grpc command cannot be negative number Invalid bonus amount
                    '11022': AccountSuspended, // TE_REJECT_DUE_TO_BANNED Account is banned
                    '11023': ExchangeError, // TE_REJECT_DUE_TO_IN_PROCESS_OF_LIQ Account is in the process of liquidation
                    '11024': ExchangeError, // TE_REJECT_DUE_TO_IN_PROCESS_OF_ADL Account is in the process of auto-deleverage
                    '11025': BadRequest, // TE_ROUTE_ERROR Request is routed to the wrong trading engine
                    '11026': ExchangeError, // TE_UID_ACCOUNT_MISMATCH
                    '11027': BadSymbol, // TE_SYMBOL_INVALID Invalid number ID or name
                    '11028': BadSymbol, // TE_CURRENCY_INVALID Invalid currency ID or name
                    '11029': ExchangeError, // TE_ACTION_INVALID Unrecognized request type
                    '11030': ExchangeError, // TE_ACTION_BY_INVALID
                    '11031': DDoSProtection, // TE_SO_NUM_EXCEEDS Number of total conditional orders exceeds the max limit
                    '11032': DDoSProtection, // TE_AO_NUM_EXCEEDS Number of total active orders exceeds the max limit
                    '11033': DuplicateOrderId, // TE_ORDER_ID_DUPLICATE Duplicated order ID
                    '11034': InvalidOrder, // TE_SIDE_INVALID Invalid side
                    '11035': InvalidOrder, // TE_ORD_TYPE_INVALID Invalid OrderType
                    '11036': InvalidOrder, // TE_TIME_IN_FORCE_INVALID Invalid TimeInForce
                    '11037': InvalidOrder, // TE_EXEC_INST_INVALID Invalid ExecType
                    '11038': InvalidOrder, // TE_TRIGGER_INVALID Invalid trigger type
                    '11039': InvalidOrder, // TE_STOP_DIRECTION_INVALID Invalid stop direction type
                    '11040': InvalidOrder, // TE_NO_MARK_PRICE Cannot get valid mark price to create conditional order
                    '11041': InvalidOrder, // TE_NO_INDEX_PRICE Cannot get valid index price to create conditional order
                    '11042': InvalidOrder, // TE_NO_LAST_PRICE Cannot get valid last market price to create conditional order
                    '11043': InvalidOrder, // TE_RISING_TRIGGER_DIRECTLY Conditional order would be triggered immediately
                    '11044': InvalidOrder, // TE_FALLING_TRIGGER_DIRECTLY Conditional order would be triggered immediately
                    '11045': InvalidOrder, // TE_TRIGGER_PRICE_TOO_LARGE Conditional order trigger price is too high
                    '11046': InvalidOrder, // TE_TRIGGER_PRICE_TOO_SMALL Conditional order trigger price is too low
                    '11047': InvalidOrder, // TE_BUY_TP_SHOULD_GT_BASE TakeProfile BUY conditional order trigger price needs to be greater than reference price
                    '11048': InvalidOrder, // TE_BUY_SL_SHOULD_LT_BASE StopLoss BUY condition order price needs to be less than the reference price
                    '11049': InvalidOrder, // TE_BUY_SL_SHOULD_GT_LIQ StopLoss BUY condition order price needs to be greater than liquidation price or it will not trigger
                    '11050': InvalidOrder, // TE_SELL_TP_SHOULD_LT_BASE TakeProfile SELL conditional order trigger price needs to be less than reference price
                    '11051': InvalidOrder, // TE_SELL_SL_SHOULD_LT_LIQ StopLoss SELL condition order price needs to be less than liquidation price or it will not trigger
                    '11052': InvalidOrder, // TE_SELL_SL_SHOULD_GT_BASE StopLoss SELL condition order price needs to be greater than the reference price
                    '11053': InvalidOrder, // TE_PRICE_TOO_LARGE
                    '11054': InvalidOrder, // TE_PRICE_WORSE_THAN_BANKRUPT Order price cannot be more aggressive than bankrupt price if this order has instruction to close a position
                    '11055': InvalidOrder, // TE_PRICE_TOO_SMALL Order price is too low
                    '11056': InvalidOrder, // TE_QTY_TOO_LARGE Order quantity is too large
                    '11057': InvalidOrder, // TE_QTY_NOT_MATCH_REDUCE_ONLY Does not allow ReduceOnly order without position
                    '11058': InvalidOrder, // TE_QTY_TOO_SMALL Order quantity is too small
                    '11059': InvalidOrder, // TE_TP_SL_QTY_NOT_MATCH_POS Position size is zero. Cannot accept any TakeProfit or StopLoss order
                    '11060': InvalidOrder, // TE_SIDE_NOT_CLOSE_POS TakeProfit or StopLoss order has wrong side. Cannot close position
                    '11061': CancelPending, // TE_ORD_ALREADY_PENDING_CANCEL Repeated cancel request
                    '11062': InvalidOrder, // TE_ORD_ALREADY_CANCELED Order is already canceled
                    '11063': InvalidOrder, // TE_ORD_STATUS_CANNOT_CANCEL Order is not able to be canceled under current status
                    '11064': InvalidOrder, // TE_ORD_ALREADY_PENDING_REPLACE Replace request is rejected because order is already in pending replace status
                    '11065': InvalidOrder, // TE_ORD_REPLACE_NOT_MODIFIED Replace request does not modify any parameters of the order
                    '11066': InvalidOrder, // TE_ORD_STATUS_CANNOT_REPLACE Order is not able to be replaced under current status
                    '11067': InvalidOrder, // TE_CANNOT_REPLACE_PRICE Market conditional order cannot change price
                    '11068': InvalidOrder, // TE_CANNOT_REPLACE_QTY Condtional order for closing position cannot change order quantity, since the order quantity is determined by position size already
                    '11069': ExchangeError, // TE_ACCOUNT_NOT_IN_RANGE The account ID in the request is not valid or is not in the range of the current process
                    '11070': BadSymbol, // TE_SYMBOL_NOT_IN_RANGE The symbol is invalid
                    '11071': InvalidOrder, // TE_ORD_STATUS_CANNOT_TRIGGER
                    '11072': InvalidOrder, // TE_TKFR_NOT_IN_RANGE The fee value is not valid
                    '11073': InvalidOrder, // TE_MKFR_NOT_IN_RANGE The fee value is not valid
                    '11074': InvalidOrder, // TE_CANNOT_ATTACH_TP_SL Order request cannot contain TP/SL parameters when the account already has positions
                    '11075': InvalidOrder, // TE_TP_TOO_LARGE TakeProfit price is too large
                    '11076': InvalidOrder, // TE_TP_TOO_SMALL TakeProfit price is too small
                    '11077': InvalidOrder, // TE_TP_TRIGGER_INVALID Invalid trigger type
                    '11078': InvalidOrder, // TE_SL_TOO_LARGE StopLoss price is too large
                    '11079': InvalidOrder, // TE_SL_TOO_SMALL StopLoss price is too small
                    '11080': InvalidOrder, // TE_SL_TRIGGER_INVALID Invalid trigger type
                    '11081': InvalidOrder, // TE_RISK_LIMIT_EXCEEDS Total potential position breaches current risk limit
                    '11082': InsufficientFunds, // TE_CANNOT_COVER_ESTIMATE_ORDER_LOSS The remaining balance cannot cover the potential unrealized PnL for this new order
                    '11083': InvalidOrder, // TE_TAKE_PROFIT_ORDER_DUPLICATED TakeProfit order already exists
                    '11084': InvalidOrder, // TE_STOP_LOSS_ORDER_DUPLICATED StopLoss order already exists
                    '11085': DuplicateOrderId, // TE_CL_ORD_ID_DUPLICATE ClOrdId is duplicated
                    '11086': InvalidOrder, // TE_PEG_PRICE_TYPE_INVALID PegPriceType is invalid
                    '11087': InvalidOrder, // TE_BUY_TS_SHOULD_LT_BASE The trailing order's StopPrice should be less than the current last price
                    '11088': InvalidOrder, // TE_BUY_TS_SHOULD_GT_LIQ The traling order's StopPrice should be greater than the current liquidation price
                    '11089': InvalidOrder, // TE_SELL_TS_SHOULD_LT_LIQ The traling order's StopPrice should be greater than the current last price
                    '11090': InvalidOrder, // TE_SELL_TS_SHOULD_GT_BASE The traling order's StopPrice should be less than the current liquidation price
                    '11091': InvalidOrder, // TE_BUY_REVERT_VALUE_SHOULD_LT_ZERO The PegOffset should be less than zero
                    '11092': InvalidOrder, // TE_SELL_REVERT_VALUE_SHOULD_GT_ZERO The PegOffset should be greater than zero
                    '11093': InvalidOrder, // TE_BUY_TTP_SHOULD_ACTIVATE_ABOVE_BASE The activation price should be greater than the current last price
                    '11094': InvalidOrder, // TE_SELL_TTP_SHOULD_ACTIVATE_BELOW_BASE The activation price should be less than the current last price
                    '11095': InvalidOrder, // TE_TRAILING_ORDER_DUPLICATED A trailing order exists already
                    '11096': InvalidOrder, // TE_CLOSE_ORDER_CANNOT_ATTACH_TP_SL An order to close position cannot have trailing instruction
                    '11097': BadRequest, // TE_CANNOT_FIND_WALLET_OF_THIS_CURRENCY This crypto is not supported
                    '11098': BadRequest, // TE_WALLET_INVALID_ACTION Invalid action on wallet
                    '11099': ExchangeError, // TE_WALLET_VID_UNMATCHED Wallet operation request has a wrong wallet vid
                    '11100': InsufficientFunds, // TE_WALLET_INSUFFICIENT_BALANCE Wallet has insufficient balance
                    '11101': InsufficientFunds, // TE_WALLET_INSUFFICIENT_LOCKED_BALANCE Locked balance in wallet is not enough for unlock/withdraw request
                    '11102': BadRequest, // TE_WALLET_INVALID_DEPOSIT_AMOUNT Deposit amount must be greater than zero
                    '11103': BadRequest, // TE_WALLET_INVALID_WITHDRAW_AMOUNT Withdraw amount must be less than zero
                    '11104': BadRequest, // TE_WALLET_REACHED_MAX_AMOUNT Deposit makes wallet exceed max amount allowed
                    '11105': InsufficientFunds, // TE_PLACE_ORDER_INSUFFICIENT_BASE_BALANCE Insufficient funds in base wallet
                    '11106': InsufficientFunds, // TE_PLACE_ORDER_INSUFFICIENT_QUOTE_BALANCE Insufficient funds in quote wallet
                    '11107': ExchangeError, // TE_CANNOT_CONNECT_TO_REQUEST_SEQ TradingEngine failed to connect with CrossEngine
                    '11108': InvalidOrder, // TE_CANNOT_REPLACE_OR_CANCEL_MARKET_ORDER Cannot replace/amend market order
                    '11109': InvalidOrder, // TE_CANNOT_REPLACE_OR_CANCEL_IOC_ORDER Cannot replace/amend ImmediateOrCancel order
                    '11110': InvalidOrder, // TE_CANNOT_REPLACE_OR_CANCEL_FOK_ORDER Cannot replace/amend FillOrKill order
                    '11111': InvalidOrder, // TE_MISSING_ORDER_ID OrderId is missing
                    '11112': InvalidOrder, // TE_QTY_TYPE_INVALID QtyType is invalid
                    '11113': BadRequest, // TE_USER_ID_INVALID UserId is invalid
                    '11114': InvalidOrder, // TE_ORDER_VALUE_TOO_LARGE Order value is too large
                    '11115': InvalidOrder, // TE_ORDER_VALUE_TOO_SMALL Order value is too small
                    '11116': InvalidOrder, // TE_BO_NUM_EXCEEDS Details: the total count of brakcet orders should equal or less than 5
                    '11117': InvalidOrder, // TE_BO_CANNOT_HAVE_BO_WITH_DIFF_SIDE Details: all bracket orders should have the same Side.
                    '11118': InvalidOrder, // TE_BO_TP_PRICE_INVALID Details: bracker order take profit price is invalid
                    '11119': InvalidOrder, // TE_BO_SL_PRICE_INVALID Details: bracker order stop loss price is invalid
                    '11120': InvalidOrder, // TE_BO_SL_TRIGGER_PRICE_INVALID Details: bracker order stop loss trigger price is invalid
                    '11121': InvalidOrder, // TE_BO_CANNOT_REPLACE Details: cannot replace bracket order.
                    '11122': InvalidOrder, // TE_BO_BOTP_STATUS_INVALID Details: bracket take profit order status is invalid
                    '11123': InvalidOrder, // TE_BO_CANNOT_PLACE_BOTP_OR_BOSL_ORDER Details: cannot place bracket take profit order
                    '11124': InvalidOrder, // TE_BO_CANNOT_REPLACE_BOTP_OR_BOSL_ORDER Details: cannot place bracket stop loss order
                    '11125': InvalidOrder, // TE_BO_CANNOT_CANCEL_BOTP_OR_BOSL_ORDER Details: cannot cancel bracket sl/tp order
                    '11126': InvalidOrder, // TE_BO_DONOT_SUPPORT_API Details: doesn't support bracket order via API
                    '11128': InvalidOrder, // TE_BO_INVALID_EXECINST Details: ExecInst value is invalid
                    '11129': InvalidOrder, // TE_BO_MUST_BE_SAME_SIDE_AS_POS Details: bracket order should have the same side as position's side
                    '11130': InvalidOrder, // TE_BO_WRONG_SL_TRIGGER_TYPE Details: bracket stop loss order trigger type is invalid
                    '11131': InvalidOrder, // TE_BO_WRONG_TP_TRIGGER_TYPE Details: bracket take profit order trigger type is invalid
                    '11132': InvalidOrder, // TE_BO_ABORT_BOSL_DUE_BOTP_CREATE_FAILED Details: cancel bracket stop loss order due failed to create take profit order.
                    '11133': InvalidOrder, // TE_BO_ABORT_BOSL_DUE_BOPO_CANCELED Details: cancel bracket stop loss order due main order canceled.
                    '11134': InvalidOrder, // TE_BO_ABORT_BOTP_DUE_BOPO_CANCELED Details: cancel bracket take profit order due main order canceled.
                    // not documented
                    '30000': BadRequest, // {"code":30000,"msg":"Please double check input arguments","data":null}
                    '30018': BadRequest, // {"code":30018,"msg":"phemex.data.size.uplimt","data":null}
                    '34003': PermissionDenied, // {"code":34003,"msg":"Access forbidden","data":null}
                    '35104': InsufficientFunds, // {"code":35104,"msg":"phemex.spot.wallet.balance.notenough","data":null}
                    '39995': RateLimitExceeded, // {"code": "39995","msg": "Too many requests."}
                    '39996': PermissionDenied, // {"code": "39996","msg": "Access denied."}
                },
                'broad': {
                    '401 Insufficient privilege': PermissionDenied, // {"code": "401","msg": "401 Insufficient privilege."}
                    '401 Request IP mismatch': PermissionDenied, // {"code": "401","msg": "401 Request IP mismatch."}
                    'Failed to find api-key': AuthenticationError, // {"msg":"Failed to find api-key 1c5ec63fd-660d-43ea-847a-0d3ba69e106e","code":10500}
                    'Missing required parameter': BadRequest, // {"msg":"Missing required parameter","code":10500}
                    'API Signature verification failed': AuthenticationError, // {"msg":"API Signature verification failed.","code":10500}
                    'Api key not found': AuthenticationError, // {"msg":"Api key not found 698dc9e3-6faa-4910-9476-12857e79e198","code":"10500"}
                },
            },
            'options': {
                'brokerId': 'ccxt2022',
                'x-phemex-request-expiry': 60, // in seconds
                'createOrderByQuoteRequiresPrice': true,
                'networks': {
                    'TRC20': 'TRX',
                    'ERC20': 'ETH',
                },
                'defaultNetworks': {
                    'USDT': 'ETH',
                },
                'defaultSubType': 'linear',
                'accountsByType': {
                    'spot': 'spot',
                    'swap': 'future',
                },
                'transfer': {
                    'fillResponseFromRequest': true,
                },
            },
        });
    }

    parseSafeNumber (value = undefined) {
        if (value === undefined) {
            return value;
        }
        let parts = value.split (',');
        value = parts.join ('');
        parts = value.split (' ');
        return this.safeNumber (parts, 0);
    }

    parseSwapMarket (market) {
        //
        //     {
        //         "symbol":"BTCUSD",
        //         "displaySymbol":"BTC / USD",
        //         "indexSymbol":".BTC",
        //         "markSymbol":".MBTC",
        //         "fundingRateSymbol":".BTCFR",
        //         "fundingRate8hSymbol":".BTCFR8H",
        //         "contractUnderlyingAssets":"USD",
        //         "settleCurrency":"BTC",
        //         "quoteCurrency":"USD",
        //         "contractSize":"1 USD",
        //         "lotSize":1,
        //         "tickSize":0.5,
        //         "priceScale":4,
        //         "ratioScale":8,
        //         "pricePrecision":1,
        //         "minPriceEp":5000,
        //         "maxPriceEp":10000000000,
        //         "maxOrderQty":1000000,
        //         "type":"Perpetual",
        //         "status":"Listed",
        //         "tipOrderQty":1000000,
        //         "steps":"50",
        //         "riskLimits":[
        //             {"limit":100,"initialMargin":"1.0%","initialMarginEr":1000000,"maintenanceMargin":"0.5%","maintenanceMarginEr":500000},
        //             {"limit":150,"initialMargin":"1.5%","initialMarginEr":1500000,"maintenanceMargin":"1.0%","maintenanceMarginEr":1000000},
        //             {"limit":200,"initialMargin":"2.0%","initialMarginEr":2000000,"maintenanceMargin":"1.5%","maintenanceMarginEr":1500000},
        //         ],
        //         "underlyingSymbol":".BTC",
        //         "baseCurrency":"BTC",
        //         "settlementCurrency":"BTC",
        //         "valueScale":8,
        //         "defaultLeverage":0,
        //         "maxLeverage":100,
        //         "initMarginEr":"1000000",
        //         "maintMarginEr":"500000",
        //         "defaultRiskLimitEv":10000000000,
        //         "deleverage":true,
        //         "makerFeeRateEr":-250000,
        //         "takerFeeRateEr":750000,
        //         "fundingInterval":8,
        //         "marketUrl":"https://phemex.com/trade/BTCUSD",
        //         "description":"BTCUSD is a BTC/USD perpetual contract priced on the .BTC Index. Each contract is worth 1 USD of Bitcoin. Funding is paid and received every 8 hours. At UTC time: 00:00, 08:00, 16:00.",
        //     }
        //
        const id = this.safeString (market, 'symbol');
        const baseId = this.safeString2 (market, 'baseCurrency', 'contractUnderlyingAssets');
        const quoteId = this.safeString (market, 'quoteCurrency');
        const settleId = this.safeString (market, 'settleCurrency');
        const base = this.safeCurrencyCode (baseId);
        const quote = this.safeCurrencyCode (quoteId);
        const settle = this.safeCurrencyCode (settleId);
        let inverse = false;
        if (settleId !== quoteId) {
            inverse = true;
        }
        const priceScale = this.safeInteger (market, 'priceScale');
        const ratioScale = this.safeInteger (market, 'ratioScale');
        const valueScale = this.safeInteger (market, 'valueScale');
        const minPriceEp = this.safeString (market, 'minPriceEp');
        const maxPriceEp = this.safeString (market, 'maxPriceEp');
        const makerFeeRateEr = this.safeString (market, 'makerFeeRateEr');
        const takerFeeRateEr = this.safeString (market, 'takerFeeRateEr');
        const status = this.safeString (market, 'status');
        const contractSizeString = this.safeString (market, 'contractSize', ' ');
        let contractSize = undefined;
        if (contractSizeString.indexOf (' ')) {
            // "1 USD"
            // "0.005 ETH"
            const parts = contractSizeString.split (' ');
            contractSize = this.parseNumber (parts[0]);
        } else {
            // "1.0"
            contractSize = this.parseNumber (contractSizeString);
        }
        return {
            'id': id,
            'symbol': base + '/' + quote + ':' + settle,
            'base': base,
            'quote': quote,
            'settle': settle,
            'baseId': baseId,
            'quoteId': quoteId,
            'settleId': settleId,
            'type': 'swap',
            'spot': false,
            'margin': false,
            'swap': true,
            'future': false,
            'option': false,
            'active': status === 'Listed',
            'contract': true,
            'linear': !inverse,
            'inverse': inverse,
            'taker': this.parseNumber (this.fromEn (takerFeeRateEr, ratioScale)),
            'maker': this.parseNumber (this.fromEn (makerFeeRateEr, ratioScale)),
            'contractSize': contractSize,
            'expiry': undefined,
            'expiryDatetime': undefined,
            'strike': undefined,
            'optionType': undefined,
            'priceScale': priceScale,
            'valueScale': valueScale,
            'ratioScale': ratioScale,
            'precision': {
                'amount': this.safeNumber (market, 'lotSize'),
                'price': this.safeNumber (market, 'tickSize'),
            },
            'limits': {
                'leverage': {
                    'min': this.parseNumber ('1'),
                    'max': this.safeNumber (market, 'maxLeverage'),
                },
                'amount': {
                    'min': undefined,
                    'max': undefined,
                },
                'price': {
                    'min': this.parseNumber (this.fromEn (minPriceEp, priceScale)),
                    'max': this.parseNumber (this.fromEn (maxPriceEp, priceScale)),
                },
                'cost': {
                    'min': undefined,
                    'max': this.parseNumber (this.safeString (market, 'maxOrderQty')),
                },
            },
            'info': market,
        };
    }

    parseSpotMarket (market) {
        //
        //     {
        //         "symbol":"sBTCUSDT",
        //         "displaySymbol":"BTC / USDT",
        //         "quoteCurrency":"USDT",
        //         "pricePrecision":2,
        //         "type":"Spot",
        //         "baseCurrency":"BTC",
        //         "baseTickSize":"0.000001 BTC",
        //         "baseTickSizeEv":100,
        //         "quoteTickSize":"0.01 USDT",
        //         "quoteTickSizeEv":1000000,
        //         "minOrderValue":"10 USDT",
        //         "minOrderValueEv":1000000000,
        //         "maxBaseOrderSize":"1000 BTC",
        //         "maxBaseOrderSizeEv":100000000000,
        //         "maxOrderValue":"5,000,000 USDT",
        //         "maxOrderValueEv":500000000000000,
        //         "defaultTakerFee":"0.001",
        //         "defaultTakerFeeEr":100000,
        //         "defaultMakerFee":"0.001",
        //         "defaultMakerFeeEr":100000,
        //         "baseQtyPrecision":6,
        //         "quoteQtyPrecision":2,
        //         "status":"Listed",
        //         "tipOrderQty":20
        //     }
        //
        const type = this.safeStringLower (market, 'type');
        const id = this.safeString (market, 'symbol');
        const quoteId = this.safeString (market, 'quoteCurrency');
        const baseId = this.safeString (market, 'baseCurrency');
        const base = this.safeCurrencyCode (baseId);
        const quote = this.safeCurrencyCode (quoteId);
        const status = this.safeString (market, 'status');
        const precisionAmount = this.parseSafeNumber (this.safeString (market, 'baseTickSize'));
        const precisionPrice = this.parseSafeNumber (this.safeString (market, 'quoteTickSize'));
        return {
            'id': id,
            'symbol': base + '/' + quote,
            'base': base,
            'quote': quote,
            'settle': undefined,
            'baseId': baseId,
            'quoteId': quoteId,
            'settleId': undefined,
            'type': type,
            'spot': true,
            'margin': false,
            'swap': false,
            'future': false,
            'option': false,
            'active': status === 'Listed',
            'contract': false,
            'linear': undefined,
            'inverse': undefined,
            'taker': this.safeNumber (market, 'defaultTakerFee'),
            'maker': this.safeNumber (market, 'defaultMakerFee'),
            'contractSize': undefined,
            'expiry': undefined,
            'expiryDatetime': undefined,
            'strike': undefined,
            'optionType': undefined,
            'priceScale': 8,
            'valueScale': 8,
            'ratioScale': 8,
            'precision': {
                'amount': precisionAmount,
                'price': precisionPrice,
            },
            'limits': {
                'leverage': {
                    'min': undefined,
                    'max': undefined,
                },
                'amount': {
                    'min': precisionAmount,
                    'max': this.parseSafeNumber (this.safeString (market, 'maxBaseOrderSize')),
                },
                'price': {
                    'min': precisionPrice,
                    'max': undefined,
                },
                'cost': {
                    'min': this.parseSafeNumber (this.safeString (market, 'minOrderValue')),
                    'max': this.parseSafeNumber (this.safeString (market, 'maxOrderValue')),
                },
            },
            'info': market,
        };
    }

    async fetchMarkets (params = {}) {
        /**
         * @method
         * @name phemex#fetchMarkets
         * @description retrieves data on all markets for phemex
         * @param {object} params extra parameters specific to the exchange api endpoint
         * @returns {[object]} an array of objects representing market data
         */
        const v2Products = await this.publicGetCfgV2Products (params);
        //
        //     {
        //         "code":0,
        //         "msg":"OK",
        //         "data":{
        //             "ratioScale":8,
        //             "currencies":[
        //                 {"currency":"BTC","valueScale":8,"minValueEv":1,"maxValueEv":5000000000000000000,"name":"Bitcoin"},
        //                 {"currency":"USD","valueScale":4,"minValueEv":1,"maxValueEv":500000000000000,"name":"USD"},
        //                 {"currency":"USDT","valueScale":8,"minValueEv":1,"maxValueEv":5000000000000000000,"name":"TetherUS"},
        //             ],
        //             "products":[
        //                 {
        //                     "symbol":"BTCUSD",
        //                     "displaySymbol":"BTC / USD",
        //                     "indexSymbol":".BTC",
        //                     "markSymbol":".MBTC",
        //                     "fundingRateSymbol":".BTCFR",
        //                     "fundingRate8hSymbol":".BTCFR8H",
        //                     "contractUnderlyingAssets":"USD",
        //                     "settleCurrency":"BTC",
        //                     "quoteCurrency":"USD",
        //                     "contractSize":1.0,
        //                     "lotSize":1,
        //                     "tickSize":0.5,
        //                     "priceScale":4,
        //                     "ratioScale":8,
        //                     "pricePrecision":1,
        //                     "minPriceEp":5000,
        //                     "maxPriceEp":10000000000,
        //                     "maxOrderQty":1000000,
        //                     "type":"Perpetual"
        //                 },
        //                 {
        //                     "symbol":"sBTCUSDT",
        //                     "displaySymbol":"BTC / USDT",
        //                     "quoteCurrency":"USDT",
        //                     "pricePrecision":2,
        //                     "type":"Spot",
        //                     "baseCurrency":"BTC",
        //                     "baseTickSize":"0.000001 BTC",
        //                     "baseTickSizeEv":100,
        //                     "quoteTickSize":"0.01 USDT",
        //                     "quoteTickSizeEv":1000000,
        //                     "minOrderValue":"10 USDT",
        //                     "minOrderValueEv":1000000000,
        //                     "maxBaseOrderSize":"1000 BTC",
        //                     "maxBaseOrderSizeEv":100000000000,
        //                     "maxOrderValue":"5,000,000 USDT",
        //                     "maxOrderValueEv":500000000000000,
        //                     "defaultTakerFee":"0.001",
        //                     "defaultTakerFeeEr":100000,
        //                     "defaultMakerFee":"0.001",
        //                     "defaultMakerFeeEr":100000,
        //                     "baseQtyPrecision":6,
        //                     "quoteQtyPrecision":2
        //                 },
        //             ],
        //             "riskLimits":[
        //                 {
        //                     "symbol":"BTCUSD",
        //                     "steps":"50",
        //                     "riskLimits":[
        //                         {"limit":100,"initialMargin":"1.0%","initialMarginEr":1000000,"maintenanceMargin":"0.5%","maintenanceMarginEr":500000},
        //                         {"limit":150,"initialMargin":"1.5%","initialMarginEr":1500000,"maintenanceMargin":"1.0%","maintenanceMarginEr":1000000},
        //                         {"limit":200,"initialMargin":"2.0%","initialMarginEr":2000000,"maintenanceMargin":"1.5%","maintenanceMarginEr":1500000},
        //                     ]
        //                 },
        //             ],
        //             "leverages":[
        //                 {"initialMargin":"1.0%","initialMarginEr":1000000,"options":[1,2,3,5,10,25,50,100]},
        //                 {"initialMargin":"1.5%","initialMarginEr":1500000,"options":[1,2,3,5,10,25,50,66]},
        //                 {"initialMargin":"2.0%","initialMarginEr":2000000,"options":[1,2,3,5,10,25,33,50]},
        //             ]
        //         }
        //     }
        //
        const v1Products = await this.v1GetExchangePublicProducts (params);
        const v1ProductsData = this.safeValue (v1Products, 'data', []);
        //
        //     {
        //         "code":0,
        //         "msg":"OK",
        //         "data":[
        //             {
        //                 "symbol":"BTCUSD",
        //                 "underlyingSymbol":".BTC",
        //                 "quoteCurrency":"USD",
        //                 "baseCurrency":"BTC",
        //                 "settlementCurrency":"BTC",
        //                 "maxOrderQty":1000000,
        //                 "maxPriceEp":100000000000000,
        //                 "lotSize":1,
        //                 "tickSize":"0.5",
        //                 "contractSize":"1 USD",
        //                 "priceScale":4,
        //                 "ratioScale":8,
        //                 "valueScale":8,
        //                 "defaultLeverage":0,
        //                 "maxLeverage":100,
        //                 "initMarginEr":"1000000",
        //                 "maintMarginEr":"500000",
        //                 "defaultRiskLimitEv":10000000000,
        //                 "deleverage":true,
        //                 "makerFeeRateEr":-250000,
        //                 "takerFeeRateEr":750000,
        //                 "fundingInterval":8,
        //                 "marketUrl":"https://phemex.com/trade/BTCUSD",
        //                 "description":"BTCUSD is a BTC/USD perpetual contract priced on the .BTC Index. Each contract is worth 1 USD of Bitcoin. Funding is paid and received every 8 hours. At UTC time: 00:00, 08:00, 16:00.",
        //                 "type":"Perpetual"
        //             },
        //         ]
        //     }
        //
        const v2ProductsData = this.safeValue (v2Products, 'data', {});
        const products = this.safeValue (v2ProductsData, 'products', []);
        const riskLimits = this.safeValue (v2ProductsData, 'riskLimits', []);
        const riskLimitsById = this.indexBy (riskLimits, 'symbol');
        const v1ProductsById = this.indexBy (v1ProductsData, 'symbol');
        const result = [];
        for (let i = 0; i < products.length; i++) {
            let market = products[i];
            const type = this.safeStringLower (market, 'type');
            if ((type === 'perpetual') || (type === 'perpetualv2')) {
                const id = this.safeString (market, 'symbol');
                const riskLimitValues = this.safeValue (riskLimitsById, id, {});
                market = this.extend (market, riskLimitValues);
                const v1ProductsValues = this.safeValue (v1ProductsById, id, {});
                market = this.extend (market, v1ProductsValues);
                market = this.parseSwapMarket (market);
            } else {
                market = this.parseSpotMarket (market);
            }
            result.push (market);
        }
        return result;
    }

    async fetchCurrencies (params = {}) {
        /**
         * @method
         * @name phemex#fetchCurrencies
         * @description fetches all available currencies on an exchange
         * @param {object} params extra parameters specific to the phemex api endpoint
         * @returns {object} an associative dictionary of currencies
         */
        const response = await this.publicGetCfgV2Products (params);
        //
        //     {
        //         "code":0,
        //         "msg":"OK",
        //         "data":{
        //             ...,
        //             "currencies":[
        //                 {"currency":"BTC","valueScale":8,"minValueEv":1,"maxValueEv":5000000000000000000,"name":"Bitcoin"},
        //                 {"currency":"USD","valueScale":4,"minValueEv":1,"maxValueEv":500000000000000,"name":"USD"},
        //                 {"currency":"USDT","valueScale":8,"minValueEv":1,"maxValueEv":5000000000000000000,"name":"TetherUS"},
        //             ],
        //             ...
        //         }
        //     }
        const data = this.safeValue (response, 'data', {});
        const currencies = this.safeValue (data, 'currencies', []);
        const result = {};
        for (let i = 0; i < currencies.length; i++) {
            const currency = currencies[i];
            const id = this.safeString (currency, 'currency');
            const name = this.safeString (currency, 'name');
            const code = this.safeCurrencyCode (id);
            const valueScaleString = this.safeString (currency, 'valueScale');
            const valueScale = parseInt (valueScaleString);
            const minValueEv = this.safeString (currency, 'minValueEv');
            const maxValueEv = this.safeString (currency, 'maxValueEv');
            let minAmount = undefined;
            let maxAmount = undefined;
            let precision = undefined;
            if (valueScale !== undefined) {
                const precisionString = this.parsePrecision (valueScaleString);
                precision = this.parseNumber (precisionString);
                minAmount = this.parseNumber (Precise.stringMul (minValueEv, precisionString));
                maxAmount = this.parseNumber (Precise.stringMul (maxValueEv, precisionString));
            }
            result[code] = {
                'id': id,
                'info': currency,
                'code': code,
                'name': name,
                'active': undefined,
                'deposit': undefined,
                'withdraw': undefined,
                'fee': undefined,
                'precision': precision,
                'limits': {
                    'amount': {
                        'min': minAmount,
                        'max': maxAmount,
                    },
                    'withdraw': {
                        'min': undefined,
                        'max': undefined,
                    },
                },
                'valueScale': valueScale,
            };
        }
        return result;
    }

    parseBidAsk (bidask, priceKey = 0, amountKey = 1, market = undefined) {
        if (market === undefined) {
            throw new ArgumentsRequired (this.id + ' parseBidAsk() requires a market argument');
        }
        let amount = this.safeString (bidask, amountKey);
        if (market['spot']) {
            amount = this.fromEv (amount, market);
        }
        return [
            this.parseNumber (this.fromEp (this.safeString (bidask, priceKey), market)),
            this.parseNumber (amount),
        ];
    }

    parseOrderBook (orderbook, symbol, timestamp = undefined, bidsKey = 'bids', asksKey = 'asks', priceKey = 0, amountKey = 1, market = undefined) {
        const result = {
            'symbol': symbol,
            'timestamp': timestamp,
            'datetime': this.iso8601 (timestamp),
            'nonce': undefined,
        };
        const sides = [ bidsKey, asksKey ];
        for (let i = 0; i < sides.length; i++) {
            const side = sides[i];
            const orders = [];
            const bidasks = this.safeValue (orderbook, side);
            for (let k = 0; k < bidasks.length; k++) {
                orders.push (this.parseBidAsk (bidasks[k], priceKey, amountKey, market));
            }
            result[side] = orders;
        }
        result[bidsKey] = this.sortBy (result[bidsKey], 0, true);
        result[asksKey] = this.sortBy (result[asksKey], 0);
        return result;
    }

    async fetchOrderBook (symbol, limit = undefined, params = {}) {
        /**
         * @method
         * @name phemex#fetchOrderBook
         * @description fetches information on open orders with bid (buy) and ask (sell) prices, volumes and other data
         * @see https://github.com/phemex/phemex-api-docs/blob/master/Public-Hedged-Perpetual-API.md#queryorderbook
         * @param {string} symbol unified symbol of the market to fetch the order book for
         * @param {int|undefined} limit the maximum amount of order book entries to return
         * @param {object} params extra parameters specific to the phemex api endpoint
         * @returns {object} A dictionary of [order book structures]{@link https://docs.ccxt.com/en/latest/manual.html#order-book-structure} indexed by market symbols
         */
        await this.loadMarkets ();
        const market = this.market (symbol);
        const request = {
            'symbol': market['id'],
            // 'id': 123456789, // optional request id
        };
        let method = 'v1GetMdOrderbook';
<<<<<<< HEAD
        if (market['settle'] === 'USDT') {
=======
        if (market['linear'] && market['settle'] === 'USDT') {
>>>>>>> 36e2dfa6
            method = 'v2GetMdV2Orderbook';
        }
        const response = await this[method] (this.extend (request, params));
        //
        //     {
        //         "error": null,
        //         "id": 0,
        //         "result": {
        //             "book": {
        //                 "asks": [
        //                     [ 23415000000, 105262000 ],
        //                     [ 23416000000, 147914000 ],
        //                     [ 23419000000, 160914000 ],
        //                 ],
        //                 "bids": [
        //                     [ 23360000000, 32995000 ],
        //                     [ 23359000000, 221887000 ],
        //                     [ 23356000000, 284599000 ],
        //                 ],
        //             },
        //             "depth": 30,
        //             "sequence": 1592059928,
        //             "symbol": "sETHUSDT",
        //             "timestamp": 1592387340020000955,
        //             "type": "snapshot"
        //         }
        //     }
        //
        const result = this.safeValue (response, 'result', {});
        const book = this.safeValue2 (result, 'book', 'orderbook_p', {});
        const timestamp = this.safeIntegerProduct (result, 'timestamp', 0.000001);
        const orderbook = this.parseOrderBook (book, symbol, timestamp, 'bids', 'asks', 0, 1, market);
        orderbook['nonce'] = this.safeInteger (result, 'sequence');
        return orderbook;
    }

    toEn (n, scale) {
        const stringN = n.toString ();
        const precise = new Precise (stringN);
        precise.decimals = precise.decimals - scale;
        precise.reduce ();
        const stringValue = precise.toString ();
        return parseInt (parseFloat (stringValue));
    }

    toEv (amount, market = undefined) {
        if ((amount === undefined) || (market === undefined)) {
            return amount;
        }
        return this.toEn (amount, market['valueScale']);
    }

    toEp (price, market = undefined) {
        if ((price === undefined) || (market === undefined)) {
            return price;
        }
        return this.toEn (price, market['priceScale']);
    }

    fromEn (en, scale) {
        if (en === undefined) {
            return undefined;
        }
        const precise = new Precise (en);
        precise.decimals = this.sum (precise.decimals, scale);
        precise.reduce ();
        return precise.toString ();
    }

    fromEp (ep, market = undefined) {
        if ((ep === undefined) || (market === undefined)) {
            return ep;
        }
        return this.fromEn (ep, this.safeInteger (market, 'priceScale'));
    }

    fromEv (ev, market = undefined) {
        if ((ev === undefined) || (market === undefined)) {
            return ev;
        }
        return this.fromEn (ev, this.safeInteger (market, 'valueScale'));
    }

    fromEr (er, market = undefined) {
        if ((er === undefined) || (market === undefined)) {
            return er;
        }
        return this.fromEn (er, this.safeInteger (market, 'ratioScale'));
    }

    parseOHLCV (ohlcv, market = undefined) {
        //
        //     [
        //         1592467200, // timestamp
        //         300, // interval
        //         23376000000, // last
        //         23322000000, // open
        //         23381000000, // high
        //         23315000000, // low
        //         23367000000, // close
        //         208671000, // base volume
        //         48759063370, // quote volume
        //     ]
        //
        let baseVolume = undefined;
        if ((market !== undefined) && market['spot']) {
            baseVolume = this.parseNumber (this.fromEv (this.safeString (ohlcv, 7), market));
        } else {
            baseVolume = this.safeNumber (ohlcv, 7);
        }
        return [
            this.safeTimestamp (ohlcv, 0),
            this.parseNumber (this.fromEp (this.safeString (ohlcv, 3), market)),
            this.parseNumber (this.fromEp (this.safeString (ohlcv, 4), market)),
            this.parseNumber (this.fromEp (this.safeString (ohlcv, 5), market)),
            this.parseNumber (this.fromEp (this.safeString (ohlcv, 6), market)),
            baseVolume,
        ];
    }

    async fetchOHLCV (symbol, timeframe = '1m', since = undefined, limit = undefined, params = {}) {
        /**
         * @method
         * @name phemex#fetchOHLCV
         * @description fetches historical candlestick data containing the open, high, low, and close price, and the volume of a market
         * @see https://github.com/phemex/phemex-api-docs/blob/master/Public-Hedged-Perpetual-API.md#querykline
<<<<<<< HEAD
=======
         * @see https://github.com/phemex/phemex-api-docs/blob/master/Public-Contract-API-en.md#query-kline
>>>>>>> 36e2dfa6
         * @param {string} symbol unified symbol of the market to fetch OHLCV data for
         * @param {string} timeframe the length of time each candle represents
         * @param {int|undefined} since timestamp in ms of the earliest candle to fetch
         * @param {int|undefined} limit the maximum amount of candles to fetch
         * @param {object} params extra parameters specific to the phemex api endpoint
         * @returns {[[int]]} A list of candles ordered as timestamp, open, high, low, close, volume
         */
        await this.loadMarkets ();
        const market = this.market (symbol);
        const request = {
            'symbol': market['id'],
            'resolution': this.safeString (this.timeframes, timeframe, timeframe),
            // 'from': 1588830682, // seconds
            // 'to': this.seconds (),
        };
        const duration = this.parseTimeframe (timeframe);
        const now = this.seconds ();
        const possibleLimitValues = [ 5, 10, 50, 100, 500, 1000 ];
        const maxLimit = 1000; // maximum limit, we shouldn't sent request of more than it
        if (limit === undefined) {
            limit = 100; // set default, as exchange doesn't have any defaults and needs something to be set
        }
        limit = Math.min (limit, maxLimit);
        if (since !== undefined) { // phemex also provides kline query with from/to, however, this interface is NOT recommended.
            since = parseInt (since / 1000);
            request['from'] = since;
            // time ranges ending in the future are not accepted
            // https://github.com/ccxt/ccxt/issues/8050
            request['to'] = Math.min (now, this.sum (since, duration * limit));
        } else {
            if (!this.inArray (limit, possibleLimitValues)) {
                limit = 100;
            }
            request['limit'] = limit;
        }
<<<<<<< HEAD
        await this.loadMarkets ();
        const market = this.market (symbol);
        request['symbol'] = market['id'];
        let method = 'publicGetMdKline';
=======
        let method = 'publicGetMdV2Kline';
>>>>>>> 36e2dfa6
        if (market['linear'] || market['settle'] === 'USDT') {
            method = 'publicGetMdV2KlineLast';
        }
        const response = await this[method] (this.extend (request, params));
        //
        //     {
        //         "code":0,
        //         "msg":"OK",
        //         "data":{
        //             "total":-1,
        //             "rows":[
        //                 [1592467200,300,23376000000,23322000000,23381000000,23315000000,23367000000,208671000,48759063370],
        //                 [1592467500,300,23367000000,23314000000,23390000000,23311000000,23331000000,234820000,54848948710],
        //                 [1592467800,300,23331000000,23385000000,23391000000,23326000000,23387000000,152931000,35747882250],
        //             ]
        //         }
        //     }
        //
        const data = this.safeValue (response, 'data', {});
        const rows = this.safeValue (data, 'rows', []);
        return this.parseOHLCVs (rows, market, timeframe, since, limit);
    }

    parseTicker (ticker, market = undefined) {
        //
        // spot
        //
        //     {
        //         "askEp": 943836000000,
        //         "bidEp": 943601000000,
        //         "highEp": 955946000000,
        //         "lastEp": 943803000000,
        //         "lowEp": 924973000000,
        //         "openEp": 948693000000,
        //         "symbol": "sBTCUSDT",
        //         "timestamp": 1592471203505728630,
        //         "turnoverEv": 111822826123103,
        //         "volumeEv": 11880532281
        //     }
        //
        // swap
        //
        //     {
        //         "askEp": 2332500,
        //         "bidEp": 2331000,
        //         "fundingRateEr": 10000,
        //         "highEp": 2380000,
        //         "indexEp": 2329057,
        //         "lastEp": 2331500,
        //         "lowEp": 2274000,
        //         "markEp": 2329232,
        //         "openEp": 2337500,
        //         "openInterest": 1298050,
        //         "predFundingRateEr": 19921,
        //         "symbol": "ETHUSD",
        //         "timestamp": 1592474241582701416,
        //         "turnoverEv": 47228362330,
        //         "volume": 4053863
        //     }
        // linear swap v2
        //
        //     {
        //         "closeRp":"16820.5",
        //         "fundingRateRr":"0.0001",
        //         "highRp":"16962.1",
        //         "indexPriceRp":"16830.15651565",
        //         "lowRp":"16785",
        //         "markPriceRp":"16830.97534951",
        //         "openInterestRv":"1323.596",
        //         "openRp":"16851.7",
        //         "predFundingRateRr":"0.0001",
        //         "symbol":"BTCUSDT",
        //         "timestamp":"1672142789065593096",
        //         "turnoverRv":"124835296.0538",
        //         "volumeRq":"7406.95"
        //     }
        //
        const marketId = this.safeString (ticker, 'symbol');
        market = this.safeMarket (marketId, market);
        const symbol = market['symbol'];
        const timestamp = this.safeIntegerProduct (ticker, 'timestamp', 0.000001);
        const last = this.fromEp (this.safeString2 (ticker, 'lastEp', 'closeRp'), market);
        const quoteVolume = this.fromEv (this.safeString2 (ticker, 'turnoverEv', 'turnoverRv'), market);
        let baseVolume = this.safeString (ticker, 'volume');
        if (baseVolume === undefined) {
            baseVolume = this.fromEv (this.safeString2 (ticker, 'volumeEv', 'volumeRq'), market);
        }
        const open = this.fromEp (this.safeString (ticker, 'openEp'), market);
        return this.safeTicker ({
            'symbol': symbol,
            'timestamp': timestamp,
            'datetime': this.iso8601 (timestamp),
            'high': this.fromEp (this.safeString2 (ticker, 'highEp', 'highRp'), market),
            'low': this.fromEp (this.safeString2 (ticker, 'lowEp', 'lowRp'), market),
            'bid': this.fromEp (this.safeString (ticker, 'bidEp'), market),
            'bidVolume': undefined,
            'ask': this.fromEp (this.safeString (ticker, 'askEp'), market),
            'askVolume': undefined,
            'vwap': undefined,
            'open': open,
            'close': last,
            'last': last,
            'previousClose': undefined, // previous day close
            'change': undefined,
            'percentage': undefined,
            'average': undefined,
            'baseVolume': baseVolume,
            'quoteVolume': quoteVolume,
            'info': ticker,
        }, market);
    }

    async fetchTicker (symbol, params = {}) {
        /**
         * @method
         * @name phemex#fetchTicker
         * @description fetches a price ticker, a statistical calculation with the information calculated over the past 24 hours for a specific market
         * @see https://github.com/phemex/phemex-api-docs/blob/master/Public-Hedged-Perpetual-API.md#query24hrsticker
         * @param {string} symbol unified symbol of the market to fetch the ticker for
         * @param {object} params extra parameters specific to the phemex api endpoint
         * @returns {object} a [ticker structure]{@link https://docs.ccxt.com/en/latest/manual.html#ticker-structure}
         */
        await this.loadMarkets ();
        const market = this.market (symbol);
        const request = {
            'symbol': market['id'],
            // 'id': 123456789, // optional request id
        };
        let method = 'v1GetMdSpotTicker24hr';
        if (market['swap']) {
            if (market['inverse'] || market['settle'] === 'USD') {
                method = 'v1GetMdTicker24hr';
            } else {
                method = 'v2GetMdV2Ticker24hr';
            }
        }
        const response = await this[method] (this.extend (request, params));
        //
        // spot
        //
        //     {
        //         "error": null,
        //         "id": 0,
        //         "result": {
        //             "askEp": 943836000000,
        //             "bidEp": 943601000000,
        //             "highEp": 955946000000,
        //             "lastEp": 943803000000,
        //             "lowEp": 924973000000,
        //             "openEp": 948693000000,
        //             "symbol": "sBTCUSDT",
        //             "timestamp": 1592471203505728630,
        //             "turnoverEv": 111822826123103,
        //             "volumeEv": 11880532281
        //         }
        //     }
        //
        // swap
        //
        //     {
        //         "error": null,
        //         "id": 0,
        //         "result": {
        //             "askEp": 2332500,
        //             "bidEp": 2331000,
        //             "fundingRateEr": 10000,
        //             "highEp": 2380000,
        //             "indexEp": 2329057,
        //             "lastEp": 2331500,
        //             "lowEp": 2274000,
        //             "markEp": 2329232,
        //             "openEp": 2337500,
        //             "openInterest": 1298050,
        //             "predFundingRateEr": 19921,
        //             "symbol": "ETHUSD",
        //             "timestamp": 1592474241582701416,
        //             "turnoverEv": 47228362330,
        //             "volume": 4053863
        //         }
        //     }
        //
        const result = this.safeValue (response, 'result', {});
        return this.parseTicker (result, market);
    }

    async fetchTrades (symbol, since = undefined, limit = undefined, params = {}) {
        /**
         * @method
         * @name phemex#fetchTrades
         * @description get the list of most recent trades for a particular symbol
         * @see https://github.com/phemex/phemex-api-docs/blob/master/Public-Hedged-Perpetual-API.md#querytrades
         * @param {string} symbol unified symbol of the market to fetch trades for
         * @param {int|undefined} since timestamp in ms of the earliest trade to fetch
         * @param {int|undefined} limit the maximum amount of trades to fetch
         * @param {object} params extra parameters specific to the phemex api endpoint
         * @returns {[object]} a list of [trade structures]{@link https://docs.ccxt.com/en/latest/manual.html?#public-trades}
         */
        await this.loadMarkets ();
        const market = this.market (symbol);
        const request = {
            'symbol': market['id'],
            // 'id': 123456789, // optional request id
        };
        let method = 'v1GetMdTrade';
<<<<<<< HEAD
        if (market['settle'] === 'USDT') {
=======
        if (market['linear'] && market['settle'] === 'USDT') {
>>>>>>> 36e2dfa6
            method = 'v2GetMdV2Trade';
        }
        const response = await this[method] (this.extend (request, params));
        //
        //     {
        //         "error": null,
        //         "id": 0,
        //         "result": {
        //             "sequence": 1315644947,
        //             "symbol": "BTCUSD",
        //             "trades": [
        //                 [ 1592541746712239749, 13156448570000, "Buy", 93070000, 40173 ],
        //                 [ 1592541740434625085, 13156447110000, "Sell", 93065000, 5000 ],
        //                 [ 1592541732958241616, 13156441390000, "Buy", 93070000, 3460 ],
        //             ],
        //             "type": "snapshot"
        //         }
        //     }
        //
        const result = this.safeValue (response, 'result', {});
        const trades = this.safeValue2 (result, 'trades', 'trades_p', []);
        return this.parseTrades (trades, market, since, limit);
    }

    parseTrade (trade, market = undefined) {
        //
        // fetchTrades (public) spot & contract
        //
        //     [
        //         1592541746712239749,
        //         13156448570000,
        //         "Buy",
        //         93070000,
        //         40173
        //     ]
        //
        // fetchTrades (public) perp
        //
        //     [
        //         1675690986063435800,
        //         "Sell",
        //         "22857.4",
        //         "0.269"
        //     ]
        //
        // fetchMyTrades (private)
        //
        // spot
        //
        //     {
        //         "qtyType": "ByQuote",
        //         "transactTimeNs": 1589450974800550100,
        //         "clOrdID": "8ba59d40-df25-d4b0-14cf-0703f44e9690",
        //         "orderID": "b2b7018d-f02f-4c59-b4cf-051b9c2d2e83",
        //         "symbol": "sBTCUSDT",
        //         "side": "Buy",
        //         "priceEP": 970056000000,
        //         "baseQtyEv": 0,
        //         "quoteQtyEv": 1000000000,
        //         "action": "New",
        //         "execStatus": "MakerFill",
        //         "ordStatus": "Filled",
        //         "ordType": "Limit",
        //         "execInst": "None",
        //         "timeInForce": "GoodTillCancel",
        //         "stopDirection": "UNSPECIFIED",
        //         "tradeType": "Trade",
        //         "stopPxEp": 0,
        //         "execId": "c6bd8979-07ba-5946-b07e-f8b65135dbb1",
        //         "execPriceEp": 970056000000,
        //         "execBaseQtyEv": 103000,
        //         "execQuoteQtyEv": 999157680,
        //         "leavesBaseQtyEv": 0,
        //         "leavesQuoteQtyEv": 0,
        //         "execFeeEv": 0,
        //         "feeRateEr": 0
        //     }
        //
        // swap
        //
        //     {
        //         "transactTimeNs": 1578026629824704800,
        //         "symbol": "BTCUSD",
        //         "currency": "BTC",
        //         "action": "Replace",
        //         "side": "Sell",
        //         "tradeType": "Trade",
        //         "execQty": 700,
        //         "execPriceEp": 71500000,
        //         "orderQty": 700,
        //         "priceEp": 71500000,
        //         "execValueEv": 9790209,
        //         "feeRateEr": -25000,
        //         "execFeeEv": -2447,
        //         "ordType": "Limit",
        //         "execID": "b01671a1-5ddc-5def-b80a-5311522fd4bf",
        //         "orderID": "b63bc982-be3a-45e0-8974-43d6375fb626",
        //         "clOrdID": "uuid-1577463487504",
        //         "execStatus": "MakerFill"
        //     }
        //
        // swap - USDT
        //
        //     {
        //         "createdAt": 1666226932259,
        //         "symbol": "ETHUSDT",
        //         "currency": "USDT",
        //         "action": 1,
        //         "tradeType": 1,
        //         "execQtyRq": "0.01",
        //         "execPriceRp": "1271.9",
        //         "side": 1,
        //         "orderQtyRq": "0.78",
        //         "priceRp": "1271.9",
        //         "execValueRv": "12.719",
        //         "feeRateRr": "0.0001",
        //         "execFeeRv": "0.0012719",
        //         "ordType": 2,
        //         "execId": "8718cae",
        //         "execStatus": 6
        //     }
        //
        let priceString = undefined;
        let amountString = undefined;
        let timestamp = undefined;
        let id = undefined;
        let side = undefined;
        let costString = undefined;
        let type = undefined;
        let fee = undefined;
        const marketId = this.safeString (trade, 'symbol');
        market = this.safeMarket (marketId, market);
        const symbol = market['symbol'];
        let orderId = undefined;
        let takerOrMaker = undefined;
        if (Array.isArray (trade)) {
            const tradeLength = trade.length;
            timestamp = this.safeIntegerProduct (trade, 0, 0.000001);
            if (tradeLength > 4) {
                id = this.safeString (trade, tradeLength - 4);
            }
            side = this.safeStringLower (trade, tradeLength - 3);
            priceString = this.safeString (trade, tradeLength - 2);
            amountString = this.safeString (trade, tradeLength - 1);
            if (typeof trade[tradeLength - 2] === 'number') {
                priceString = this.fromEp (priceString, market);
                amountString = this.fromEv (amountString, market);
            }
        } else {
            timestamp = this.safeIntegerProduct (trade, 'transactTimeNs', 0.000001);
            if (timestamp === undefined) {
                timestamp = this.safeInteger (trade, 'createdAt');
            }
            id = this.safeString2 (trade, 'execId', 'execID');
            orderId = this.safeString (trade, 'orderID');
            if (market['settle'] === 'USDT') {
                console.log (trade);
            } else {
                side = this.safeStringLower (trade, 'side');
                type = this.parseOrderType (this.safeString (trade, 'ordType'));
                const execStatus = this.safeString (trade, 'execStatus');
                if (execStatus === 'MakerFill') {
                    takerOrMaker = 'maker';
                }
                priceString = this.fromEp (this.safeString (trade, 'execPriceEp'), market);
                amountString = this.fromEv (this.safeString (trade, 'execBaseQtyEv'), market);
                amountString = this.safeString (trade, 'execQty', amountString);
                costString = this.fromEv (this.safeString2 (trade, 'execQuoteQtyEv', 'execValueEv'), market);
                const feeCostString = this.fromEv (this.safeString (trade, 'execFeeEv'), market);
                if (feeCostString !== undefined) {
                    const feeRateString = this.fromEr (this.safeString (trade, 'feeRateEr'), market);
                    let feeCurrencyCode = undefined;
                    if (market['spot']) {
                        feeCurrencyCode = (side === 'buy') ? market['base'] : market['quote'];
                    } else {
                        const info = this.safeValue (market, 'info');
                        if (info !== undefined) {
                            const settlementCurrencyId = this.safeString (info, 'settlementCurrency');
                            feeCurrencyCode = this.safeCurrencyCode (settlementCurrencyId);
                        }
                    }
                    fee = {
                        'cost': feeCostString,
                        'rate': feeRateString,
                        'currency': feeCurrencyCode,
                    };
                }
            }
        }
        return this.safeTrade ({
            'info': trade,
            'id': id,
            'symbol': symbol,
            'timestamp': timestamp,
            'datetime': this.iso8601 (timestamp),
            'order': orderId,
            'type': type,
            'side': side,
            'takerOrMaker': takerOrMaker,
            'price': priceString,
            'amount': amountString,
            'cost': costString,
            'fee': fee,
        }, market);
    }

    parseSpotBalance (response) {
        //
        //     {
        //         "code":0,
        //         "msg":"",
        //         "data":[
        //             {
        //                 "currency":"USDT",
        //                 "balanceEv":0,
        //                 "lockedTradingBalanceEv":0,
        //                 "lockedWithdrawEv":0,
        //                 "lastUpdateTimeNs":1592065834511322514,
        //                 "walletVid":0
        //             },
        //             {
        //                 "currency":"ETH",
        //                 "balanceEv":0,
        //                 "lockedTradingBalanceEv":0,
        //                 "lockedWithdrawEv":0,
        //                 "lastUpdateTimeNs":1592065834511322514,
        //                 "walletVid":0
        //             }
        //         ]
        //     }
        //
        let timestamp = undefined;
        const result = { 'info': response };
        const data = this.safeValue (response, 'data', []);
        for (let i = 0; i < data.length; i++) {
            const balance = data[i];
            const currencyId = this.safeString (balance, 'currency');
            const code = this.safeCurrencyCode (currencyId);
            const currency = this.safeValue (this.currencies, code, {});
            const scale = this.safeInteger (currency, 'valueScale', 8);
            const account = this.account ();
            const balanceEv = this.safeString (balance, 'balanceEv');
            const lockedTradingBalanceEv = this.safeString (balance, 'lockedTradingBalanceEv');
            const lockedWithdrawEv = this.safeString (balance, 'lockedWithdrawEv');
            const total = this.fromEn (balanceEv, scale);
            const lockedTradingBalance = this.fromEn (lockedTradingBalanceEv, scale);
            const lockedWithdraw = this.fromEn (lockedWithdrawEv, scale);
            const used = Precise.stringAdd (lockedTradingBalance, lockedWithdraw);
            const lastUpdateTimeNs = this.safeIntegerProduct (balance, 'lastUpdateTimeNs', 0.000001);
            timestamp = (timestamp === undefined) ? lastUpdateTimeNs : Math.max (timestamp, lastUpdateTimeNs);
            account['total'] = total;
            account['used'] = used;
            result[code] = account;
        }
        result['timestamp'] = timestamp;
        result['datetime'] = this.iso8601 (timestamp);
        return this.safeBalance (result);
    }

    parseSwapBalance (response) {
        //
        //     {
        //         "code":0,
        //         "msg":"",
        //         "data":{
        //             "account":{
        //                 "accountId":6192120001,
        //                 "currency":"BTC",
        //                 "accountBalanceEv":1254744,
        //                 "totalUsedBalanceEv":0,
        //                 "bonusBalanceEv":1254744
        //             },
        //             "positions":[
        //                 {
        //                     "accountID":6192120001,
        //                     "symbol":"BTCUSD",
        //                     "currency":"BTC",
        //                     "side":"None",
        //                     "positionStatus":"Normal",
        //                     "crossMargin":false,
        //                     "leverageEr":0,
        //                     "leverage":0E-8,
        //                     "initMarginReqEr":1000000,
        //                     "initMarginReq":0.01000000,
        //                     "maintMarginReqEr":500000,
        //                     "maintMarginReq":0.00500000,
        //                     "riskLimitEv":10000000000,
        //                     "riskLimit":100.00000000,
        //                     "size":0,
        //                     "value":0E-8,
        //                     "valueEv":0,
        //                     "avgEntryPriceEp":0,
        //                     "avgEntryPrice":0E-8,
        //                     "posCostEv":0,
        //                     "posCost":0E-8,
        //                     "assignedPosBalanceEv":0,
        //                     "assignedPosBalance":0E-8,
        //                     "bankruptCommEv":0,
        //                     "bankruptComm":0E-8,
        //                     "bankruptPriceEp":0,
        //                     "bankruptPrice":0E-8,
        //                     "positionMarginEv":0,
        //                     "positionMargin":0E-8,
        //                     "liquidationPriceEp":0,
        //                     "liquidationPrice":0E-8,
        //                     "deleveragePercentileEr":0,
        //                     "deleveragePercentile":0E-8,
        //                     "buyValueToCostEr":1150750,
        //                     "buyValueToCost":0.01150750,
        //                     "sellValueToCostEr":1149250,
        //                     "sellValueToCost":0.01149250,
        //                     "markPriceEp":96359083,
        //                     "markPrice":9635.90830000,
        //                     "markValueEv":0,
        //                     "markValue":null,
        //                     "unRealisedPosLossEv":0,
        //                     "unRealisedPosLoss":null,
        //                     "estimatedOrdLossEv":0,
        //                     "estimatedOrdLoss":0E-8,
        //                     "usedBalanceEv":0,
        //                     "usedBalance":0E-8,
        //                     "takeProfitEp":0,
        //                     "takeProfit":null,
        //                     "stopLossEp":0,
        //                     "stopLoss":null,
        //                     "realisedPnlEv":0,
        //                     "realisedPnl":null,
        //                     "cumRealisedPnlEv":0,
        //                     "cumRealisedPnl":null
        //                 }
        //             ]
        //         }
        //     }
        //
        const result = { 'info': response };
        const data = this.safeValue (response, 'data', {});
        const balance = this.safeValue (data, 'account', {});
        const currencyId = this.safeString (balance, 'currency');
        const code = this.safeCurrencyCode (currencyId);
        const currency = this.currency (code);
        const account = this.account ();
        const accountBalanceEv = this.safeString (balance, 'accountBalanceEv');
        const totalUsedBalanceEv = this.safeString (balance, 'totalUsedBalanceEv');
        const valueScale = this.safeInteger (currency, 'valueScale', 8);
        account['total'] = this.fromEn (accountBalanceEv, valueScale);
        account['used'] = this.fromEn (totalUsedBalanceEv, valueScale);
        result[code] = account;
        return this.safeBalance (result);
    }

    async fetchBalance (params = {}) {
        /**
         * @method
         * @name phemex#fetchBalance
         * @description query for balance and get the amount of funds available for trading or funds locked in orders
         * @param {object} params extra parameters specific to the phemex api endpoint
         * @returns {object} a [balance structure]{@link https://docs.ccxt.com/en/latest/manual.html?#balance-structure}
         */
        await this.loadMarkets ();
        let query = undefined;
        let type = undefined;
        let subType = undefined;
        [ type, query ] = this.handleMarketTypeAndParams ('fetchBalance', undefined, params);
        [ subType, query ] = this.handleSubTypeAndParams ('fetchBalance', undefined, query);
        let method = 'privateGetSpotWallets';
        const request = {};
        if (type === 'swap') {
            const code = this.safeString (query, 'code');
            if (code !== undefined) {
                const currency = this.currency (code);
                request['currency'] = currency['id'];
                query = this.omit (query, 'code');
            } else {
                const currency = this.safeString (query, 'currency');
                if (currency === undefined) {
                    throw new ArgumentsRequired (this.id + ' fetchBalance() requires a code parameter or a currency parameter for ' + type + ' type');
                }
            }
            method = 'privateGetAccountsAccountPositions';
            const settle = this.safeValue ('settle', query);
            query = this.omit (query, 'settle');
            if (subType === 'linear' && settle === 'USDT') {
                method = 'privateGetGAccountsAccountPositions';
            }
        }
        params = this.omit (params, 'type');
        const response = await this[method] (this.extend (request, params));
        //
        // spot
        //
        //     {
        //         "code":0,
        //         "msg":"",
        //         "data":[
        //             {
        //                 "currency":"USDT",
        //                 "balanceEv":0,
        //                 "lockedTradingBalanceEv":0,
        //                 "lockedWithdrawEv":0,
        //                 "lastUpdateTimeNs":1592065834511322514,
        //                 "walletVid":0
        //             },
        //             {
        //                 "currency":"ETH",
        //                 "balanceEv":0,
        //                 "lockedTradingBalanceEv":0,
        //                 "lockedWithdrawEv":0,
        //                 "lastUpdateTimeNs":1592065834511322514,
        //                 "walletVid":0
        //             }
        //         ]
        //     }
        //
        // swap
        //
        //     {
        //         "code":0,
        //         "msg":"",
        //         "data":{
        //             "account":{
        //                 "accountId":6192120001,
        //                 "currency":"BTC",
        //                 "accountBalanceEv":1254744,
        //                 "totalUsedBalanceEv":0,
        //                 "bonusBalanceEv":1254744
        //             },
        //             "positions":[
        //                 {
        //                     "accountID":6192120001,
        //                     "symbol":"BTCUSD",
        //                     "currency":"BTC",
        //                     "side":"None",
        //                     "positionStatus":"Normal",
        //                     "crossMargin":false,
        //                     "leverageEr":0,
        //                     "leverage":0E-8,
        //                     "initMarginReqEr":1000000,
        //                     "initMarginReq":0.01000000,
        //                     "maintMarginReqEr":500000,
        //                     "maintMarginReq":0.00500000,
        //                     "riskLimitEv":10000000000,
        //                     "riskLimit":100.00000000,
        //                     "size":0,
        //                     "value":0E-8,
        //                     "valueEv":0,
        //                     "avgEntryPriceEp":0,
        //                     "avgEntryPrice":0E-8,
        //                     "posCostEv":0,
        //                     "posCost":0E-8,
        //                     "assignedPosBalanceEv":0,
        //                     "assignedPosBalance":0E-8,
        //                     "bankruptCommEv":0,
        //                     "bankruptComm":0E-8,
        //                     "bankruptPriceEp":0,
        //                     "bankruptPrice":0E-8,
        //                     "positionMarginEv":0,
        //                     "positionMargin":0E-8,
        //                     "liquidationPriceEp":0,
        //                     "liquidationPrice":0E-8,
        //                     "deleveragePercentileEr":0,
        //                     "deleveragePercentile":0E-8,
        //                     "buyValueToCostEr":1150750,
        //                     "buyValueToCost":0.01150750,
        //                     "sellValueToCostEr":1149250,
        //                     "sellValueToCost":0.01149250,
        //                     "markPriceEp":96359083,
        //                     "markPrice":9635.90830000,
        //                     "markValueEv":0,
        //                     "markValue":null,
        //                     "unRealisedPosLossEv":0,
        //                     "unRealisedPosLoss":null,
        //                     "estimatedOrdLossEv":0,
        //                     "estimatedOrdLoss":0E-8,
        //                     "usedBalanceEv":0,
        //                     "usedBalance":0E-8,
        //                     "takeProfitEp":0,
        //                     "takeProfit":null,
        //                     "stopLossEp":0,
        //                     "stopLoss":null,
        //                     "realisedPnlEv":0,
        //                     "realisedPnl":null,
        //                     "cumRealisedPnlEv":0,
        //                     "cumRealisedPnl":null
        //                 }
        //             ]
        //         }
        //     }
        //
        const result = (type === 'swap') ? this.parseSwapBalance (response) : this.parseSpotBalance (response);
        return result;
    }

    parseOrderStatus (status) {
        const statuses = {
            'Created': 'open',
            'Untriggered': 'open',
            'Deactivated': 'closed',
            'Triggered': 'open',
            'Rejected': 'rejected',
            'New': 'open',
            'PartiallyFilled': 'open',
            'Filled': 'closed',
            'Canceled': 'canceled',
        };
        return this.safeString (statuses, status, status);
    }

    parseOrderType (type) {
        const types = {
            'Limit': 'limit',
            'Market': 'market',
        };
        return this.safeString (types, type, type);
    }

    parseTimeInForce (timeInForce) {
        const timeInForces = {
            'GoodTillCancel': 'GTC',
            'PostOnly': 'PO',
            'ImmediateOrCancel': 'IOC',
            'FillOrKill': 'FOK',
        };
        return this.safeString (timeInForces, timeInForce, timeInForce);
    }

    parseSpotOrder (order, market = undefined) {
        //
        // spot
        //
        //     {
        //         "orderID": "d1d09454-cabc-4a23-89a7-59d43363f16d",
        //         "clOrdID": "309bcd5c-9f6e-4a68-b775-4494542eb5cb",
        //         "priceEp": 0,
        //         "action": "New",
        //         "trigger": "UNSPECIFIED",
        //         "pegPriceType": "UNSPECIFIED",
        //         "stopDirection": "UNSPECIFIED",
        //         "bizError": 0,
        //         "symbol": "sBTCUSDT",
        //         "side": "Buy",
        //         "baseQtyEv": 0,
        //         "ordType": "Limit",
        //         "timeInForce": "GoodTillCancel",
        //         "ordStatus": "Created",
        //         "cumFeeEv": 0,
        //         "cumBaseQtyEv": 0,
        //         "cumQuoteQtyEv": 0,
        //         "leavesBaseQtyEv": 0,
        //         "leavesQuoteQtyEv": 0,
        //         "avgPriceEp": 0,
        //         "cumBaseAmountEv": 0,
        //         "cumQuoteAmountEv": 0,
        //         "quoteQtyEv": 0,
        //         "qtyType": "ByBase",
        //         "stopPxEp": 0,
        //         "pegOffsetValueEp": 0
        //     }
        //
        //     {
        //         "orderID":"99232c3e-3d6a-455f-98cc-2061cdfe91bc",
        //         "stopPxEp":0,
        //         "avgPriceEp":0,
        //         "qtyType":"ByBase",
        //         "leavesBaseQtyEv":0,
        //         "leavesQuoteQtyEv":0,
        //         "baseQtyEv":"1000000000",
        //         "feeCurrency":"4",
        //         "stopDirection":"UNSPECIFIED",
        //         "symbol":"sETHUSDT",
        //         "side":"Buy",
        //         "quoteQtyEv":250000000000,
        //         "priceEp":25000000000,
        //         "ordType":"Limit",
        //         "timeInForce":"GoodTillCancel",
        //         "ordStatus":"Rejected",
        //         "execStatus":"NewRejected",
        //         "createTimeNs":1592675305266037130,
        //         "cumFeeEv":0,
        //         "cumBaseValueEv":0,
        //         "cumQuoteValueEv":0
        //     }
        //
        const id = this.safeString (order, 'orderID');
        let clientOrderId = this.safeString (order, 'clOrdID');
        if ((clientOrderId !== undefined) && (clientOrderId.length < 1)) {
            clientOrderId = undefined;
        }
        const marketId = this.safeString (order, 'symbol');
        const symbol = this.safeSymbol (marketId, market);
        const price = this.fromEp (this.safeString (order, 'priceEp'), market);
        const amount = this.fromEv (this.safeString (order, 'baseQtyEv'), market);
        const remaining = this.omitZero (this.fromEv (this.safeString (order, 'leavesBaseQtyEv'), market));
        const filled = this.fromEv (this.safeString2 (order, 'cumBaseQtyEv', 'cumBaseValueEv'), market);
        const cost = this.fromEv (this.safeString2 (order, 'cumQuoteValueEv', 'quoteQtyEv'), market);
        const average = this.fromEp (this.safeString (order, 'avgPriceEp'), market);
        const status = this.parseOrderStatus (this.safeString (order, 'ordStatus'));
        const side = this.safeStringLower (order, 'side');
        const type = this.parseOrderType (this.safeString (order, 'ordType'));
        const timestamp = this.safeIntegerProduct2 (order, 'actionTimeNs', 'createTimeNs', 0.000001);
        let fee = undefined;
        const feeCost = this.fromEv (this.safeString (order, 'cumFeeEv'), market);
        if (feeCost !== undefined) {
            fee = {
                'cost': feeCost,
                'currency': undefined,
            };
        }
        const timeInForce = this.parseTimeInForce (this.safeString (order, 'timeInForce'));
        const stopPrice = this.parseNumber (this.omitZero (this.fromEp (this.safeString (order, 'stopPxEp', market))));
        const postOnly = (timeInForce === 'PO');
        return this.safeOrder ({
            'info': order,
            'id': id,
            'clientOrderId': clientOrderId,
            'timestamp': timestamp,
            'datetime': this.iso8601 (timestamp),
            'lastTradeTimestamp': undefined,
            'symbol': symbol,
            'type': type,
            'timeInForce': timeInForce,
            'postOnly': postOnly,
            'side': side,
            'price': price,
            'stopPrice': stopPrice,
            'triggerPrice': stopPrice,
            'amount': amount,
            'cost': cost,
            'average': average,
            'filled': filled,
            'remaining': remaining,
            'status': status,
            'fee': fee,
            'trades': undefined,
        }, market);
    }

    parseSwapOrder (order, market = undefined) {
        //
        //     {
        //         "bizError":0,
        //         "orderID":"7a1ad384-44a3-4e54-a102-de4195a29e32",
        //         "clOrdID":"",
        //         "symbol":"ETHUSD",
        //         "side":"Buy",
        //         "actionTimeNs":1592668973945065381,
        //         "transactTimeNs":0,
        //         "orderType":"Market",
        //         "priceEp":2267500,
        //         "price":226.75000000,
        //         "orderQty":1,
        //         "displayQty":0,
        //         "timeInForce":"ImmediateOrCancel",
        //         "reduceOnly":false,
        //         "closedPnlEv":0,
        //         "closedPnl":0E-8,
        //         "closedSize":0,
        //         "cumQty":0,
        //         "cumValueEv":0,
        //         "cumValue":0E-8,
        //         "leavesQty":1,
        //         "leavesValueEv":11337,
        //         "leavesValue":1.13370000,
        //         "stopDirection":"UNSPECIFIED",
        //         "stopPxEp":0,
        //         "stopPx":0E-8,
        //         "trigger":"UNSPECIFIED",
        //         "pegOffsetValueEp":0,
        //         "execStatus":"PendingNew",
        //         "pegPriceType":"UNSPECIFIED",
        //         "ordStatus":"Created",
        //         "execInst": "ReduceOnly"
        //     }
        //
        const id = this.safeString (order, 'orderID');
        let clientOrderId = this.safeString (order, 'clOrdID');
        if ((clientOrderId !== undefined) && (clientOrderId.length < 1)) {
            clientOrderId = undefined;
        }
        const marketId = this.safeString (order, 'symbol');
        const symbol = this.safeSymbol (marketId, market);
        const status = this.parseOrderStatus (this.safeString (order, 'ordStatus'));
        const side = this.safeStringLower (order, 'side');
        const type = this.parseOrderType (this.safeString (order, 'orderType'));
        const price = this.parseNumber (this.fromEp (this.safeString (order, 'priceEp'), market));
        const amount = this.safeNumber (order, 'orderQty');
        const filled = this.safeNumber (order, 'cumQty');
        const remaining = this.safeNumber (order, 'leavesQty');
        const timestamp = this.safeIntegerProduct (order, 'actionTimeNs', 0.000001);
        const cost = this.safeNumber (order, 'cumValue');
        let lastTradeTimestamp = this.safeIntegerProduct (order, 'transactTimeNs', 0.000001);
        if (lastTradeTimestamp === 0) {
            lastTradeTimestamp = undefined;
        }
        const timeInForce = this.parseTimeInForce (this.safeString (order, 'timeInForce'));
        const stopPrice = this.safeNumber (order, 'stopPx');
        const postOnly = (timeInForce === 'PO');
        let reduceOnly = this.safeValue (order, 'reduceOnly');
        const execInst = this.safeString (order, 'execInst');
        if (execInst === 'ReduceOnly') {
            reduceOnly = true;
        }
        return {
            'info': order,
            'id': id,
            'clientOrderId': clientOrderId,
            'datetime': this.iso8601 (timestamp),
            'timestamp': timestamp,
            'lastTradeTimestamp': lastTradeTimestamp,
            'symbol': symbol,
            'type': type,
            'timeInForce': timeInForce,
            'postOnly': postOnly,
            'reduceOnly': reduceOnly,
            'side': side,
            'price': price,
            'stopPrice': stopPrice,
            'triggerPrice': stopPrice,
            'amount': amount,
            'filled': filled,
            'remaining': remaining,
            'cost': cost,
            'average': undefined,
            'status': status,
            'fee': undefined,
            'trades': undefined,
        };
    }

    parseOrder (order, market = undefined) {
        if ('closedPnl' in order) {
            return this.parseSwapOrder (order, market);
        }
        return this.parseSpotOrder (order, market);
    }

    async createOrder (symbol, type, side, amount, price = undefined, params = {}) {
        /**
         * @method
         * @name phemex#createOrder
         * @description create a trade order
         * @see https://github.com/phemex/phemex-api-docs/blob/master/Public-Hedged-Perpetual-API.md#place-order
         * @param {string} symbol unified symbol of the market to create an order in
         * @param {string} type 'market' or 'limit'
         * @param {string} side 'buy' or 'sell'
         * @param {float} amount how much of currency you want to trade in units of base currency
         * @param {float|undefined} price the price at which the order is to be fullfilled, in units of the quote currency, ignored in market orders
         * @param {object} params extra parameters specific to the phemex api endpoint
         * @returns {object} an [order structure]{@link https://docs.ccxt.com/en/latest/manual.html#order-structure}
         */
        await this.loadMarkets ();
        const market = this.market (symbol);
        side = this.capitalize (side);
        type = this.capitalize (type);
        const reduceOnly = this.safeValue (params, 'reduceOnly');
        const request = {
            // common
            'symbol': market['id'],
            'side': side, // Sell, Buy
            'ordType': type, // Market, Limit, Stop, StopLimit, MarketIfTouched, LimitIfTouched (additionally for contract-markets: MarketAsLimit, StopAsLimit, MarketIfTouchedAsLimit)
            // 'stopPxEp': this.toEp (stopPx, market), // for conditional orders
            // 'priceEp': this.toEp (price, market), // required for limit orders
            // 'timeInForce': 'GoodTillCancel', // GoodTillCancel, PostOnly, ImmediateOrCancel, FillOrKill
            // ----------------------------------------------------------------
            // spot
            // 'qtyType': 'ByBase', // ByBase, ByQuote
            // 'quoteQtyEv': this.toEp (cost, market),
            // 'baseQtyEv': this.toEv (amount, market),
            // 'trigger': 'ByLastPrice', // required for conditional orders
            // ----------------------------------------------------------------
            // swap
            // 'clOrdID': this.uuid (), // max length 40
            // 'orderQty': this.amountToPrecision (amount, symbol),
            // 'reduceOnly': false,
            // 'closeOnTrigger': false, // implicit reduceOnly and cancel other orders in the same direction
            // 'takeProfitEp': this.toEp (takeProfit, market),
            // 'stopLossEp': this.toEp (stopLossEp, market),
            // 'triggerType': 'ByMarkPrice', // ByMarkPrice, ByLastPrice
            // 'pegOffsetValueEp': integer, // Trailing offset from current price. Negative value when position is long, positive when position is short
            // 'pegPriceType': 'TrailingStopPeg', // TrailingTakeProfitPeg
            // 'text': 'comment',
            // 'posSide': Position direction - "Merged" for oneway mode , "Long" / "Short" for hedge mode
        };
        const clientOrderId = this.safeString2 (params, 'clOrdID', 'clientOrderId');
        if (clientOrderId === undefined) {
            const brokerId = this.safeString (this.options, 'brokerId');
            if (brokerId !== undefined) {
                request['clOrdID'] = brokerId + this.uuid16 ();
            }
        } else {
            request['clOrdID'] = clientOrderId;
            params = this.omit (params, [ 'clOrdID', 'clientOrderId' ]);
        }
        const stopPrice = this.safeString2 (params, 'stopPx', 'stopPrice');
        if (stopPrice !== undefined) {
            if (market['settle'] === 'USDT') {
                request['stopPxRp'] = this.priceToPrecision (symbol, stopPrice);
            } else {
                request['stopPxEp'] = this.toEp (stopPrice, market);
            }
        }
        params = this.omit (params, [ 'stopPx', 'stopPrice' ]);
        if (market['spot']) {
            let qtyType = this.safeValue (params, 'qtyType', 'ByBase');
            if ((type === 'Market') || (type === 'Stop') || (type === 'MarketIfTouched')) {
                if (price !== undefined) {
                    qtyType = 'ByQuote';
                }
            }
            request['qtyType'] = qtyType;
            if (qtyType === 'ByQuote') {
                let cost = this.safeNumber (params, 'cost');
                params = this.omit (params, 'cost');
                if (this.options['createOrderByQuoteRequiresPrice']) {
                    if (price !== undefined) {
                        const amountString = this.numberToString (amount);
                        const priceString = this.numberToString (price);
                        const quoteAmount = Precise.stringMul (amountString, priceString);
                        cost = this.parseNumber (quoteAmount);
                    } else if (cost === undefined) {
                        throw new ArgumentsRequired (this.id + ' createOrder() ' + qtyType + ' requires a price argument or a cost parameter');
                    }
                }
                cost = (cost === undefined) ? amount : cost;
                const costString = cost.toString ();
                request['quoteQtyEv'] = this.toEv (costString, market);
            } else {
                const amountString = amount.toString ();
                request['baseQtyEv'] = this.toEv (amountString, market);
            }
        } else if (market['swap']) {
            let posSide = this.safeStringLower (params, 'posSide');
            if (posSide === undefined) {
                posSide = 'Merged';
            }
            posSide = this.capitalize (posSide);
            request['posSide'] = posSide;
            if (reduceOnly !== undefined) {
                request['reduceOnly'] = reduceOnly;
            }
            if (market['settle'] === 'USDT') {
                request['orderQtyRq'] = amount;
            } else {
                request['orderQty'] = parseInt (amount);
            }
            if (stopPrice !== undefined) {
                const triggerType = this.safeString (params, 'triggerType', 'ByMarkPrice');
                request['triggerType'] = triggerType;
            }
        }
        if ((type === 'Limit') || (type === 'StopLimit') || (type === 'LimitIfTouched')) {
            if (market['settle'] === 'USDT') {
                request['priceRp'] = this.priceToPrecision (symbol, price);
            } else {
                const priceString = price.toString ();
                request['priceEp'] = this.toEp (priceString, market);
            }
        }
        const takeProfitPrice = this.safeString (params, 'takeProfitPrice');
        if (takeProfitPrice !== undefined) {
            if (market['settle'] === 'USDT') {
                request['takeProfitRp'] = this.priceToPrecision (symbol, takeProfitPrice);
            } else {
                request['takeProfitEp'] = this.toEp (takeProfitPrice, market);
            }
            params = this.omit (params, 'takeProfitPrice');
        }
        const stopLossPrice = this.safeString (params, 'stopLossPrice');
        if (stopLossPrice !== undefined) {
            if (market['settle'] === 'USDT') {
                request['stopLossRp'] = this.priceToPrecision (symbol, stopLossPrice);
            } else {
                request['stopLossEp'] = this.toEp (stopLossPrice, market);
            }
            params = this.omit (params, 'stopLossPrice');
        }
        let method = 'privatePostSpotOrders';
        if (market['inverse']) {
            method = 'privatePostOrders';
        } else if (market['settle'] === 'USDT') {
            method = 'privatePostGOrders';
        }
        params = this.omit (params, 'reduceOnly');
        const response = await this[method] (this.extend (request, params));
        //
        // spot
        //
        //     {
        //         "code": 0,
        //         "msg": "",
        //         "data": {
        //             "orderID": "d1d09454-cabc-4a23-89a7-59d43363f16d",
        //             "clOrdID": "309bcd5c-9f6e-4a68-b775-4494542eb5cb",
        //             "priceEp": 0,
        //             "action": "New",
        //             "trigger": "UNSPECIFIED",
        //             "pegPriceType": "UNSPECIFIED",
        //             "stopDirection": "UNSPECIFIED",
        //             "bizError": 0,
        //             "symbol": "sBTCUSDT",
        //             "side": "Buy",
        //             "baseQtyEv": 0,
        //             "ordType": "Limit",
        //             "timeInForce": "GoodTillCancel",
        //             "ordStatus": "Created",
        //             "cumFeeEv": 0,
        //             "cumBaseQtyEv": 0,
        //             "cumQuoteQtyEv": 0,
        //             "leavesBaseQtyEv": 0,
        //             "leavesQuoteQtyEv": 0,
        //             "avgPriceEp": 0,
        //             "cumBaseAmountEv": 0,
        //             "cumQuoteAmountEv": 0,
        //             "quoteQtyEv": 0,
        //             "qtyType": "ByBase",
        //             "stopPxEp": 0,
        //             "pegOffsetValueEp": 0
        //         }
        //     }
        //
        // swap
        //
        //     {
        //         "code":0,
        //         "msg":"",
        //         "data":{
        //             "bizError":0,
        //             "orderID":"7a1ad384-44a3-4e54-a102-de4195a29e32",
        //             "clOrdID":"",
        //             "symbol":"ETHUSD",
        //             "side":"Buy",
        //             "actionTimeNs":1592668973945065381,
        //             "transactTimeNs":0,
        //             "orderType":"Market",
        //             "priceEp":2267500,
        //             "price":226.75000000,
        //             "orderQty":1,
        //             "displayQty":0,
        //             "timeInForce":"ImmediateOrCancel",
        //             "reduceOnly":false,
        //             "closedPnlEv":0,
        //             "closedPnl":0E-8,
        //             "closedSize":0,
        //             "cumQty":0,
        //             "cumValueEv":0,
        //             "cumValue":0E-8,
        //             "leavesQty":1,
        //             "leavesValueEv":11337,
        //             "leavesValue":1.13370000,
        //             "stopDirection":"UNSPECIFIED",
        //             "stopPxEp":0,
        //             "stopPx":0E-8,
        //             "trigger":"UNSPECIFIED",
        //             "pegOffsetValueEp":0,
        //             "execStatus":"PendingNew",
        //             "pegPriceType":"UNSPECIFIED",
        //             "ordStatus":"Created"
        //         }
        //     }
        //
        const data = this.safeValue (response, 'data', {});
        return this.parseOrder (data, market);
    }

    async editOrder (id, symbol, type = undefined, side = undefined, amount = undefined, price = undefined, params = {}) {
        /**
         * @method
         * @name phemex#editOrder
         * @description edit a trade order
         * @see https://github.com/phemex/phemex-api-docs/blob/master/Public-Hedged-Perpetual-API.md#amend-order-by-orderid
         * @param {string} id cancel order id
         * @param {string} symbol unified symbol of the market to create an order in
         * @param {string} type 'market' or 'limit'
         * @param {string} side 'buy' or 'sell'
         * @param {float} amount how much of currency you want to trade in units of base currency
         * @param {float|undefined} price the price at which the order is to be fullfilled, in units of the base currency, ignored in market orders
         * @param {object} params extra parameters specific to the phemex api endpoint
         * @returns {object} an [order structure]{@link https://docs.ccxt.com/en/latest/manual.html#order-structure}
         */
        if (symbol === undefined) {
            throw new ArgumentsRequired (this.id + ' editOrder() requires a symbol argument');
        }
        if (type !== undefined) {
            throw new ArgumentsRequired (this.id + ' editOrder() type changing is not implemented. Try to cancel & recreate order for that purpose');
        }
        if (side !== undefined) {
            throw new ArgumentsRequired (this.id + ' editOrder() side changing is not implemented. Try to cancel & recreate order for that purpose');
        }
        await this.loadMarkets ();
        const market = this.market (symbol);
        const request = {
            'symbol': market['id'],
        };
        const clientOrderId = this.safeString2 (params, 'clientOrderId', 'clOrdID');
        params = this.omit (params, [ 'clientOrderId', 'clOrdID' ]);
        if (clientOrderId !== undefined) {
            request['clOrdID'] = clientOrderId;
        } else {
            request['orderID'] = id;
        }
        if (price !== undefined) {
            if (market['settle'] === 'USDT') {
                request['priceRp'] = this.priceToPrecision (symbol, price);
            } else {
                request['priceEp'] = this.toEp (price, market);
            }
        }
        // Note the uppercase 'V' in 'baseQtyEV' request. that is exchange's requirement at this moment. However, to avoid mistakes from user side, let's support lowercased 'baseQtyEv' too
        const finalQty = this.safeString (params, 'baseQtyEv');
        params = this.omit (params, [ 'baseQtyEv' ]);
        if (finalQty !== undefined) {
            request['baseQtyEV'] = finalQty;
        } else if (amount !== undefined) {
            request['baseQtyEV'] = this.toEv (amount, market);
        }
        const stopPrice = this.safeString2 (params, 'stopPx', 'stopPrice');
        if (stopPrice !== undefined) {
            if (market['settle'] === 'USDT') {
                request['stopPxRp'] = this.priceToPrecision (symbol, stopPrice);
            } else {
                request['stopPxEp'] = this.toEp (stopPrice, market);
            }
        }
        params = this.omit (params, [ 'stopPx', 'stopPrice' ]);
        let method = 'privatePutSpotOrders';
        if (market['inverse']) {
            method = 'privatePutOrdersReplace';
        } else if (market['settle'] === 'USDT') {
            method = 'privatePutGOrdersReplace';
        }
        const response = await this[method] (this.extend (request, params));
        const data = this.safeValue (response, 'data', {});
        return this.parseOrder (data, market);
    }

    async cancelOrder (id, symbol = undefined, params = {}) {
        /**
         * @method
         * @name phemex#cancelOrder
         * @description cancels an open order
         * @see https://github.com/phemex/phemex-api-docs/blob/master/Public-Hedged-Perpetual-API.md#cancel-single-order-by-orderid
         * @param {string} id order id
         * @param {string} symbol unified symbol of the market the order was made in
         * @param {object} params extra parameters specific to the phemex api endpoint
         * @returns {object} An [order structure]{@link https://docs.ccxt.com/en/latest/manual.html#order-structure}
         */
        if (symbol === undefined) {
            throw new ArgumentsRequired (this.id + ' cancelOrder() requires a symbol argument');
        }
        await this.loadMarkets ();
        const market = this.market (symbol);
        const request = {
            'symbol': market['id'],
        };
        const clientOrderId = this.safeString2 (params, 'clientOrderId', 'clOrdID');
        params = this.omit (params, [ 'clientOrderId', 'clOrdID' ]);
        if (clientOrderId !== undefined) {
            request['clOrdID'] = clientOrderId;
        } else {
            request['orderID'] = id;
        }
        let method = 'privateDeleteSpotOrders';
        if (market['inverse']) {
            method = 'privateDeleteOrdersCancel';
        } else if (market['settle'] === 'USDT') {
            method = 'privateDeleteGOrdersCancel';
        }
        const response = await this[method] (this.extend (request, params));
        const data = this.safeValue (response, 'data', {});
        return this.parseOrder (data, market);
    }

    async cancelAllOrders (symbol = undefined, params = {}) {
        /**
         * @method
         * @name phemex#cancelAllOrders
         * @description cancel all open orders in a market
         * @see https://github.com/phemex/phemex-api-docs/blob/master/Public-Hedged-Perpetual-API.md#cancelall
         * @param {string} symbol unified market symbol of the market to cancel orders in
         * @param {object} params extra parameters specific to the phemex api endpoint
         * @returns {[object]} a list of [order structures]{@link https://docs.ccxt.com/en/latest/manual.html#order-structure}
         */
        if (symbol === undefined) {
            throw new ArgumentsRequired (this.id + ' cancelAllOrders() requires a symbol argument');
        }
        await this.loadMarkets ();
        const request = {
            // 'symbol': market['id'],
            // 'untriggerred': false, // false to cancel non-conditional orders, true to cancel conditional orders
            // 'text': 'up to 40 characters max',
        };
        const market = this.market (symbol);
        let method = 'privateDeleteSpotOrdersAll';
        if (market['inverse']) {
            method = 'privateDeleteOrdersAll';
        } else if (market['settle'] === 'USDT') {
            method = 'privateDeleteGOrdersAll';
        }
        request['symbol'] = market['id'];
        return await this[method] (this.extend (request, params));
    }

    async fetchOrder (id, symbol = undefined, params = {}) {
        /**
         * @method
         * @name phemex#fetchOrder
         * @description fetches information on an order made by the user
         * @param {string} symbol unified symbol of the market the order was made in
         * @param {object} params extra parameters specific to the phemex api endpoint
         * @returns {object} An [order structure]{@link https://docs.ccxt.com/en/latest/manual.html#order-structure}
         */
        if (symbol === undefined) {
            throw new ArgumentsRequired (this.id + ' fetchOrder() requires a symbol argument');
        }
        await this.loadMarkets ();
        const market = this.market (symbol);
        if (market['settle'] === 'USDT') {
            throw new NotSupported (this.id + 'fetchOrder() is not supported yet for USDT settled swap markets'); // https://github.com/phemex/phemex-api-docs/blob/master/Public-Hedged-Perpetual-API.md#query-user-order-by-orderid-or-query-user-order-by-client-order-id
        }
        const method = market['spot'] ? 'privateGetSpotOrdersActive' : 'privateGetExchangeOrder';
        const request = {
            'symbol': market['id'],
        };
        const clientOrderId = this.safeString2 (params, 'clientOrderId', 'clOrdID');
        params = this.omit (params, [ 'clientOrderId', 'clOrdID' ]);
        if (clientOrderId !== undefined) {
            request['clOrdID'] = clientOrderId;
        } else {
            request['orderID'] = id;
        }
        const response = await this[method] (this.extend (request, params));
        const data = this.safeValue (response, 'data', {});
        let order = data;
        if (Array.isArray (data)) {
            const numOrders = data.length;
            if (numOrders < 1) {
                if (clientOrderId !== undefined) {
                    throw new OrderNotFound (this.id + ' fetchOrder() ' + symbol + ' order with clientOrderId ' + clientOrderId + ' not found');
                } else {
                    throw new OrderNotFound (this.id + ' fetchOrder() ' + symbol + ' order with id ' + id + ' not found');
                }
            }
            order = this.safeValue (data, 0, {});
        }
        return this.parseOrder (order, market);
    }

    async fetchOrders (symbol = undefined, since = undefined, limit = undefined, params = {}) {
        /**
         * @method
         * @name phemex#fetchOrders
         * @description fetches information on multiple orders made by the user
         * @see https://github.com/phemex/phemex-api-docs/blob/master/Public-Hedged-Perpetual-API.md#queryorder
         * @param {string} symbol unified market symbol of the market orders were made in
         * @param {int|undefined} since the earliest time in ms to fetch orders for
         * @param {int|undefined} limit the maximum number of  orde structures to retrieve
         * @param {object} params extra parameters specific to the phemex api endpoint
         * @returns {[object]} a list of [order structures]{@link https://docs.ccxt.com/en/latest/manual.html#order-structure}
         */
        if (symbol === undefined) {
            throw new ArgumentsRequired (this.id + ' fetchOrders() requires a symbol argument');
        }
        await this.loadMarkets ();
        const market = this.market (symbol);
        let method = 'privateGetSpotOrders';
        if (market['inverse']) {
            method = 'privateGetExchangeOrderList';
        } else if (market['settle'] === 'USDT') {
            method = 'privateGetExchangeOrderV2OrderList';
        }
        const request = {
            'symbol': market['id'],
        };
        if (since !== undefined) {
            request['start'] = since;
        }
        if (limit !== undefined) {
            request['limit'] = limit;
        }
        const response = await this[method] (this.extend (request, params));
        const data = this.safeValue (response, 'data', {});
        const rows = this.safeValue (data, 'rows', []);
        return this.parseOrders (rows, market, since, limit);
    }

    async fetchOpenOrders (symbol = undefined, since = undefined, limit = undefined, params = {}) {
        /**
         * @method
         * @name phemex#fetchOpenOrders
         * @description fetch all unfilled currently open orders
         * @see https://github.com/phemex/phemex-api-docs/blob/master/Public-Hedged-Perpetual-API.md#queryopenorder
         * @param {string} symbol unified market symbol
         * @param {int|undefined} since the earliest time in ms to fetch open orders for
         * @param {int|undefined} limit the maximum number of  open orders structures to retrieve
         * @param {object} params extra parameters specific to the phemex api endpoint
         * @returns {[object]} a list of [order structures]{@link https://docs.ccxt.com/en/latest/manual.html#order-structure}
         */
        if (symbol === undefined) {
            throw new ArgumentsRequired (this.id + ' fetchOpenOrders() requires a symbol argument');
        }
        await this.loadMarkets ();
        const market = this.market (symbol);
        let method = 'privateGetSpotOrders';
        if (market['inverse']) {
            method = 'privateGetOrdersActiveList';
        } else if (market['settle'] === 'USDT') {
            method = 'privateGetGOrdersActiveList';
        }
        const request = {
            'symbol': market['id'],
        };
        let response = undefined;
        try {
            response = await this[method] (this.extend (request, params));
        } catch (e) {
            if (e instanceof OrderNotFound) {
                return [];
            }
        }
        const data = this.safeValue (response, 'data', {});
        if (Array.isArray (data)) {
            return this.parseOrders (data, market, since, limit);
        } else {
            const rows = this.safeValue (data, 'rows', []);
            return this.parseOrders (rows, market, since, limit);
        }
    }

    async fetchClosedOrders (symbol = undefined, since = undefined, limit = undefined, params = {}) {
        /**
         * @method
         * @name phemex#fetchClosedOrders
         * @description fetches information on multiple closed orders made by the user
         * @see https://github.com/phemex/phemex-api-docs/blob/master/Public-Hedged-Perpetual-API.md#queryorder
         * @param {string} symbol unified market symbol of the market orders were made in
         * @param {int|undefined} since the earliest time in ms to fetch orders for
         * @param {int|undefined} limit the maximum number of  orde structures to retrieve
         * @param {object} params extra parameters specific to the phemex api endpoint
         * @returns {[object]} a list of [order structures]{@link https://docs.ccxt.com/en/latest/manual.html#order-structure}
         */
        if (symbol === undefined) {
            throw new ArgumentsRequired (this.id + ' fetchClosedOrders() requires a symbol argument');
        }
        await this.loadMarkets ();
        const market = this.market (symbol);
        let method = 'privateGetExchangeSpotOrder';
        if (market['inverse']) {
            method = 'privateGetExchangeOrderList';
        } else if (market['settle'] === 'USDT') {
            method = 'privateGetExchangeOrderV2OrderList';
        }
        const request = {
            'symbol': market['id'],
        };
        if (since !== undefined) {
            request['start'] = since;
        }
        if (limit !== undefined) {
            request['limit'] = limit;
        }
        const response = await this[method] (this.extend (request, params));
        //
        // spot
        //
        //     {
        //         "code":0,
        //         "msg":"OK",
        //         "data":{
        //             "total":8,
        //             "rows":[
        //                 {
        //                     "orderID":"99232c3e-3d6a-455f-98cc-2061cdfe91bc",
        //                     "stopPxEp":0,
        //                     "avgPriceEp":0,
        //                     "qtyType":"ByBase",
        //                     "leavesBaseQtyEv":0,
        //                     "leavesQuoteQtyEv":0,
        //                     "baseQtyEv":"1000000000",
        //                     "feeCurrency":"4",
        //                     "stopDirection":"UNSPECIFIED",
        //                     "symbol":"sETHUSDT",
        //                     "side":"Buy",
        //                     "quoteQtyEv":250000000000,
        //                     "priceEp":25000000000,
        //                     "ordType":"Limit",
        //                     "timeInForce":"GoodTillCancel",
        //                     "ordStatus":"Rejected",
        //                     "execStatus":"NewRejected",
        //                     "createTimeNs":1592675305266037130,
        //                     "cumFeeEv":0,
        //                     "cumBaseValueEv":0,
        //                     "cumQuoteValueEv":0
        //                 },
        //             ]
        //         }
        //     }
        //
        const data = this.safeValue (response, 'data', {});
        if (Array.isArray (data)) {
            return this.parseOrders (data, market, since, limit);
        } else {
            const rows = this.safeValue (data, 'rows', []);
            return this.parseOrders (rows, market, since, limit);
        }
    }

    async fetchMyTrades (symbol = undefined, since = undefined, limit = undefined, params = {}) {
        /**
         * @method
         * @name phemex#fetchMyTrades
         * @description fetch all trades made by the user
         * @see https://github.com/phemex/phemex-api-docs/blob/master/Public-Contract-API-en.md#query-user-trade
         * @see https://github.com/phemex/phemex-api-docs/blob/master/Public-Hedged-Perpetual-API.md#query-user-trade
         * @param {string} symbol unified market symbol
         * @param {int|undefined} since the earliest time in ms to fetch trades for
         * @param {int|undefined} limit the maximum number of trades structures to retrieve
         * @param {object} params extra parameters specific to the phemex api endpoint
         * @returns {[object]} a list of [trade structures]{@link https://docs.ccxt.com/en/latest/manual.html#trade-structure}
         */
        if (symbol === undefined) {
            throw new ArgumentsRequired (this.id + ' fetchMyTrades() requires a symbol argument');
        }
        await this.loadMarkets ();
        const market = this.market (symbol);
        let method = 'privateGetExchangeSpotOrderTrades';
        if (market['swap']) {
            method = 'privateGetExchangeOrderTrade';
            if (market['settle'] === 'USDT') {
                method = 'privateGetExchangeOrderV2TradingList'; // FIXME: {"code":39999,"msg":"Please try again.","data":null}
            }
        }
        const request = {
            'symbol': market['id'],
        };
        if (market['settle'] === 'USDT') {
            request['currency'] = market['baseId'];
            request['offset'] = 0;
            limit = 200;
            if (limit !== undefined) {
                limit = Math.min (200, limit);
            }
            request['limit'] = limit;
        }
        if (since !== undefined) {
            request['start'] = since;
        }
        if (market['swap'] && (limit !== undefined)) {
            request['limit'] = limit;
        }
        const response = await this[method] (this.extend (request, params));
        //
        // spot
        //
        //     {
        //         "code": 0,
        //         "msg": "OK",
        //         "data": {
        //             "total": 1,
        //             "rows": [
        //                 {
        //                     "qtyType": "ByQuote",
        //                     "transactTimeNs": 1589450974800550100,
        //                     "clOrdID": "8ba59d40-df25-d4b0-14cf-0703f44e9690",
        //                     "orderID": "b2b7018d-f02f-4c59-b4cf-051b9c2d2e83",
        //                     "symbol": "sBTCUSDT",
        //                     "side": "Buy",
        //                     "priceEP": 970056000000,
        //                     "baseQtyEv": 0,
        //                     "quoteQtyEv": 1000000000,
        //                     "action": "New",
        //                     "execStatus": "MakerFill",
        //                     "ordStatus": "Filled",
        //                     "ordType": "Limit",
        //                     "execInst": "None",
        //                     "timeInForce": "GoodTillCancel",
        //                     "stopDirection": "UNSPECIFIED",
        //                     "tradeType": "Trade",
        //                     "stopPxEp": 0,
        //                     "execId": "c6bd8979-07ba-5946-b07e-f8b65135dbb1",
        //                     "execPriceEp": 970056000000,
        //                     "execBaseQtyEv": 103000,
        //                     "execQuoteQtyEv": 999157680,
        //                     "leavesBaseQtyEv": 0,
        //                     "leavesQuoteQtyEv": 0,
        //                     "execFeeEv": 0,
        //                     "feeRateEr": 0
        //                 }
        //             ]
        //         }
        //     }
        //
        //
        // swap
        //
        //     {
        //         "code": 0,
        //         "msg": "OK",
        //         "data": {
        //             "total": 79,
        //             "rows": [
        //                 {
        //                     "transactTimeNs": 1606054879331565300,
        //                     "symbol": "BTCUSD",
        //                     "currency": "BTC",
        //                     "action": "New",
        //                     "side": "Buy",
        //                     "tradeType": "Trade",
        //                     "execQty": 5,
        //                     "execPriceEp": 182990000,
        //                     "orderQty": 5,
        //                     "priceEp": 183870000,
        //                     "execValueEv": 27323,
        //                     "feeRateEr": 75000,
        //                     "execFeeEv": 21,
        //                     "ordType": "Market",
        //                     "execID": "5eee56a4-04a9-5677-8eb0-c2fe22ae3645",
        //                     "orderID": "ee0acb82-f712-4543-a11d-d23efca73197",
        //                     "clOrdID": "",
        //                     "execStatus": "TakerFill"
        //                 },
        //             ]
        //         }
        //     }
        //
        // swap - usdt
        //
        // {
        //     "code": 0,
        //     "msg": "OK",
        //     "data": {
        //         "total": 4,
        //         "rows": [
        //             {
        //                 "createdAt": 1666226932259,
        //                 "symbol": "ETHUSDT",
        //                 "currency": "USDT",
        //                 "action": 1,
        //                 "tradeType": 1,
        //                 "execQtyRq": "0.01",
        //                 "execPriceRp": "1271.9",
        //                 "side": 1,
        //                 "orderQtyRq": "0.78",
        //                 "priceRp": "1271.9",
        //                 "execValueRv": "12.719",
        //                 "feeRateRr": "0.0001",
        //                 "execFeeRv": "0.0012719",
        //                 "ordType": 2,
        //                 "execId": "8718cae",
        //                 "execStatus": 6
        //             },
        //         ]
        //     }
        // }
        //
        const data = this.safeValue (response, 'data', {});
        const rows = this.safeValue (data, 'rows', []);
        return this.parseTrades (rows, market, since, limit);
    }

    async fetchDepositAddress (code, params = {}) {
        /**
         * @method
         * @name phemex#fetchDepositAddress
         * @description fetch the deposit address for a currency associated with this account
         * @param {string} code unified currency code
         * @param {object} params extra parameters specific to the phemex api endpoint
         * @returns {object} an [address structure]{@link https://docs.ccxt.com/en/latest/manual.html#address-structure}
         */
        await this.loadMarkets ();
        const currency = this.currency (code);
        const request = {
            'currency': currency['id'],
        };
        const defaultNetworks = this.safeValue (this.options, 'defaultNetworks');
        const defaultNetwork = this.safeStringUpper (defaultNetworks, code);
        const networks = this.safeValue (this.options, 'networks', {});
        let network = this.safeStringUpper (params, 'network', defaultNetwork);
        network = this.safeString (networks, network, network);
        if (network === undefined) {
            request['chainName'] = currency['id'];
        } else {
            request['chainName'] = network;
            params = this.omit (params, 'network');
        }
        const response = await this.privateGetPhemexUserWalletsV2DepositAddress (this.extend (request, params));
        //     {
        //         "code":0,
        //         "msg":"OK",
        //         "data":{
        //             "address":"0x5bfbf60e0fa7f63598e6cfd8a7fd3ffac4ccc6ad",
        //             "tag":null
        //         }
        //     }
        //
        const data = this.safeValue (response, 'data', {});
        const address = this.safeString (data, 'address');
        const tag = this.safeString (data, 'tag');
        this.checkAddress (address);
        return {
            'currency': code,
            'address': address,
            'tag': tag,
            'network': undefined,
            'info': response,
        };
    }

    async fetchDeposits (code = undefined, since = undefined, limit = undefined, params = {}) {
        /**
         * @method
         * @name phemex#fetchDeposits
         * @description fetch all deposits made to an account
         * @param {string|undefined} code unified currency code
         * @param {int|undefined} since the earliest time in ms to fetch deposits for
         * @param {int|undefined} limit the maximum number of deposits structures to retrieve
         * @param {object} params extra parameters specific to the phemex api endpoint
         * @returns {[object]} a list of [transaction structures]{@link https://docs.ccxt.com/en/latest/manual.html#transaction-structure}
         */
        await this.loadMarkets ();
        let currency = undefined;
        if (code !== undefined) {
            currency = this.currency (code);
        }
        const response = await this.privateGetExchangeWalletsDepositList (params);
        //
        //     {
        //         "code":0,
        //         "msg":"OK",
        //         "data":[
        //             {
        //                 "id":29200,
        //                 "currency":"USDT",
        //                 "currencyCode":3,
        //                 "txHash":"0x0bdbdc47807769a03b158d5753f54dfc58b92993d2f5e818db21863e01238e5d",
        //                 "address":"0x5bfbf60e0fa7f63598e6cfd8a7fd3ffac4ccc6ad",
        //                 "amountEv":3000000000,
        //                 "confirmations":13,
        //                 "type":"Deposit",
        //                 "status":"Success",
        //                 "createdAt":1592722565000
        //             }
        //         ]
        //     }
        //
        const data = this.safeValue (response, 'data', {});
        return this.parseTransactions (data, currency, since, limit);
    }

    async fetchWithdrawals (code = undefined, since = undefined, limit = undefined, params = {}) {
        /**
         * @method
         * @name phemex#fetchWithdrawals
         * @description fetch all withdrawals made from an account
         * @param {string|undefined} code unified currency code
         * @param {int|undefined} since the earliest time in ms to fetch withdrawals for
         * @param {int|undefined} limit the maximum number of withdrawals structures to retrieve
         * @param {object} params extra parameters specific to the phemex api endpoint
         * @returns {[object]} a list of [transaction structures]{@link https://docs.ccxt.com/en/latest/manual.html#transaction-structure}
         */
        await this.loadMarkets ();
        let currency = undefined;
        if (code !== undefined) {
            currency = this.currency (code);
        }
        const response = await this.privateGetExchangeWalletsWithdrawList (params);
        //
        //     {
        //         "code":0,
        //         "msg":"OK",
        //         "data":[
        //             {
        //                 "address": "1Lxxxxxxxxxxx"
        //                 "amountEv": 200000
        //                 "currency": "BTC"
        //                 "currencyCode": 1
        //                 "expiredTime": 0
        //                 "feeEv": 50000
        //                 "rejectReason": null
        //                 "status": "Succeed"
        //                 "txHash": "44exxxxxxxxxxxxxxxxxxxxxx"
        //                 "withdrawStatus: ""
        //             }
        //         ]
        //     }
        //
        const data = this.safeValue (response, 'data', {});
        return this.parseTransactions (data, currency, since, limit);
    }

    parseTransactionStatus (status) {
        const statuses = {
            'Success': 'ok',
            'Succeed': 'ok',
        };
        return this.safeString (statuses, status, status);
    }

    parseTransaction (transaction, currency = undefined) {
        //
        // withdraw
        //
        //     ...
        //
        // fetchDeposits
        //
        //     {
        //         "id":29200,
        //         "currency":"USDT",
        //         "currencyCode":3,
        //         "txHash":"0x0bdbdc47807769a03b158d5753f54dfc58b92993d2f5e818db21863e01238e5d",
        //         "address":"0x5bfbf60e0fa7f63598e6cfd8a7fd3ffac4ccc6ad",
        //         "amountEv":3000000000,
        //         "confirmations":13,
        //         "type":"Deposit",
        //         "status":"Success",
        //         "createdAt":1592722565000
        //     }
        //
        // fetchWithdrawals
        //
        //     {
        //         "address": "1Lxxxxxxxxxxx"
        //         "amountEv": 200000
        //         "currency": "BTC"
        //         "currencyCode": 1
        //         "expiredTime": 0
        //         "feeEv": 50000
        //         "rejectReason": null
        //         "status": "Succeed"
        //         "txHash": "44exxxxxxxxxxxxxxxxxxxxxx"
        //         "withdrawStatus: ""
        //     }
        //
        const id = this.safeString (transaction, 'id');
        const address = this.safeString (transaction, 'address');
        const tag = undefined;
        const txid = this.safeString (transaction, 'txHash');
        const currencyId = this.safeString (transaction, 'currency');
        currency = this.safeCurrency (currencyId, currency);
        const code = currency['code'];
        const timestamp = this.safeInteger2 (transaction, 'createdAt', 'submitedAt');
        let type = this.safeStringLower (transaction, 'type');
        const feeCost = this.parseNumber (this.fromEn (this.safeString (transaction, 'feeEv'), currency['valueScale']));
        let fee = undefined;
        if (feeCost !== undefined) {
            type = 'withdrawal';
            fee = {
                'cost': feeCost,
                'currency': code,
            };
        }
        const status = this.parseTransactionStatus (this.safeString (transaction, 'status'));
        const amount = this.parseNumber (this.fromEn (this.safeString (transaction, 'amountEv'), currency['valueScale']));
        return {
            'info': transaction,
            'id': id,
            'txid': txid,
            'timestamp': timestamp,
            'datetime': this.iso8601 (timestamp),
            'network': undefined,
            'address': address,
            'addressTo': address,
            'addressFrom': undefined,
            'tag': tag,
            'tagTo': tag,
            'tagFrom': undefined,
            'type': type,
            'amount': amount,
            'currency': code,
            'status': status,
            'updated': undefined,
            'fee': fee,
        };
    }

    async fetchPositions (symbols = undefined, params = {}) {
        /**
         * @method
         * @name phemex#fetchPositions
         * @description fetch all open positions
         * @see https://github.com/phemex/phemex-api-docs/blob/master/Public-Contract-API-en.md#query-trading-account-and-positions
         * @see https://github.com/phemex/phemex-api-docs/blob/master/Public-Hedged-Perpetual-API.md#query-account-positions
         * @param {[string]|undefined} symbols list of unified market symbols
         * @param {object} params extra parameters specific to the phemex api endpoint
         * @returns {[object]} a list of [position structure]{@link https://docs.ccxt.com/en/latest/manual.html#position-structure}
         */
        await this.loadMarkets ();
        symbols = this.marketSymbols (symbols);
        const defaultSubType = this.safeString (this.options, 'defaultSubType', 'linear');
        let code = this.safeString (params, 'code');
        if (code === undefined) {
            code = (defaultSubType === 'linear') ? 'USD' : 'BTC';
        } else {
            params = this.omit (params, 'code');
        }
        const currency = this.currency (code);
        const request = {
            'currency': currency['id'],
        };
        const response = await this.privateGetAccountsAccountPositions (this.extend (request, params));
        //
        //     {
        //         "code":0,"msg":"",
        //         "data":{
        //             "account":{
        //                 "accountId":6192120001,
        //                 "currency":"BTC",
        //                 "accountBalanceEv":1254744,
        //                 "totalUsedBalanceEv":0,
        //                 "bonusBalanceEv":1254744
        //             },
        //             "positions":[
        //                 {
        //                     "accountID":6192120001,
        //                     "symbol":"BTCUSD",
        //                     "currency":"BTC",
        //                     "side":"None",
        //                     "positionStatus":"Normal",
        //                     "crossMargin":false,
        //                     "leverageEr":100000000,
        //                     "leverage":1.00000000,
        //                     "initMarginReqEr":100000000,
        //                     "initMarginReq":1.00000000,
        //                     "maintMarginReqEr":500000,
        //                     "maintMarginReq":0.00500000,
        //                     "riskLimitEv":10000000000,
        //                     "riskLimit":100.00000000,
        //                     "size":0,
        //                     "value":0E-8,
        //                     "valueEv":0,
        //                     "avgEntryPriceEp":0,
        //                     "avgEntryPrice":0E-8,
        //                     "posCostEv":0,
        //                     "posCost":0E-8,
        //                     "assignedPosBalanceEv":0,
        //                     "assignedPosBalance":0E-8,
        //                     "bankruptCommEv":0,
        //                     "bankruptComm":0E-8,
        //                     "bankruptPriceEp":0,
        //                     "bankruptPrice":0E-8,
        //                     "positionMarginEv":0,
        //                     "positionMargin":0E-8,
        //                     "liquidationPriceEp":0,
        //                     "liquidationPrice":0E-8,
        //                     "deleveragePercentileEr":0,
        //                     "deleveragePercentile":0E-8,
        //                     "buyValueToCostEr":100225000,
        //                     "buyValueToCost":1.00225000,
        //                     "sellValueToCostEr":100075000,
        //                     "sellValueToCost":1.00075000,
        //                     "markPriceEp":135736070,
        //                     "markPrice":13573.60700000,
        //                     "markValueEv":0,
        //                     "markValue":null,
        //                     "unRealisedPosLossEv":0,
        //                     "unRealisedPosLoss":null,
        //                     "estimatedOrdLossEv":0,
        //                     "estimatedOrdLoss":0E-8,
        //                     "usedBalanceEv":0,
        //                     "usedBalance":0E-8,
        //                     "takeProfitEp":0,
        //                     "takeProfit":null,
        //                     "stopLossEp":0,
        //                     "stopLoss":null,
        //                     "cumClosedPnlEv":0,
        //                     "cumFundingFeeEv":0,
        //                     "cumTransactFeeEv":0,
        //                     "realisedPnlEv":0,
        //                     "realisedPnl":null,
        //                     "cumRealisedPnlEv":0,
        //                     "cumRealisedPnl":null
        //                 }
        //             ]
        //         }
        //     }
        //
        const data = this.safeValue (response, 'data', {});
        const positions = this.safeValue (data, 'positions', []);
        const result = [];
        for (let i = 0; i < positions.length; i++) {
            const position = positions[i];
            result.push (this.parsePosition (position));
        }
        return this.filterByArray (result, 'symbol', symbols, false);
    }

    parsePosition (position, market = undefined) {
        //
        //   {
        //     userID: '811370',
        //     accountID: '8113700002',
        //     symbol: 'ETHUSD',
        //     currency: 'USD',
        //     side: 'Buy',
        //     positionStatus: 'Normal',
        //     crossMargin: false,
        //     leverageEr: '200000000',
        //     leverage: '2.00000000',
        //     initMarginReqEr: '50000000',
        //     initMarginReq: '0.50000000',
        //     maintMarginReqEr: '1000000',
        //     maintMarginReq: '0.01000000',
        //     riskLimitEv: '5000000000',
        //     riskLimit: '500000.00000000',
        //     size: '1',
        //     value: '22.22370000',
        //     valueEv: '222237',
        //     avgEntryPriceEp: '44447400',
        //     avgEntryPrice: '4444.74000000',
        //     posCostEv: '111202',
        //     posCost: '11.12020000',
        //     assignedPosBalanceEv: '111202',
        //     assignedPosBalance: '11.12020000',
        //     bankruptCommEv: '84',
        //     bankruptComm: '0.00840000',
        //     bankruptPriceEp: '22224000',
        //     bankruptPrice: '2222.40000000',
        //     positionMarginEv: '111118',
        //     positionMargin: '11.11180000',
        //     liquidationPriceEp: '22669000',
        //     liquidationPrice: '2266.90000000',
        //     deleveragePercentileEr: '0',
        //     deleveragePercentile: '0E-8',
        //     buyValueToCostEr: '50112500',
        //     buyValueToCost: '0.50112500',
        //     sellValueToCostEr: '50187500',
        //     sellValueToCost: '0.50187500',
        //     markPriceEp: '31332499',
        //     markPrice: '3133.24990000',
        //     markValueEv: '0',
        //     markValue: null,
        //     unRealisedPosLossEv: '0',
        //     unRealisedPosLoss: null,
        //     estimatedOrdLossEv: '0',
        //     estimatedOrdLoss: '0E-8',
        //     usedBalanceEv: '111202',
        //     usedBalance: '11.12020000',
        //     takeProfitEp: '0',
        //     takeProfit: null,
        //     stopLossEp: '0',
        //     stopLoss: null,
        //     cumClosedPnlEv: '-1546',
        //     cumFundingFeeEv: '1605',
        //     cumTransactFeeEv: '8438',
        //     realisedPnlEv: '0',
        //     realisedPnl: null,
        //     cumRealisedPnlEv: '0',
        //     cumRealisedPnl: null,
        //     transactTimeNs: '1641571200001885324',
        //     takerFeeRateEr: '0',
        //     makerFeeRateEr: '0',
        //     term: '6',
        //     lastTermEndTimeNs: '1607711882505745356',
        //     lastFundingTimeNs: '1641571200000000000',
        //     curTermRealisedPnlEv: '-1567',
        //     execSeq: '12112761561'
        //   }
        //
        const marketId = this.safeString (position, 'symbol');
        market = this.safeMarket (marketId, market);
        const symbol = market['symbol'];
        const collateral = this.safeString (position, 'positionMargin');
        const notionalString = this.safeString (position, 'value');
        const maintenanceMarginPercentageString = this.safeString (position, 'maintMarginReq');
        const maintenanceMarginString = Precise.stringMul (notionalString, maintenanceMarginPercentageString);
        const initialMarginString = this.safeString (position, 'assignedPosBalance');
        const initialMarginPercentageString = Precise.stringDiv (initialMarginString, notionalString);
        const liquidationPrice = this.safeNumber (position, 'liquidationPrice');
        const markPriceString = this.safeString (position, 'markPrice');
        const contracts = this.safeString (position, 'size');
        const contractSize = this.safeValue (market, 'contractSize');
        const contractSizeString = this.numberToString (contractSize);
        const leverage = this.safeNumber (position, 'leverage');
        const entryPriceString = this.safeString (position, 'avgEntryPrice');
        const rawSide = this.safeString (position, 'side');
        let side = undefined;
        if (rawSide !== undefined) {
            side = (rawSide === 'Buy') ? 'long' : 'short';
        }
        let priceDiff = undefined;
        const currency = this.safeString (position, 'currency');
        if (currency === 'USD') {
            if (side === 'long') {
                priceDiff = Precise.stringSub (markPriceString, entryPriceString);
            } else {
                priceDiff = Precise.stringSub (entryPriceString, markPriceString);
            }
        } else {
            // inverse
            if (side === 'long') {
                priceDiff = Precise.stringSub (Precise.stringDiv ('1', entryPriceString), Precise.stringDiv ('1', markPriceString));
            } else {
                priceDiff = Precise.stringSub (Precise.stringDiv ('1', markPriceString), Precise.stringDiv ('1', entryPriceString));
            }
        }
        const unrealizedPnl = Precise.stringMul (Precise.stringMul (priceDiff, contracts), contractSizeString);
        const percentage = Precise.stringMul (Precise.stringDiv (unrealizedPnl, initialMarginString), '100');
        const marginRatio = Precise.stringDiv (maintenanceMarginString, collateral);
        return {
            'info': position,
            'id': undefined,
            'symbol': symbol,
            'contracts': this.parseNumber (contracts),
            'contractSize': contractSize,
            'unrealizedPnl': this.parseNumber (unrealizedPnl),
            'leverage': leverage,
            'liquidationPrice': liquidationPrice,
            'collateral': this.parseNumber (collateral),
            'notional': this.parseNumber (notionalString),
            'markPrice': this.parseNumber (markPriceString), // markPrice lags a bit ¯\_(ツ)_/¯
            'entryPrice': this.parseNumber (entryPriceString),
            'timestamp': undefined,
            'initialMargin': this.parseNumber (initialMarginString),
            'initialMarginPercentage': this.parseNumber (initialMarginPercentageString),
            'maintenanceMargin': this.parseNumber (maintenanceMarginString),
            'maintenanceMarginPercentage': this.parseNumber (maintenanceMarginPercentageString),
            'marginRatio': this.parseNumber (marginRatio),
            'datetime': undefined,
            'marginMode': undefined,
            'side': side,
            'hedged': false,
            'percentage': this.parseNumber (percentage),
        };
    }

    async fetchFundingHistory (symbol = undefined, since = undefined, limit = undefined, params = {}) {
        /**
         * @method
         * @name phemex#fetchFundingHistory
         * @description fetch the history of funding payments paid and received on this account
         * @see https://github.com/phemex/phemex-api-docs/blob/master/Public-Hedged-Perpetual-API.md#futureDataFundingFeesHist
         * @param {string} symbol unified market symbol
         * @param {int|undefined} since the earliest time in ms to fetch funding history for
         * @param {int|undefined} limit the maximum number of funding history structures to retrieve
         * @param {object} params extra parameters specific to the phemex api endpoint
         * @returns {object} a [funding history structure]{@link https://docs.ccxt.com/en/latest/manual.html#funding-history-structure}
         */
        await this.loadMarkets ();
        if (symbol === undefined) {
            throw new ArgumentsRequired (this.id + ' fetchFundingHistory() requires a symbol argument');
        }
        const market = this.market (symbol);
        const request = {
            'symbol': market['id'],
            // 'limit': 20, // Page size default 20, max 200
            // 'offset': 0, // Page start default 0
        };
        if (limit > 200) {
            throw new BadRequest (this.id + ' fetchFundingHistory() limit argument cannot exceed 200');
        }
        if (limit !== undefined) {
            request['limit'] = limit;
        }
        let method = 'privateGetApiDataFuturesFundingFees';
        if (market['settle'] === 'USDT') {
            method = 'privateGetApiDataGFuturesFundingFees';
        }
        const response = await this[method] (this.extend (request, params));
        //
        //     {
        //         "code": 0,
        //         "msg": "OK",
        //         "data": {
        //             "rows": [
        //                 {
        //                     "symbol": "BTCUSD",
        //                     "currency": "BTC",
        //                     "execQty": 18,
        //                     "side": "Buy",
        //                     "execPriceEp": 360086455,
        //                     "execValueEv": 49987,
        //                     "fundingRateEr": 10000,
        //                     "feeRateEr": 10000,
        //                     "execFeeEv": 5,
        //                     "createTime": 1651881600000
        //                 }
        //             ]
        //         }
        //     }
        //
        const data = this.safeValue (response, 'data', {});
        const rows = this.safeValue (data, 'rows', []);
        const result = [];
        for (let i = 0; i < rows.length; i++) {
            const entry = rows[i];
            const timestamp = this.safeInteger (entry, 'createTime');
            result.push ({
                'info': entry,
                'symbol': this.safeString (entry, 'symbol'),
                'code': this.safeCurrencyCode (this.safeString (entry, 'currency')),
                'timestamp': timestamp,
                'datetime': this.iso8601 (timestamp),
                'id': undefined,
                'amount': this.fromEv (this.safeString (entry, 'execFeeEv'), market),
            });
        }
        return result;
    }

    async fetchFundingRate (symbol, params = {}) {
        /**
         * @method
         * @name phemex#fetchFundingRate
         * @description fetch the current funding rate
         * @param {string} symbol unified market symbol
         * @param {object} params extra parameters specific to the phemex api endpoint
         * @returns {object} a [funding rate structure]{@link https://docs.ccxt.com/en/latest/manual.html#funding-rate-structure}
         */
        await this.loadMarkets ();
        const market = this.market (symbol);
        if (!market['swap']) {
            throw new BadSymbol (this.id + ' fetchFundingRate() supports swap contracts only');
        }
        const request = {
            'symbol': market['id'],
        };
        let response = {};
        if (!market['linear']) {
            response = await this.v1GetMdTicker24hr (this.extend (request, params));
        } else {
            response = await this.v2GetMdV2Ticker24hr (this.extend (request, params));
        }
        //
        //     {
        //         "error": null,
        //         "id": 0,
        //         "result": {
        //             "askEp": 2332500,
        //             "bidEp": 2331000,
        //             "fundingRateEr": 10000,
        //             "highEp": 2380000,
        //             "indexEp": 2329057,
        //             "lastEp": 2331500,
        //             "lowEp": 2274000,
        //             "markEp": 2329232,
        //             "openEp": 2337500,
        //             "openInterest": 1298050,
        //             "predFundingRateEr": 19921,
        //             "symbol": "ETHUSD",
        //             "timestamp": 1592474241582701416,
        //             "turnoverEv": 47228362330,
        //             "volume": 4053863
        //         }
        //     }
        //
        const result = this.safeValue (response, 'result', {});
        return this.parseFundingRate (result, market);
    }

    parseFundingRate (contract, market = undefined) {
        //
        //     {
        //         "askEp": 2332500,
        //         "bidEp": 2331000,
        //         "fundingRateEr": 10000,
        //         "highEp": 2380000,
        //         "indexEp": 2329057,
        //         "lastEp": 2331500,
        //         "lowEp": 2274000,
        //         "markEp": 2329232,
        //         "openEp": 2337500,
        //         "openInterest": 1298050,
        //         "predFundingRateEr": 19921,
        //         "symbol": "ETHUSD",
        //         "timestamp": 1592474241582701416,
        //         "turnoverEv": 47228362330,
        //         "volume": 4053863
        //     }
        //
        // linear swap v2
        //
        //     {
        //         "closeRp":"16820.5",
        //         "fundingRateRr":"0.0001",
        //         "highRp":"16962.1",
        //         "indexPriceRp":"16830.15651565",
        //         "lowRp":"16785",
        //         "markPriceRp":"16830.97534951",
        //         "openInterestRv":"1323.596",
        //         "openRp":"16851.7",
        //         "predFundingRateRr":"0.0001",
        //         "symbol":"BTCUSDT",
        //         "timestamp":"1672142789065593096",
        //         "turnoverRv":"124835296.0538",
        //         "volumeRq":"7406.95"
        //     }
        //
        const marketId = this.safeString (contract, 'symbol');
        const symbol = this.safeSymbol (marketId, market);
        const timestamp = this.safeIntegerProduct (contract, 'timestamp', 0.000001);
        return {
            'info': contract,
            'symbol': symbol,
            'markPrice': this.fromEp (this.safeString2 (contract, 'markEp', 'markPriceRp'), market),
            'indexPrice': this.fromEp (this.safeString2 (contract, 'indexEp', 'indexPriceRp'), market),
            'interestRate': undefined,
            'estimatedSettlePrice': undefined,
            'timestamp': timestamp,
            'datetime': this.iso8601 (timestamp),
            'fundingRate': this.fromEr (this.safeString (contract, 'fundingRateEr'), market),
            'fundingTimestamp': undefined,
            'fundingDatetime': undefined,
            'nextFundingRate': this.fromEr (this.safeString2 (contract, 'predFundingRateEr', 'predFundingRateRr'), market),
            'nextFundingTimestamp': undefined,
            'nextFundingDatetime': undefined,
            'previousFundingRate': undefined,
            'previousFundingTimestamp': undefined,
            'previousFundingDatetime': undefined,
        };
    }

    async setMargin (symbol, amount, params = {}) {
        /**
         * @method
         * @name phemex#setMargin
         * @description Either adds or reduces margin in an isolated position in order to set the margin to a specific value
         * @see https://github.com/phemex/phemex-api-docs/blob/master/Public-Contract-API-en.md#assign-position-balance-in-isolated-marign-mode
         * @param {string} symbol unified market symbol of the market to set margin in
         * @param {float} amount the amount to set the margin to
         * @param {object} params parameters specific to the phemex api endpoint
         * @returns {object} A [margin structure]{@link https://docs.ccxt.com/en/latest/manual.html#add-margin-structure}
         */
        await this.loadMarkets ();
        const market = this.market (symbol);
        const request = {
            'symbol': market['id'],
            'posBalanceEv': this.toEv (amount, market),
        };
        const response = await this.privatePostPositionsAssign (this.extend (request, params));
        //
        //     {
        //         "code": 0,
        //         "msg": "",
        //         "data": "OK"
        //     }
        //
        return this.extend (this.parseMarginModification (response, market), {
            'amount': amount,
        });
    }

    parseMarginStatus (status) {
        const statuses = {
            '0': 'ok',
        };
        return this.safeString (statuses, status, status);
    }

    parseMarginModification (data, market = undefined) {
        //
        //     {
        //         "code": 0,
        //         "msg": "",
        //         "data": "OK"
        //     }
        //
        market = this.safeMarket (undefined, market);
        const inverse = this.safeValue (market, 'inverse');
        const codeCurrency = inverse ? 'base' : 'quote';
        return {
            'info': data,
            'type': 'set',
            'amount': undefined,
            'total': undefined,
            'code': market[codeCurrency],
            'symbol': this.safeSymbol (undefined, market),
            'status': this.parseMarginStatus (this.safeString (data, 'code')),
        };
    }

    async setMarginMode (marginMode, symbol = undefined, params = {}) {
        /**
         * @method
         * @name phemex#setMarginMode
         * @description set margin mode to 'cross' or 'isolated'
         * @see https://github.com/phemex/phemex-api-docs/blob/master/Public-Hedged-Perpetual-API.md#switch-position-mode-synchronously
         * @param {string} marginMode 'cross' or 'isolated'
         * @param {string} symbol unified market symbol
         * @param {object} params extra parameters specific to the phemex api endpoint
         * @returns {object} response from the exchange
         */
        if (symbol === undefined) {
            throw new ArgumentsRequired (this.id + ' setMarginMode() requires a symbol argument');
        }
        marginMode = marginMode.toLowerCase ();
        if (marginMode !== 'isolated' && marginMode !== 'cross') {
            throw new BadRequest (this.id + ' setMarginMode() marginMode argument should be isolated or cross');
        }
        await this.loadMarkets ();
        const market = this.market (symbol);
        if (market['type'] !== 'swap') {
            throw new BadSymbol (this.id + ' setMarginMode() supports swap contracts only');
        }
        const request = {
            'symbol': market['id'],
        };
        let method = 'privatePutPositionsLeverage';
        if (market['settle'] === 'USDT') {
            let mode = 'OneWay';
            if (marginMode === 'cross') {
                mode = 'Hedged';
            }
            request['targetPosMode'] = mode;
            method = 'privatePutGPositionsSwitchPosModeSync';
        } else {
            let leverage = this.safeInteger (params, 'leverage');
            if (marginMode === 'cross') {
                leverage = 0;
            }
            if (leverage === undefined) {
                throw new ArgumentsRequired (this.id + ' setMarginMode() requires a leverage parameter');
            }
            request['leverage'] = leverage;
        }
        return await this[method] (this.extend (request, params));
    }

    async fetchLeverageTiers (symbols = undefined, params = {}) {
        /**
         * @method
         * @name phemex#fetchLeverageTiers
         * @description retrieve information on the maximum leverage, and maintenance margin for trades of varying trade sizes
         * @param {[string]|undefined} symbols list of unified market symbols
         * @param {object} params extra parameters specific to the phemex api endpoint
         * @returns {object} a dictionary of [leverage tiers structures]{@link https://docs.ccxt.com/en/latest/manual.html#leverage-tiers-structure}, indexed by market symbols
         */
        await this.loadMarkets ();
        const response = await this.publicGetCfgV2Products (params);
        //
        //     {
        //         "code":0,
        //         "msg":"OK",
        //         "data":{
        //             "ratioScale":8,
        //             "currencies":[
        //                 {"currency":"BTC","valueScale":8,"minValueEv":1,"maxValueEv":5000000000000000000,"name":"Bitcoin"},
        //                 {"currency":"USD","valueScale":4,"minValueEv":1,"maxValueEv":500000000000000,"name":"USD"},
        //                 {"currency":"USDT","valueScale":8,"minValueEv":1,"maxValueEv":5000000000000000000,"name":"TetherUS"},
        //             ],
        //             "products":[
        //                 {
        //                     "symbol":"BTCUSD",
        //                     "displaySymbol":"BTC / USD",
        //                     "indexSymbol":".BTC",
        //                     "markSymbol":".MBTC",
        //                     "fundingRateSymbol":".BTCFR",
        //                     "fundingRate8hSymbol":".BTCFR8H",
        //                     "contractUnderlyingAssets":"USD",
        //                     "settleCurrency":"BTC",
        //                     "quoteCurrency":"USD",
        //                     "contractSize":1.0,
        //                     "lotSize":1,
        //                     "tickSize":0.5,
        //                     "priceScale":4,
        //                     "ratioScale":8,
        //                     "pricePrecision":1,
        //                     "minPriceEp":5000,
        //                     "maxPriceEp":10000000000,
        //                     "maxOrderQty":1000000,
        //                     "type":"Perpetual"
        //                 },
        //                 {
        //                     "symbol":"sBTCUSDT",
        //                     "displaySymbol":"BTC / USDT",
        //                     "quoteCurrency":"USDT",
        //                     "pricePrecision":2,
        //                     "type":"Spot",
        //                     "baseCurrency":"BTC",
        //                     "baseTickSize":"0.000001 BTC",
        //                     "baseTickSizeEv":100,
        //                     "quoteTickSize":"0.01 USDT",
        //                     "quoteTickSizeEv":1000000,
        //                     "minOrderValue":"10 USDT",
        //                     "minOrderValueEv":1000000000,
        //                     "maxBaseOrderSize":"1000 BTC",
        //                     "maxBaseOrderSizeEv":100000000000,
        //                     "maxOrderValue":"5,000,000 USDT",
        //                     "maxOrderValueEv":500000000000000,
        //                     "defaultTakerFee":"0.001",
        //                     "defaultTakerFeeEr":100000,
        //                     "defaultMakerFee":"0.001",
        //                     "defaultMakerFeeEr":100000,
        //                     "baseQtyPrecision":6,
        //                     "quoteQtyPrecision":2
        //                 },
        //             ],
        //             "riskLimits":[
        //                 {
        //                     "symbol":"BTCUSD",
        //                     "steps":"50",
        //                     "riskLimits":[
        //                         {"limit":100,"initialMargin":"1.0%","initialMarginEr":1000000,"maintenanceMargin":"0.5%","maintenanceMarginEr":500000},
        //                         {"limit":150,"initialMargin":"1.5%","initialMarginEr":1500000,"maintenanceMargin":"1.0%","maintenanceMarginEr":1000000},
        //                         {"limit":200,"initialMargin":"2.0%","initialMarginEr":2000000,"maintenanceMargin":"1.5%","maintenanceMarginEr":1500000},
        //                     ]
        //                 },
        //             ],
        //             "leverages":[
        //                 {"initialMargin":"1.0%","initialMarginEr":1000000,"options":[1,2,3,5,10,25,50,100]},
        //                 {"initialMargin":"1.5%","initialMarginEr":1500000,"options":[1,2,3,5,10,25,50,66]},
        //                 {"initialMargin":"2.0%","initialMarginEr":2000000,"options":[1,2,3,5,10,25,33,50]},
        //             ]
        //         }
        //     }
        //
        //
        const data = this.safeValue (response, 'data', {});
        const riskLimits = this.safeValue (data, 'riskLimits');
        return this.parseLeverageTiers (riskLimits, symbols, 'symbol');
    }

    parseMarketLeverageTiers (info, market = undefined) {
        /**
         * @param {object} info Exchange market response for 1 market
         * @param {object} market CCXT market
         */
        //
        //     {
        //         "symbol":"BTCUSD",
        //         "steps":"50",
        //         "riskLimits":[
        //             {"limit":100,"initialMargin":"1.0%","initialMarginEr":1000000,"maintenanceMargin":"0.5%","maintenanceMarginEr":500000},
        //             {"limit":150,"initialMargin":"1.5%","initialMarginEr":1500000,"maintenanceMargin":"1.0%","maintenanceMarginEr":1000000},
        //             {"limit":200,"initialMargin":"2.0%","initialMarginEr":2000000,"maintenanceMargin":"1.5%","maintenanceMarginEr":1500000},
        //         ]
        //     },
        //
        market = this.safeMarket (undefined, market);
        const riskLimits = (market['info']['riskLimits']);
        const tiers = [];
        let minNotional = 0;
        for (let i = 0; i < riskLimits.length; i++) {
            const tier = riskLimits[i];
            const maxNotional = this.safeInteger (tier, 'limit');
            tiers.push ({
                'tier': this.sum (i, 1),
                'currency': market['settle'],
                'minNotional': minNotional,
                'maxNotional': maxNotional,
                'maintenanceMarginRate': this.safeString (tier, 'maintenanceMargin'),
                'maxLeverage': undefined,
                'info': tier,
            });
            minNotional = maxNotional;
        }
        return tiers;
    }

    sign (path, api = 'public', method = 'GET', params = {}, headers = undefined, body = undefined) {
        const query = this.omit (params, this.extractParams (path));
        const requestPath = '/' + this.implodeParams (path, params);
        let url = requestPath;
        let queryString = '';
        if ((method === 'GET') || (method === 'DELETE') || (method === 'PUT') || (url === '/positions/assign')) {
            if (Object.keys (query).length) {
                queryString = this.urlencodeWithArrayRepeat (query);
                url += '?' + queryString;
            }
        }
        if (api === 'private') {
            this.checkRequiredCredentials ();
            const timestamp = this.seconds ();
            const xPhemexRequestExpiry = this.safeInteger (this.options, 'x-phemex-request-expiry', 60);
            const expiry = this.sum (timestamp, xPhemexRequestExpiry);
            const expiryString = expiry.toString ();
            headers = {
                'x-phemex-access-token': this.apiKey,
                'x-phemex-request-expiry': expiryString,
            };
            let payload = '';
            if (method === 'POST') {
                payload = this.json (params);
                body = payload;
                headers['Content-Type'] = 'application/json';
            }
            const auth = requestPath + queryString + expiryString + payload;
            headers['x-phemex-request-signature'] = this.hmac (this.encode (auth), this.encode (this.secret));
        }
        url = this.implodeHostname (this.urls['api'][api]) + url;
        return { 'url': url, 'method': method, 'body': body, 'headers': headers };
    }

    async setLeverage (leverage, symbol = undefined, params = {}) {
        /**
         * @method
         * @name phemex#setLeverage
         * @description set the level of leverage for a market
         * @see https://github.com/phemex/phemex-api-docs/blob/master/Public-Hedged-Perpetual-API.md#set-leverage
         * @param {float} leverage the rate of leverage
         * @param {string} symbol unified market symbol
         * @param {object} params extra parameters specific to the phemex api endpoint
         * @returns {object} response from the exchange
         */
        // WARNING: THIS WILL INCREASE LIQUIDATION PRICE FOR OPEN ISOLATED LONG POSITIONS
        // AND DECREASE LIQUIDATION PRICE FOR OPEN ISOLATED SHORT POSITIONS
        if (symbol === undefined) {
            throw new ArgumentsRequired (this.id + ' setLeverage() requires a symbol argument');
        }
        if ((leverage < 1) || (leverage > 100)) {
            throw new BadRequest (this.id + ' setLeverage() leverage should be between 1 and 100');
        }
        await this.loadMarkets ();
        const market = this.market (symbol);
        const request = {
            'symbol': market['id'],
        };
        let method = 'privatePutPositionsLeverage';
        if (market['settle'] === 'USDT') {
            method = 'privatePutGPositionsLeverage';
            request['leverageRr'] = leverage;
        } else {
            request['leverage'] = leverage;
        }
        return await this[method] (this.extend (request, params));
    }

    async transfer (code, amount, fromAccount, toAccount, params = {}) {
        /**
         * @method
         * @name phemex#transfer
         * @description transfer currency internally between wallets on the same account
         * @param {string} code unified currency code
         * @param {float} amount amount to transfer
         * @param {string} fromAccount account to transfer from
         * @param {string} toAccount account to transfer to
         * @param {object} params extra parameters specific to the phemex api endpoint
         * @param {string|undefined} params.bizType for transferring between main and sub-acounts either 'SPOT' or 'PERPETUAL' default is 'SPOT'
         * @returns {object} a [transfer structure]{@link https://docs.ccxt.com/en/latest/manual.html#transfer-structure}
         */
        await this.loadMarkets ();
        const currency = this.currency (code);
        const accountsByType = this.safeValue (this.options, 'accountsByType', {});
        const fromId = this.safeString (accountsByType, fromAccount, fromAccount);
        const toId = this.safeString (accountsByType, toAccount, toAccount);
        const scaledAmmount = this.toEv (amount, currency);
        let direction = undefined;
        let transfer = undefined;
        if (fromId === 'spot' && toId === 'future') {
            direction = 2;
        } else if (fromId === 'future' && toId === 'spot') {
            direction = 1;
        }
        if (direction !== undefined) {
            const request = {
                'currency': currency['id'],
                'moveOp': direction,
                'amountEv': scaledAmmount,
            };
            const response = await this.privatePostAssetsTransfer (this.extend (request, params));
            //
            //     {
            //         code: '0',
            //         msg: 'OK',
            //         data: {
            //             linkKey: '8564eba4-c9ec-49d6-9b8c-2ec5001a0fb9',
            //             userId: '4018340',
            //             currency: 'USD',
            //             amountEv: '10',
            //             side: '2',
            //             status: '10'
            //         }
            //     }
            //
            const data = this.safeValue (response, 'data', {});
            transfer = this.parseTransfer (data, currency);
        } else { // sub account transfer
            const request = {
                'fromUserId': fromId,
                'toUserId': toId,
                'amountEv': scaledAmmount,
                'currency': currency['id'],
                'bizType': this.safeString (params, 'bizType', 'SPOT'),
            };
            const response = await this.privatePostAssetsUniversalTransfer (this.extend (request, params));
            //
            //     {
            //         code: '0',
            //         msg: 'OK',
            //         data: 'API-923db826-aaaa-aaaa-aaaa-4d98c3a7c9fd'
            //     }
            //
            transfer = this.parseTransfer (response);
        }
        const transferOptions = this.safeValue (this.options, 'transfer', {});
        const fillResponseFromRequest = this.safeValue (transferOptions, 'fillResponseFromRequest', true);
        if (fillResponseFromRequest) {
            if (transfer['fromAccount'] === undefined) {
                transfer['fromAccount'] = fromAccount;
            }
            if (transfer['toAccount'] === undefined) {
                transfer['toAccount'] = toAccount;
            }
            if (transfer['amount'] === undefined) {
                transfer['amount'] = amount;
            }
            if (transfer['currency'] === undefined) {
                transfer['currency'] = code;
            }
        }
        return transfer;
    }

    async fetchTransfers (code = undefined, since = undefined, limit = undefined, params = {}) {
        /**
         * @method
         * @name phemex#fetchTransfers
         * @description fetch a history of internal transfers made on an account
         * @param {string|undefined} code unified currency code of the currency transferred
         * @param {int|undefined} since the earliest time in ms to fetch transfers for
         * @param {int|undefined} limit the maximum number of  transfers structures to retrieve
         * @param {object} params extra parameters specific to the phemex api endpoint
         * @returns {[object]} a list of [transfer structures]{@link https://docs.ccxt.com/en/latest/manual.html#transfer-structure}
         */
        await this.loadMarkets ();
        if (code === undefined) {
            throw new ArgumentsRequired (this.id + ' fetchTransfers() requires a code argument');
        }
        const currency = this.currency (code);
        const request = {
            'currency': currency['id'],
        };
        if (since !== undefined) {
            request['start'] = since;
        }
        if (limit !== undefined) {
            request['limit'] = limit;
        }
        const response = await this.privateGetAssetsTransfer (this.extend (request, params));
        //
        //     {
        //         "code": 0,
        //         "msg": "OK",
        //         "data": {
        //             "rows": [
        //                 {
        //                     "linkKey": "87c071a3-8628-4ac2-aca1-6ce0d1fad66c",
        //                     "userId": 4148428,
        //                     "currency": "BTC",
        //                     "amountEv": 67932,
        //                     "side": 2,
        //                     "status": 10,
        //                     "createTime": 1652832467000,
        //                     "bizType": 10
        //                 }
        //             ]
        //         }
        //     }
        //
        const data = this.safeValue (response, 'data', {});
        const transfers = this.safeValue (data, 'rows', []);
        return this.parseTransfers (transfers, currency, since, limit);
    }

    parseTransfer (transfer, currency = undefined) {
        //
        // transfer
        //
        //     {
        //         linkKey: '8564eba4-c9ec-49d6-9b8c-2ec5001a0fb9',
        //         userId: '4018340',
        //         currency: 'USD',
        //         amountEv: '10',
        //         side: '2',
        //         status: '10'
        //     }
        //
        // fetchTransfers
        //
        //     {
        //         "linkKey": "87c071a3-8628-4ac2-aca1-6ce0d1fad66c",
        //         "userId": 4148428,
        //         "currency": "BTC",
        //         "amountEv": 67932,
        //         "side": 2,
        //         "status": 10,
        //         "createTime": 1652832467000,
        //         "bizType": 10
        //     }
        //
        const id = this.safeString (transfer, 'linkKey');
        const status = this.safeString (transfer, 'status');
        const amountEv = this.safeString (transfer, 'amountEv');
        const amountTransfered = this.fromEv (amountEv, currency);
        const currencyId = this.safeString (transfer, 'currency');
        const code = this.safeCurrencyCode (currencyId, currency);
        const side = this.safeInteger (transfer, 'side');
        let fromId = undefined;
        let toId = undefined;
        if (side === 1) {
            fromId = 'swap';
            toId = 'spot';
        } else if (side === 2) {
            fromId = 'spot';
            toId = 'swap';
        }
        const timestamp = this.safeInteger (transfer, 'createTime');
        return {
            'info': transfer,
            'id': id,
            'timestamp': timestamp,
            'datetime': this.iso8601 (timestamp),
            'currency': code,
            'amount': amountTransfered,
            'fromAccount': fromId,
            'toAccount': toId,
            'status': this.parseTransferStatus (status),
        };
    }

    parseTransferStatus (status) {
        const statuses = {
            '3': 'rejected', // 'Rejected',
            '6': 'canceled', // 'Got error and wait for recovery',
            '10': 'ok', // 'Success',
            '11': 'failed', // 'Failed',
        };
        return this.safeString (statuses, status, status);
    }

    handleErrors (httpCode, reason, url, method, headers, body, response, requestHeaders, requestBody) {
        if (response === undefined) {
            return; // fallback to default error handler
        }
        //
        //     {"code":30018,"msg":"phemex.data.size.uplimt","data":null}
        //     {"code":412,"msg":"Missing parameter - resolution","data":null}
        //     {"code":412,"msg":"Missing parameter - to","data":null}
        //     {"error":{"code":6001,"message":"invalid argument"},"id":null,"result":null}
        //
        const error = this.safeValue (response, 'error', response);
        const errorCode = this.safeString (error, 'code');
        const message = this.safeString (error, 'msg');
        if ((errorCode !== undefined) && (errorCode !== '0')) {
            const feedback = this.id + ' ' + body;
            this.throwExactlyMatchedException (this.exceptions['exact'], errorCode, feedback);
            this.throwBroadlyMatchedException (this.exceptions['broad'], message, feedback);
            throw new ExchangeError (feedback); // unknown message
        }
    }
};<|MERGE_RESOLUTION|>--- conflicted
+++ resolved
@@ -950,11 +950,7 @@
             // 'id': 123456789, // optional request id
         };
         let method = 'v1GetMdOrderbook';
-<<<<<<< HEAD
-        if (market['settle'] === 'USDT') {
-=======
         if (market['linear'] && market['settle'] === 'USDT') {
->>>>>>> 36e2dfa6
             method = 'v2GetMdV2Orderbook';
         }
         const response = await this[method] (this.extend (request, params));
@@ -1081,10 +1077,7 @@
          * @name phemex#fetchOHLCV
          * @description fetches historical candlestick data containing the open, high, low, and close price, and the volume of a market
          * @see https://github.com/phemex/phemex-api-docs/blob/master/Public-Hedged-Perpetual-API.md#querykline
-<<<<<<< HEAD
-=======
          * @see https://github.com/phemex/phemex-api-docs/blob/master/Public-Contract-API-en.md#query-kline
->>>>>>> 36e2dfa6
          * @param {string} symbol unified symbol of the market to fetch OHLCV data for
          * @param {string} timeframe the length of time each candle represents
          * @param {int|undefined} since timestamp in ms of the earliest candle to fetch
@@ -1120,14 +1113,7 @@
             }
             request['limit'] = limit;
         }
-<<<<<<< HEAD
-        await this.loadMarkets ();
-        const market = this.market (symbol);
-        request['symbol'] = market['id'];
         let method = 'publicGetMdKline';
-=======
-        let method = 'publicGetMdV2Kline';
->>>>>>> 36e2dfa6
         if (market['linear'] || market['settle'] === 'USDT') {
             method = 'publicGetMdV2KlineLast';
         }
@@ -1332,11 +1318,7 @@
             // 'id': 123456789, // optional request id
         };
         let method = 'v1GetMdTrade';
-<<<<<<< HEAD
-        if (market['settle'] === 'USDT') {
-=======
         if (market['linear'] && market['settle'] === 'USDT') {
->>>>>>> 36e2dfa6
             method = 'v2GetMdV2Trade';
         }
         const response = await this[method] (this.extend (request, params));
