--- conflicted
+++ resolved
@@ -1538,29 +1538,6 @@
             }
             id = this.safeString2 (trade, 'execId', 'execID');
             orderId = this.safeString (trade, 'orderID');
-<<<<<<< HEAD
-            side = this.safeStringLower (trade, 'side');
-            type = this.parseOrderType (this.safeString (trade, 'ordType'));
-            const execStatus = this.safeString (trade, 'execStatus');
-            if (execStatus === 'MakerFill') {
-                takerOrMaker = 'maker';
-            }
-            priceString = this.safeString (trade, 'execPriceRp', this.fromEp (this.safeString (trade, 'execPriceEp'), market));
-            amountString = this.fromEv (this.safeString (trade, 'execBaseQtyEv'), market);
-            amountString = this.safeString (trade, 'execQty', amountString);
-            costString = this.safeString (trade, 'execValueRv', this.fromEv (this.safeString2 (trade, 'execQuoteQtyEv', 'execValueEv'), market));
-            const feeCostString = this.safeString (trade, 'execFeeRv', this.fromEv (this.safeString (trade, 'execFeeEv'), market));
-            if (feeCostString !== undefined) {
-                const feeRateString = this.safeString (trade, 'feeRateRr', this.fromEr (this.safeString (trade, 'feeRateEr'), market));
-                let feeCurrencyCode = undefined;
-                if (market['spot']) {
-                    feeCurrencyCode = (side === 'buy') ? market['base'] : market['quote'];
-                } else {
-                    const info = this.safeValue (market, 'info');
-                    if (info !== undefined) {
-                        const settlementCurrencyId = this.safeString (info, 'settlementCurrency');
-                        feeCurrencyCode = this.safeCurrencyCode (settlementCurrencyId);
-=======
             if (market['settle'] === 'USDT') {
                 const sideId = this.safeString (trade, 'side');
                 side = (sideId === '1') ? 'buy' : 'sell';
@@ -1599,7 +1576,6 @@
                             const settlementCurrencyId = this.safeString (info, 'settlementCurrency');
                             feeCurrencyCode = this.safeCurrencyCode (settlementCurrencyId);
                         }
->>>>>>> 04b70a91
                     }
                 }
             }
