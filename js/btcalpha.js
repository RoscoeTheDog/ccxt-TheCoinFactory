'use strict';

//  ---------------------------------------------------------------------------

const Exchange = require ('./base/Exchange');
const { ExchangeError, AuthenticationError, DDoSProtection, InvalidOrder, InsufficientFunds } = require ('./base/errors');

//  ---------------------------------------------------------------------------

module.exports = class btcalpha extends Exchange {
    describe () {
        return this.deepExtend (super.describe (), {
            'id': 'btcalpha',
            'name': 'BTC-Alpha',
            'countries': [ 'US' ],
            'version': 'v1',
            'has': {
                'cancelOrder': true,
                'createOrder': true,
                'fetchBalance': true,
                'fetchClosedOrders': true,
                'fetchMarkets': true,
                'fetchMyTrades': true,
                'fetchOHLCV': true,
                'fetchOpenOrders': true,
                'fetchOrder': true,
                'fetchOrderBook': true,
                'fetchOrders': true,
                'fetchTicker': false,
                'fetchTrades': true,
            },
            'timeframes': {
                '1m': '1',
                '5m': '5',
                '15m': '15',
                '30m': '30',
                '1h': '60',
                '4h': '240',
                '1d': 'D',
            },
            'urls': {
                'logo': 'https://user-images.githubusercontent.com/1294454/42625213-dabaa5da-85cf-11e8-8f99-aa8f8f7699f0.jpg',
                'api': 'https://btc-alpha.com/api',
                'www': 'https://btc-alpha.com',
                'doc': 'https://btc-alpha.github.io/api-docs',
                'fees': 'https://btc-alpha.com/fees/',
                'referral': 'https://btc-alpha.com/?r=123788',
            },
            'api': {
                'public': {
                    'get': [
                        'currencies/',
                        'pairs/',
                        'orderbook/{pair_name}/',
                        'exchanges/',
                        'charts/{pair}/{type}/chart/',
                    ],
                },
                'private': {
                    'get': [
                        'wallets/',
                        'orders/own/',
                        'order/{id}/',
                        'exchanges/own/',
                        'deposits/',
                        'withdraws/',
                    ],
                    'post': [
                        'order/',
                        'order-cancel/',
                    ],
                },
            },
            'fees': {
                'trading': {
                    'maker': 0.2 / 100,
                    'taker': 0.2 / 100,
                },
                'funding': {
                    'withdraw': {
                        'BTC': 0.00135,
                        'LTC': 0.0035,
                        'XMR': 0.018,
                        'ZEC': 0.002,
                        'ETH': 0.01,
                        'ETC': 0.01,
                        'SIB': 1.5,
                        'CCRB': 4,
                        'PZM': 0.05,
                        'ITI': 0.05,
                        'DCY': 5,
                        'R': 5,
                        'ATB': 0.05,
                        'BRIA': 0.05,
                        'KZC': 0.05,
                        'HWC': 1,
                        'SPA': 1,
                        'SMS': 0.001,
                        'REC': 0.01,
                        'SUP': 1,
                        'BQ': 100,
                        'GDS': 0.1,
                        'EVN': 300,
                        'TRKC': 0.01,
                        'UNI': 1,
                        'STN': 1,
                        'BCH': undefined,
                        'QBIC': 0.5,
                    },
                },
            },
            'commonCurrencies': {
                'CBC': 'Cashbery',
            },
            'exceptions': {
                'exact': {},
                'broad': {
                    'Out of balance': InsufficientFunds, // {"date":1570599531.4814300537,"error":"Out of balance -9.99243661 BTC"}
                },
            },
        });
    }

    async fetchMarkets (params = {}) {
        const response = await this.publicGetPairs (params);
        const result = [];
        for (let i = 0; i < response.length; i++) {
            const market = response[i];
            const id = this.safeString (market, 'name');
            const baseId = this.safeString (market, 'currency1');
            const quoteId = this.safeString (market, 'currency2');
            const base = this.safeCurrencyCode (baseId);
            const quote = this.safeCurrencyCode (quoteId);
            const symbol = base + '/' + quote;
            const precision = {
                'amount': 8,
                'price': this.safeInteger (market, 'price_precision'),
            };
            result.push ({
                'id': id,
                'symbol': symbol,
                'base': base,
                'quote': quote,
                'active': true,
                'precision': precision,
                'limits': {
                    'amount': {
                        'min': this.safeFloat (market, 'minimum_order_size'),
                        'max': this.safeFloat (market, 'maximum_order_size'),
                    },
                    'price': {
                        'min': Math.pow (10, -precision['price']),
                        'max': Math.pow (10, precision['price']),
                    },
                    'cost': {
                        'min': undefined,
                        'max': undefined,
                    },
                },
                'info': market,
                'baseId': undefined,
                'quoteId': undefined,
            });
        }
        return result;
    }

    async fetchOrderBook (symbol, limit = undefined, params = {}) {
        await this.loadMarkets ();
        const request = {
            'pair_name': this.marketId (symbol),
        };
        if (limit) {
            request['limit_sell'] = limit;
            request['limit_buy'] = limit;
        }
        const response = await this.publicGetOrderbookPairName (this.extend (request, params));
        return this.parseOrderBook (response, undefined, 'buy', 'sell', 'price', 'amount');
    }

    parseBidsAsks (bidasks, priceKey = 0, amountKey = 1) {
        const result = [];
        for (let i = 0; i < bidasks.length; i++) {
            const bidask = bidasks[i];
            if (bidask) {
                result.push (this.parseBidAsk (bidask, priceKey, amountKey));
            }
        }
        return result;
    }

    parseTrade (trade, market = undefined) {
        let symbol = undefined;
        if (market === undefined) {
            market = this.safeValue (this.marketsById, trade['pair']);
        }
        if (market !== undefined) {
            symbol = market['symbol'];
        }
        const timestamp = this.safeTimestamp (trade, 'timestamp');
        const price = this.safeFloat (trade, 'price');
        const amount = this.safeFloat (trade, 'amount');
        let cost = undefined;
        if (price !== undefined) {
            if (amount !== undefined) {
                cost = parseFloat (this.costToPrecision (symbol, price * amount));
            }
        }
        const id = this.safeString2 (trade, 'id', 'tid');
        const side = this.safeString2 (trade, 'my_side', 'side');
        const orderId = this.safeString (trade, 'o_id');
        return {
            'id': id,
            'info': trade,
            'timestamp': timestamp,
            'datetime': this.iso8601 (timestamp),
            'symbol': symbol,
            'order': orderId,
            'type': 'limit',
            'side': side,
            'takerOrMaker': undefined,
            'price': price,
            'amount': amount,
            'cost': cost,
            'fee': undefined,
        };
    }

    async fetchTrades (symbol, since = undefined, limit = undefined, params = {}) {
        await this.loadMarkets ();
        let market = undefined;
        const request = {};
        if (symbol !== undefined) {
            market = this.market (symbol);
            request['pair'] = market['id'];
        }
        if (limit !== undefined) {
            request['limit'] = limit;
        }
        const trades = await this.publicGetExchanges (this.extend (request, params));
        return this.parseTrades (trades, market, since, limit);
    }

<<<<<<< HEAD
    parseOHLCV (ohlcv, market = undefined, timeframe = '5m', since = undefined, limit = undefined) {
=======
    parseOHLCV (ohlcv, market = undefined) {
>>>>>>> e73c37f7
        //
        //     {
        //         "time":1591296000,
        //         "open":0.024746,
        //         "close":0.024728,
        //         "low":0.024728,
        //         "high":0.024753,
        //         "volume":16.624
        //     }
        //
        return [
            this.safeTimestamp (ohlcv, 'time'),
            this.safeFloat (ohlcv, 'open'),
            this.safeFloat (ohlcv, 'high'),
            this.safeFloat (ohlcv, 'low'),
            this.safeFloat (ohlcv, 'close'),
            this.safeFloat (ohlcv, 'volume'),
        ];
    }

    async fetchOHLCV (symbol, timeframe = '5m', since = undefined, limit = undefined, params = {}) {
        await this.loadMarkets ();
        const market = this.market (symbol);
        const request = {
            'pair': market['id'],
            'type': this.timeframes[timeframe],
        };
        if (limit !== undefined) {
            request['limit'] = limit;
        }
        if (since !== undefined) {
            request['since'] = parseInt (since / 1000);
        }
        const response = await this.publicGetChartsPairTypeChart (this.extend (request, params));
        //
        //     [
        //         {"time":1591296000,"open":0.024746,"close":0.024728,"low":0.024728,"high":0.024753,"volume":16.624},
        //         {"time":1591295700,"open":0.024718,"close":0.02475,"low":0.024711,"high":0.02475,"volume":31.645},
        //         {"time":1591295400,"open":0.024721,"close":0.024717,"low":0.024711,"high":0.02473,"volume":65.071}
        //     ]
        //
<<<<<<< HEAD
        return this.parseOHLCVs (response, market);
=======
        return this.parseOHLCVs (response, market, timeframe, since, limit);
>>>>>>> e73c37f7
    }

    async fetchBalance (params = {}) {
        await this.loadMarkets ();
        const response = await this.privateGetWallets (params);
        const result = { 'info': response };
        for (let i = 0; i < response.length; i++) {
            const balance = response[i];
            const currencyId = this.safeString (balance, 'currency');
            const code = this.safeCurrencyCode (currencyId);
            const account = this.account ();
            account['used'] = this.safeFloat (balance, 'reserve');
            account['total'] = this.safeFloat (balance, 'balance');
            result[code] = account;
        }
        return this.parseBalance (result);
    }

    parseOrderStatus (status) {
        const statuses = {
            '1': 'open',
            '2': 'canceled',
            '3': 'closed',
        };
        return this.safeString (statuses, status, status);
    }

    parseOrder (order, market = undefined) {
        let symbol = undefined;
        if (market === undefined) {
            market = this.safeValue (this.marketsById, order['pair']);
        }
        if (market !== undefined) {
            symbol = market['symbol'];
        }
        const timestamp = this.safeTimestamp (order, 'date');
        const price = this.safeFloat (order, 'price');
        const amount = this.safeFloat (order, 'amount');
        const status = this.parseOrderStatus (this.safeString (order, 'status'));
        const id = this.safeString2 (order, 'oid', 'id');
        let trades = this.safeValue (order, 'trades', []);
        trades = this.parseTrades (trades, market);
        const side = this.safeString2 (order, 'my_side', 'type');
        let filled = undefined;
        const numTrades = trades.length;
        if (numTrades > 0) {
            filled = 0.0;
            for (let i = 0; i < numTrades; i++) {
                filled = this.sum (filled, trades[i]['amount']);
            }
        }
        let remaining = undefined;
        if ((amount !== undefined) && (amount > 0) && (filled !== undefined)) {
            remaining = Math.max (0, amount - filled);
        }
        return {
            'id': id,
            'clientOrderId': undefined,
            'datetime': this.iso8601 (timestamp),
            'timestamp': timestamp,
            'status': status,
            'symbol': symbol,
            'type': 'limit',
            'side': side,
            'price': price,
            'cost': undefined,
            'amount': amount,
            'filled': filled,
            'remaining': remaining,
            'trades': trades,
            'fee': undefined,
            'info': order,
            'lastTradeTimestamp': undefined,
            'average': undefined,
        };
    }

    async createOrder (symbol, type, side, amount, price = undefined, params = {}) {
        await this.loadMarkets ();
        const market = this.market (symbol);
        const request = {
            'pair': market['id'],
            'type': side,
            'amount': amount,
            'price': this.priceToPrecision (symbol, price),
        };
        const response = await this.privatePostOrder (this.extend (request, params));
        if (!response['success']) {
            throw new InvalidOrder (this.id + ' ' + this.json (response));
        }
        const order = this.parseOrder (response, market);
        amount = (order['amount'] > 0) ? order['amount'] : amount;
        return this.extend (order, {
            'amount': amount,
        });
    }

    async cancelOrder (id, symbol = undefined, params = {}) {
        const request = {
            'order': id,
        };
        const response = await this.privatePostOrderCancel (this.extend (request, params));
        return response;
    }

    async fetchOrder (id, symbol = undefined, params = {}) {
        await this.loadMarkets ();
        const request = {
            'id': id,
        };
        const order = await this.privateGetOrderId (this.extend (request, params));
        return this.parseOrder (order);
    }

    async fetchOrders (symbol = undefined, since = undefined, limit = undefined, params = {}) {
        await this.loadMarkets ();
        const request = {};
        let market = undefined;
        if (symbol !== undefined) {
            market = this.market (symbol);
            request['pair'] = market['id'];
        }
        if (limit !== undefined) {
            request['limit'] = limit;
        }
        const orders = await this.privateGetOrdersOwn (this.extend (request, params));
        return this.parseOrders (orders, market, since, limit);
    }

    async fetchOpenOrders (symbol = undefined, since = undefined, limit = undefined, params = {}) {
        const request = {
            'status': '1',
        };
        return await this.fetchOrders (symbol, since, limit, this.extend (request, params));
    }

    async fetchClosedOrders (symbol = undefined, since = undefined, limit = undefined, params = {}) {
        const request = {
            'status': '3',
        };
        return await this.fetchOrders (symbol, since, limit, this.extend (request, params));
    }

    async fetchMyTrades (symbol = undefined, since = undefined, limit = undefined, params = {}) {
        await this.loadMarkets ();
        const request = {};
        if (symbol !== undefined) {
            const market = this.market (symbol);
            request['pair'] = market['id'];
        }
        if (limit !== undefined) {
            request['limit'] = limit;
        }
        const trades = await this.privateGetExchangesOwn (this.extend (request, params));
        return this.parseTrades (trades, undefined, since, limit);
    }

    nonce () {
        return this.milliseconds ();
    }

    sign (path, api = 'public', method = 'GET', params = {}, headers = undefined, body = undefined) {
        const query = this.urlencode (this.keysort (this.omit (params, this.extractParams (path))));
        let url = this.urls['api'] + '/';
        if (path !== 'charts/{pair}/{type}/chart/') {
            url += 'v1/';
        }
        url += this.implodeParams (path, params);
        headers = { 'Accept': 'application/json' };
        if (api === 'public') {
            if (query.length) {
                url += '?' + query;
            }
        } else {
            this.checkRequiredCredentials ();
            let payload = this.apiKey;
            if (method === 'POST') {
                headers['Content-Type'] = 'application/x-www-form-urlencoded';
                body = query;
                payload += body;
            } else if (query.length) {
                url += '?' + query;
            }
            headers['X-KEY'] = this.apiKey;
            headers['X-SIGN'] = this.hmac (this.encode (payload), this.encode (this.secret));
            headers['X-NONCE'] = this.nonce ().toString ();
        }
        return { 'url': url, 'method': method, 'body': body, 'headers': headers };
    }

    handleErrors (code, reason, url, method, headers, body, response, requestHeaders, requestBody) {
        if (response === undefined) {
            return; // fallback to default error handler
        }
        //
        //     {"date":1570599531.4814300537,"error":"Out of balance -9.99243661 BTC"}
        //
        const error = this.safeString (response, 'error');
        const feedback = this.id + ' ' + body;
        if (error !== undefined) {
            this.throwExactlyMatchedException (this.exceptions['exact'], error, feedback);
            this.throwBroadlyMatchedException (this.exceptions['broad'], error, feedback);
        }
        if (code === 401 || code === 403) {
            throw new AuthenticationError (feedback);
        } else if (code === 429) {
            throw new DDoSProtection (feedback);
        }
        if (code < 400) {
            return;
        }
        throw new ExchangeError (feedback);
    }
};<|MERGE_RESOLUTION|>--- conflicted
+++ resolved
@@ -241,11 +241,7 @@
         return this.parseTrades (trades, market, since, limit);
     }
 
-<<<<<<< HEAD
-    parseOHLCV (ohlcv, market = undefined, timeframe = '5m', since = undefined, limit = undefined) {
-=======
     parseOHLCV (ohlcv, market = undefined) {
->>>>>>> e73c37f7
         //
         //     {
         //         "time":1591296000,
@@ -287,11 +283,7 @@
         //         {"time":1591295400,"open":0.024721,"close":0.024717,"low":0.024711,"high":0.02473,"volume":65.071}
         //     ]
         //
-<<<<<<< HEAD
-        return this.parseOHLCVs (response, market);
-=======
         return this.parseOHLCVs (response, market, timeframe, since, limit);
->>>>>>> e73c37f7
     }
 
     async fetchBalance (params = {}) {
