--- conflicted
+++ resolved
@@ -27,13 +27,7 @@
                 'fetchOpenOrders': true,
                 'fetchClosedOrders': true,
                 'withdraw': true,
-<<<<<<< HEAD
-                'fetchDeposits': true,
-                'fetchWithdrawals': true,
-                'fetchTransactions': true,
-=======
                 'fetchFundingFees': true,
->>>>>>> e20b7fe6
             },
             'timeframes': {
                 '1m': '1m',
