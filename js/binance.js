'use strict';

//  ---------------------------------------------------------------------------

const Exchange = require ('./base/Exchange');
const { ExchangeError, InsufficientFunds, OrderNotFound, InvalidOrder, DDoSProtection, InvalidNonce, AuthenticationError } = require ('./base/errors');

//  ---------------------------------------------------------------------------

module.exports = class binance extends Exchange {
    describe () {
        return this.deepExtend (super.describe (), {
            'id': 'binance',
            'name': 'Binance',
            'countries': 'JP', // Japan
            'rateLimit': 500,
            // new metainfo interface
            'has': {
                'fetchDepositAddress': true,
                'CORS': false,
                'fetchBidsAsks': true,
                'fetchTickers': true,
                'fetchOHLCV': true,
                'fetchMyTrades': true,
                'fetchOrder': true,
                'fetchOrders': true,
                'fetchOpenOrders': true,
                'fetchClosedOrders': true,
                'withdraw': true,
            },
            'timeframes': {
                '1m': '1m',
                '3m': '3m',
                '5m': '5m',
                '15m': '15m',
                '30m': '30m',
                '1h': '1h',
                '2h': '2h',
                '4h': '4h',
                '6h': '6h',
                '8h': '8h',
                '12h': '12h',
                '1d': '1d',
                '3d': '3d',
                '1w': '1w',
                '1M': '1M',
            },
            'urls': {
                'logo': 'https://user-images.githubusercontent.com/1294454/29604020-d5483cdc-87ee-11e7-94c7-d1a8d9169293.jpg',
                'api': {
                    'web': 'https://www.binance.com',
                    'wapi': 'https://api.binance.com/wapi/v3',
                    'public': 'https://api.binance.com/api/v1',
                    'private': 'https://api.binance.com/api/v3',
                    'v3': 'https://api.binance.com/api/v3',
                    'v1': 'https://api.binance.com/api/v1',
                },
                'www': 'https://www.binance.com',
                'doc': 'https://github.com/binance-exchange/binance-official-api-docs/blob/master/rest-api.md',
                'fees': [
                    'https://binance.zendesk.com/hc/en-us/articles/115000429332',
                    'https://support.binance.com/hc/en-us/articles/115000583311',
                ],
            },
            'api': {
                'web': {
                    'get': [
                        'exchange/public/product',
                    ],
                },
                'wapi': {
                    'post': [
                        'withdraw',
                    ],
                    'get': [
                        'depositHistory',
                        'withdrawHistory',
                        'depositAddress',
                        'accountStatus',
                        'systemStatus',
                    ],
                },
                'v3': {
                    'get': [
                        'ticker/price',
                        'ticker/bookTicker',
                    ],
                },
                'public': {
                    'get': [
                        'exchangeInfo',
                        'ping',
                        'time',
                        'depth',
                        'aggTrades',
                        'klines',
                        'ticker/24hr',
                        'ticker/allPrices',
                        'ticker/allBookTickers',
                        'ticker/price',
                        'ticker/bookTicker',
                        'exchangeInfo',
                    ],
                    'put': [ 'userDataStream' ],
                    'post': [ 'userDataStream' ],
                    'delete': [ 'userDataStream' ],
                },
                'private': {
                    'get': [
                        'order',
                        'openOrders',
                        'allOrders',
                        'account',
                        'myTrades',
                    ],
                    'post': [
                        'order',
                        'order/test',
                    ],
                    'delete': [
                        'order',
                    ],
                },
            },
            'fees': {
                'trading': {
                    'tierBased': false,
                    'percentage': true,
                    'taker': 0.001,
                    'maker': 0.001,
                },
                'funding': {
                    'tierBased': false,
                    'percentage': false,
                    'withdraw': {
                        'ADA': 1.0,
                        'ADX': 4.7,
                        'AION': 1.9,
                        'AMB': 11.4,
                        'APPC': 6.5,
                        'ARK': 0.1,
                        'ARN': 3.1,
                        'AST': 10.0,
                        'BAT': 18.0,
                        'BCD': 1.0,
                        'BCH': 0.001,
                        'BCPT': 10.2,
                        'BCX': 1.0,
                        'BNB': 0.7,
                        'BNT': 1.5,
                        'BQX': 1.6,
                        'BRD': 6.4,
                        'BTC': 0.001,
                        'BTG': 0.001,
                        'BTM': 5.0,
                        'BTS': 1.0,
                        'CDT': 67.0,
                        'CMT': 37.0,
                        'CND': 47.0,
                        'CTR': 5.4,
                        'DASH': 0.002,
                        'DGD': 0.06,
                        'DLT': 11.7,
                        'DNT': 51.0,
                        'EDO': 2.5,
                        'ELF': 6.5,
                        'ENG': 2.1,
                        'ENJ': 42.0,
                        'EOS': 1.0,
                        'ETC': 0.01,
                        'ETF': 1.0,
                        'ETH': 0.01,
                        'EVX': 2.5,
                        'FUEL': 45.0,
                        'FUN': 85.0,
                        'GAS': 0,
                        'GTO': 20.0,
                        'GVT': 0.53,
                        'GXS': 0.3,
                        'HCC': 0.0005,
                        'HSR': 0.0001,
                        'ICN': 3.5,
                        'ICX': 1.3,
                        'INS': 1.5,
                        'IOTA': 0.5,
                        'KMD': 0.002,
                        'KNC': 2.6,
                        'LEND': 54.0,
                        'LINK': 12.8,
                        'LLT': 54.0,
                        'LRC': 9.1,
                        'LSK': 0.1,
                        'LTC': 0.01,
                        'LUN': 0.29,
                        'MANA': 74.0,
                        'MCO': 0.86,
                        'MDA': 4.7,
                        'MOD': 2.0,
                        'MTH': 34.0,
                        'MTL': 1.9,
                        'NAV': 0.2,
                        'NEBL': 0.01,
                        'NEO': 0.0,
                        'NULS': 2.1,
                        'OAX': 8.3,
                        'OMG': 0.57,
                        'OST': 17.0,
                        'POE': 88.0,
                        'POWR': 8.6,
                        'PPT': 0.25,
                        'QSP': 21.0,
                        'QTUM': 0.01,
                        'RCN': 35.0,
                        'RDN': 2.2,
                        'REQ': 18.1,
                        'RLC': 4.1,
                        'SALT': 1.3,
                        'SBTC': 1.0,
                        'SNGLS': 42,
                        'SNM': 29.0,
                        'SNT': 32.0,
                        'STORJ': 5.9,
                        'STRAT': 0.1,
                        'SUB': 7.4,
                        'TNB': 82.0,
                        'TNT': 47.0,
                        'TRIG': 6.7,
                        'TRX': 129.0,
                        'USDT': 23.0,
                        'VEN': 1.8,
                        'VIB': 28.0,
                        'VIBE': 7.2,
                        'WABI': 3.5,
                        'WAVES': 0.002,
                        'WINGS': 9.3,
                        'WTC': 0.5,
                        'XLM': 0.01,
                        'XMR': 0.04,
                        'XRP': 0.25,
                        'XVG': 0.1,
                        'XZC': 0.02,
                        'YOYOW': 39.0,
                        'ZEC': 0.005,
                        'ZRX': 5.7,
                    },
                    'deposit': {
                        'ARK': 0,
                        'AST': 0,
                        'BCH': 0,
                        'BNB': 0,
                        'BNT': 0,
                        'BQX': 0,
                        'BTC': 0,
                        'BTG': 0,
                        'CTR': 0,
                        'DASH': 0,
                        'DNT': 0,
                        'ENG': 0,
                        'ENJ': 0,
                        'EOS': 0,
                        'ETC': 0,
                        'ETH': 0,
                        'EVX': 0,
                        'FUN': 0,
                        'GAS': 0,
                        'HSR': 0,
                        'ICN': 0,
                        'IOTA': 0,
                        'KNC': 0,
                        'LINK': 0,
                        'LRC': 0,
                        'LTC': 0,
                        'MCO': 0,
                        'MDA': 0,
                        'MOD': 0,
                        'MTH': 0,
                        'MTL': 0,
                        'NEO': 0,
                        'OAX': 0,
                        'OMG': 0,
                        'POWR': 0,
                        'QTUM': 0,
                        'REQ': 0,
                        'SALT': 0,
                        'SNGLS': 0,
                        'SNM': 0,
                        'SNT': 0,
                        'STORJ': 0,
                        'STRAT': 0,
                        'SUB': 0,
                        'TRX': 0,
                        'USDT': 0,
                        'VIB': 0,
                        'WTC': 0,
                        'XRP': 0,
                        'XVG': 0,
                        'YOYOW': 0,
                        'ZRX': 0,
                    },
                },
            },
            'commonCurrencies': {
                'YOYO': 'YOYOW',
                'BCC': 'BCH',
                'NANO': 'XRB',
            },
            // exchange-specific options
            'options': {
                'warnOnFetchOpenOrdersWithoutSymbol': true,
                'recvWindow': 5 * 1000, // 5 sec, binance default
                'timeDifference': 0, // the difference between system clock and Binance clock
                'adjustForTimeDifference': false, // controls the adjustment logic upon instantiation
            },
            'exceptions': {
                '-1013': InvalidOrder, // createOrder -> 'invalid quantity'/'invalid price'/MIN_NOTIONAL
                '-1021': InvalidNonce, // 'your time is ahead of server'
                '-1100': InvalidOrder, // createOrder(symbol, 1, asdf) -> 'Illegal characters found in parameter 'price'
                '-2010': InsufficientFunds, // createOrder -> 'Account has insufficient balance for requested action.'
                '-2011': OrderNotFound, // cancelOrder(1, 'BTC/USDT') -> 'UNKNOWN_ORDER'
                '-2015': AuthenticationError, // "Invalid API-key, IP, or permissions for action."
            },
        });
    }

    nonce () {
        return this.milliseconds () - this.options['timeDifference'];
    }

    async loadTimeDifference () {
        const response = await this.publicGetTime ();
        const after = this.milliseconds ();
        this.options['timeDifference'] = parseInt (after - response['serverTime']);
        return this.options['timeDifference'];
    }

    async fetchMarkets () {
        let response = await this.publicGetExchangeInfo ();
        if (this.options['adjustForTimeDifference'])
            await this.loadTimeDifference ();
        let markets = response['symbols'];
        let result = [];
        for (let i = 0; i < markets.length; i++) {
            let market = markets[i];
            let id = market['symbol'];
            // "123456" is a "test symbol/market"
            if (id === '123456')
                continue;
            let baseId = market['baseAsset'];
            let quoteId = market['quoteAsset'];
            let base = this.commonCurrencyCode (baseId);
            let quote = this.commonCurrencyCode (quoteId);
            let symbol = base + '/' + quote;
            let filters = this.indexBy (market['filters'], 'filterType');
            let precision = {
                'base': market['baseAssetPrecision'],
                'quote': market['quotePrecision'],
                'amount': market['baseAssetPrecision'],
                'price': market['quotePrecision'],
            };
            let active = (market['status'] === 'TRADING');
            // lot size is deprecated as of 2018.02.06
            let lot = -1 * Math.log10 (precision['amount']);
            let entry = {
                'id': id,
                'symbol': symbol,
                'base': base,
                'quote': quote,
                'baseId': baseId,
                'quoteId': quoteId,
                'info': market,
                'lot': lot, // lot size is deprecated as of 2018.02.06
                'active': active,
                'precision': precision,
                'limits': {
                    'amount': {
                        'min': Math.pow (10, -precision['amount']),
                        'max': undefined,
                    },
                    'price': {
                        'min': Math.pow (10, -precision['price']),
                        'max': undefined,
                    },
                    'cost': {
                        'min': lot,
                        'max': undefined,
                    },
                },
            };
            if ('PRICE_FILTER' in filters) {
                let filter = filters['PRICE_FILTER'];
                entry['precision']['price'] = this.precisionFromString (filter['tickSize']);
                entry['limits']['price'] = {
                    'min': parseFloat (filter['minPrice']),
                    'max': parseFloat (filter['maxPrice']),
                };
            }
            if ('LOT_SIZE' in filters) {
                let filter = filters['LOT_SIZE'];
                entry['precision']['amount'] = this.precisionFromString (filter['stepSize']);
                entry['lot'] = parseFloat (filter['stepSize']); // lot size is deprecated as of 2018.02.06
                entry['limits']['amount'] = {
                    'min': parseFloat (filter['minQty']),
                    'max': parseFloat (filter['maxQty']),
                };
            }
            if ('MIN_NOTIONAL' in filters) {
                entry['limits']['cost']['min'] = parseFloat (filters['MIN_NOTIONAL']['minNotional']);
            }
            result.push (entry);
        }
        return result;
    }

    calculateFee (symbol, type, side, amount, price, takerOrMaker = 'taker', params = {}) {
        let market = this.markets[symbol];
        let key = 'quote';
        let rate = market[takerOrMaker];
        let cost = parseFloat (this.costToPrecision (symbol, amount * rate));
        if (side === 'sell') {
            cost *= price;
        } else {
            key = 'base';
        }
        return {
            'type': takerOrMaker,
            'currency': market[key],
            'rate': rate,
            'cost': parseFloat (this.feeToPrecision (symbol, cost)),
        };
    }

    async fetchBalance (params = {}) {
        await this.loadMarkets ();
        let response = await this.privateGetAccount (params);
        let result = { 'info': response };
        let balances = response['balances'];
        for (let i = 0; i < balances.length; i++) {
            let balance = balances[i];
            let currency = balance['asset'];
            if (currency in this.currencies_by_id)
                currency = this.currencies_by_id[currency]['code'];
            let account = {
                'free': parseFloat (balance['free']),
                'used': parseFloat (balance['locked']),
                'total': 0.0,
            };
            account['total'] = this.sum (account['free'], account['used']);
            result[currency] = account;
        }
        return this.parseBalance (result);
    }

<<<<<<< HEAD
    async performOrderBookRequest (symbol, limit = undefined, params = {}) {
        await this.loadMarkets ();
        let market = this.market (symbol);
=======
    async performOrderBookRequest (market, limit = undefined, params = {}) {
>>>>>>> bc2d492e
        let request = {
            'symbol': market['id'],
        };
        if (typeof limit !== 'undefined')
            request['limit'] = limit; // default = maximum = 100
        let orderbook = await this.publicGetDepth (this.extend (request, params));
        return orderbook;
    }

    parseTicker (ticker, market = undefined) {
        let timestamp = this.safeInteger (ticker, 'closeTime');
        let iso8601 = (typeof timestamp === 'undefined') ? undefined : this.iso8601 (timestamp);
        let symbol = this.findSymbol (this.safeString (ticker, 'symbol'), market);
        let last = this.safeFloat (ticker, 'lastPrice');
        return {
            'symbol': symbol,
            'timestamp': timestamp,
            'datetime': iso8601,
            'high': this.safeFloat (ticker, 'highPrice'),
            'low': this.safeFloat (ticker, 'lowPrice'),
            'bid': this.safeFloat (ticker, 'bidPrice'),
            'bidVolume': this.safeFloat (ticker, 'bidQty'),
            'ask': this.safeFloat (ticker, 'askPrice'),
            'askVolume': this.safeFloat (ticker, 'askQty'),
            'vwap': this.safeFloat (ticker, 'weightedAvgPrice'),
            'open': this.safeFloat (ticker, 'openPrice'),
            'close': last,
            'last': last,
            'previousClose': this.safeFloat (ticker, 'prevClosePrice'), // previous day close
            'change': this.safeFloat (ticker, 'priceChange'),
            'percentage': this.safeFloat (ticker, 'priceChangePercent'),
            'average': undefined,
            'baseVolume': this.safeFloat (ticker, 'volume'),
            'quoteVolume': this.safeFloat (ticker, 'quoteVolume'),
            'info': ticker,
        };
    }

    async fetchTicker (symbol, params = {}) {
        await this.loadMarkets ();
        let market = this.market (symbol);
        let response = await this.publicGetTicker24hr (this.extend ({
            'symbol': market['id'],
        }, params));
        return this.parseTicker (response, market);
    }

    parseTickers (rawTickers, symbols = undefined) {
        let tickers = [];
        for (let i = 0; i < rawTickers.length; i++) {
            tickers.push (this.parseTicker (rawTickers[i]));
        }
        return this.filterByArray (tickers, 'symbol', symbols);
    }

    async fetchBidAsks (symbols = undefined, params = {}) {
        await this.loadMarkets ();
        let rawTickers = await this.publicGetTickerBookTicker (params);
        return this.parseTickers (rawTickers, symbols);
    }

    async fetchTickers (symbols = undefined, params = {}) {
        await this.loadMarkets ();
        let rawTickers = await this.publicGetTicker24hr (params);
        return this.parseTickers (rawTickers, symbols);
    }

    parseOHLCV (ohlcv, market = undefined, timeframe = '1m', since = undefined, limit = undefined) {
        return [
            ohlcv[0],
            parseFloat (ohlcv[1]),
            parseFloat (ohlcv[2]),
            parseFloat (ohlcv[3]),
            parseFloat (ohlcv[4]),
            parseFloat (ohlcv[5]),
        ];
    }

    async fetchOHLCV (symbol, timeframe = '1m', since = undefined, limit = 500, params = {}) {
        await this.loadMarkets ();
        let market = this.market (symbol);
        let request = {
            'symbol': market['id'],
            'interval': this.timeframes[timeframe],
            'limit': limit, // default == max == 500
        };
        if (typeof since !== 'undefined')
            request['startTime'] = since;
        let response = await this.publicGetKlines (this.extend (request, params));
        return this.parseOHLCVs (response, market, timeframe, since, limit);
    }

    parseTrade (trade, market = undefined) {
        let timestampField = ('T' in trade) ? 'T' : 'time';
        let timestamp = trade[timestampField];
        let priceField = ('p' in trade) ? 'p' : 'price';
        let price = parseFloat (trade[priceField]);
        let amountField = ('q' in trade) ? 'q' : 'qty';
        let amount = parseFloat (trade[amountField]);
        let idField = ('a' in trade) ? 'a' : 'id';
        let id = trade[idField].toString ();
        let side = undefined;
        let order = undefined;
        if ('orderId' in trade)
            order = trade['orderId'].toString ();
        if ('m' in trade) {
            side = trade['m'] ? 'sell' : 'buy'; // this is reversed intentionally
        } else {
            side = (trade['isBuyer']) ? 'buy' : 'sell'; // this is a true side
        }
        let fee = undefined;
        if ('commission' in trade) {
            fee = {
                'cost': parseFloat (trade['commission']),
                'currency': this.commonCurrencyCode (trade['commissionAsset']),
            };
        }
        return {
            'info': trade,
            'timestamp': timestamp,
            'datetime': this.iso8601 (timestamp),
            'symbol': market['symbol'],
            'id': id,
            'order': order,
            'type': undefined,
            'side': side,
            'price': price,
            'cost': price * amount,
            'amount': amount,
            'fee': fee,
        };
    }

    async fetchTrades (symbol, since = undefined, limit = undefined, params = {}) {
        await this.loadMarkets ();
        let market = this.market (symbol);
        let request = {
            'symbol': market['id'],
        };
        if (typeof since !== 'undefined') {
            request['startTime'] = since;
            request['endTime'] = since + 3600000;
        }
        if (typeof limit !== 'undefined')
            request['limit'] = limit;
        // 'fromId': 123,    // ID to get aggregate trades from INCLUSIVE.
        // 'startTime': 456, // Timestamp in ms to get aggregate trades from INCLUSIVE.
        // 'endTime': 789,   // Timestamp in ms to get aggregate trades until INCLUSIVE.
        // 'limit': 500,     // default = maximum = 500
        let response = await this.publicGetAggTrades (this.extend (request, params));
        return this.parseTrades (response, market, since, limit);
    }

    parseOrderStatus (status) {
        let statuses = {
            'NEW': 'open',
            'PARTIALLY_FILLED': 'open',
            'FILLED': 'closed',
            'CANCELED': 'canceled',
        };
        return (status in statuses) ? statuses[status] : status.toLowerCase ();
    }

    parseOrder (order, market = undefined) {
        let status = this.safeValue (order, 'status');
        if (typeof status !== 'undefined')
            status = this.parseOrderStatus (status);
        let symbol = this.findSymbol (this.safeString (order, 'symbol'), market);
        let timestamp = undefined;
        if ('time' in order)
            timestamp = order['time'];
        else if ('transactTime' in order)
            timestamp = order['transactTime'];
        else
            throw new ExchangeError (this.id + ' malformed order: ' + this.json (order));
        let price = parseFloat (order['price']);
        let amount = parseFloat (order['origQty']);
        let filled = this.safeFloat (order, 'executedQty', 0.0);
        let remaining = Math.max (amount - filled, 0.0);
        let cost = undefined;
        if (typeof price !== 'undefined')
            if (typeof filled !== 'undefined')
                cost = price * filled;
        let result = {
            'info': order,
            'id': order['orderId'].toString (),
            'timestamp': timestamp,
            'datetime': this.iso8601 (timestamp),
            'symbol': symbol,
            'type': order['type'].toLowerCase (),
            'side': order['side'].toLowerCase (),
            'price': price,
            'amount': amount,
            'cost': cost,
            'filled': filled,
            'remaining': remaining,
            'status': status,
            'fee': undefined,
        };
        return result;
    }

    async createOrder (symbol, type, side, amount, price = undefined, params = {}) {
        await this.loadMarkets ();
        let market = this.market (symbol);
        let order = {
            'symbol': market['id'],
            'quantity': this.amountToString (symbol, amount),
            'type': type.toUpperCase (),
            'side': side.toUpperCase (),
        };
        if (type === 'limit') {
            order = this.extend (order, {
                'price': this.priceToPrecision (symbol, price),
                'timeInForce': 'GTC', // 'GTC' = Good To Cancel (default), 'IOC' = Immediate Or Cancel
            });
        }
        let response = await this.privatePostOrder (this.extend (order, params));
        return this.parseOrder (response);
    }

    async fetchOrder (id, symbol = undefined, params = {}) {
        if (!symbol)
            throw new ExchangeError (this.id + ' fetchOrder requires a symbol param');
        await this.loadMarkets ();
        let market = this.market (symbol);
        let origClientOrderId = this.safeValue (params, 'origClientOrderId');
        let request = {
            'symbol': market['id'],
        };
        if (typeof origClientOrderId !== 'undefined')
            request['origClientOrderId'] = origClientOrderId;
        else
            request['orderId'] = parseInt (id);
        let response = await this.privateGetOrder (this.extend (request, params));
        return this.parseOrder (response, market);
    }

    async fetchOrders (symbol = undefined, since = undefined, limit = undefined, params = {}) {
        if (!symbol)
            throw new ExchangeError (this.id + ' fetchOrders requires a symbol param');
        await this.loadMarkets ();
        let market = this.market (symbol);
        let request = {
            'symbol': market['id'],
        };
        if (limit)
            request['limit'] = limit;
        let response = await this.privateGetAllOrders (this.extend (request, params));
        return this.parseOrders (response, market, since, limit);
    }

    async fetchOpenOrders (symbol = undefined, since = undefined, limit = undefined, params = {}) {
        await this.loadMarkets ();
        let market = undefined;
        let request = {};
        if (typeof symbol !== 'undefined') {
            market = this.market (symbol);
            request['symbol'] = market['id'];
        } else if (this.options['warnOnFetchOpenOrdersWithoutSymbol']) {
            let symbols = this.symbols;
            let numSymbols = symbols.length;
            let fetchOpenOrdersRateLimit = parseInt (numSymbols / 2);
            throw new ExchangeError (this.id + ' fetchOpenOrders WARNING: fetching open orders without specifying a symbol is rate-limited to one call per ' + fetchOpenOrdersRateLimit.toString () + ' seconds. Do not call this method frequently to avoid ban. Set ' + this.id + '.options["warnOnFetchOpenOrdersWithoutSymbol"] = false to suppress this warning message.');
        }
        let response = await this.privateGetOpenOrders (this.extend (request, params));
        return this.parseOrders (response, market, since, limit);
    }

    async fetchClosedOrders (symbol = undefined, since = undefined, limit = undefined, params = {}) {
        let orders = await this.fetchOrders (symbol, since, limit, params);
        return this.filterBy (orders, 'status', 'closed');
    }

    async cancelOrder (id, symbol = undefined, params = {}) {
        if (!symbol)
            throw new ExchangeError (this.id + ' cancelOrder requires a symbol argument');
        await this.loadMarkets ();
        let market = this.market (symbol);
        let response = await this.privateDeleteOrder (this.extend ({
            'symbol': market['id'],
            'orderId': parseInt (id),
            // 'origClientOrderId': id,
        }, params));
        return response;
    }

    async fetchMyTrades (symbol = undefined, since = undefined, limit = undefined, params = {}) {
        if (!symbol)
            throw new ExchangeError (this.id + ' fetchMyTrades requires a symbol argument');
        await this.loadMarkets ();
        let market = this.market (symbol);
        let request = {
            'symbol': market['id'],
        };
        if (limit)
            request['limit'] = limit;
        let response = await this.privateGetMyTrades (this.extend (request, params));
        return this.parseTrades (response, market, since, limit);
    }

    async fetchDepositAddress (code, params = {}) {
        await this.loadMarkets ();
        let currency = this.currency (code);
        let response = await this.wapiGetDepositAddress (this.extend ({
            'asset': currency['id'],
        }, params));
        if ('success' in response) {
            if (response['success']) {
                let address = this.safeString (response, 'address');
                let tag = this.safeString (response, 'addressTag');
                return {
                    'currency': code,
                    'address': this.checkAddress (address),
                    'tag': tag,
                    'status': 'ok',
                    'info': response,
                };
            }
        }
        throw new ExchangeError (this.id + ' fetchDepositAddress failed: ' + this.last_http_response);
    }

    async withdraw (code, amount, address, tag = undefined, params = {}) {
        this.checkAddress (address);
        await this.loadMarkets ();
        let currency = this.currency (code);
        let name = address.slice (0, 20);
        let request = {
            'asset': currency['id'],
            'address': address,
            'amount': parseFloat (amount),
            'name': name,
        };
        if (tag)
            request['addressTag'] = tag;
        let response = await this.wapiPostWithdraw (this.extend (request, params));
        return {
            'info': response,
            'id': this.safeString (response, 'id'),
        };
    }

    sign (path, api = 'public', method = 'GET', params = {}, headers = undefined, body = undefined) {
        let url = this.urls['api'][api];
        url += '/' + path;
        if (api === 'wapi')
            url += '.html';
        // v1 special case for userDataStream
        if (path === 'userDataStream') {
            body = this.urlencode (params);
            headers = {
                'X-MBX-APIKEY': this.apiKey,
                'Content-Type': 'application/x-www-form-urlencoded',
            };
        } else if ((api === 'private') || (api === 'wapi')) {
            this.checkRequiredCredentials ();
            let query = this.urlencode (this.extend ({
                'timestamp': this.nonce (),
                'recvWindow': this.options['recvWindow'],
            }, params));
            let signature = this.hmac (this.encode (query), this.encode (this.secret));
            query += '&' + 'signature=' + signature;
            headers = {
                'X-MBX-APIKEY': this.apiKey,
            };
            if ((method === 'GET') || (api === 'wapi')) {
                url += '?' + query;
            } else {
                body = query;
                headers['Content-Type'] = 'application/x-www-form-urlencoded';
            }
        } else {
            if (Object.keys (params).length)
                url += '?' + this.urlencode (params);
        }
        return { 'url': url, 'method': method, 'body': body, 'headers': headers };
    }

    handleErrors (code, reason, url, method, headers, body) {
        // in case of error binance sets http status code >= 400
        if (code < 300)
            // status code ok, proceed with request
            return;
        if (code < 400)
            // should not normally happen, reserve for redirects in case
            // we'll want to scrape some info from web pages
            return;
        // code >= 400
        if ((code === 418) || (code === 429))
            throw new DDoSProtection (this.id + ' ' + code.toString () + ' ' + reason + ' ' + body);
        // error response in a form: { "code": -1013, "msg": "Invalid quantity." }
        // following block cointains legacy checks against message patterns in "msg" property
        // will switch "code" checks eventually, when we know all of them
        if (body.indexOf ('Price * QTY is zero or less') >= 0)
            throw new InvalidOrder (this.id + ' order cost = amount * price is zero or less ' + body);
        if (body.indexOf ('LOT_SIZE') >= 0)
            throw new InvalidOrder (this.id + ' order amount should be evenly divisible by lot size, use this.amountToLots (symbol, amount) ' + body);
        if (body.indexOf ('PRICE_FILTER') >= 0)
            throw new InvalidOrder (this.id + ' order price exceeds allowed price precision or invalid, use this.priceToPrecision (symbol, amount) ' + body);
        if (body.indexOf ('Order does not exist') >= 0)
            throw new OrderNotFound (this.id + ' ' + body);
        // checks against error codes
        if (typeof body === 'string') {
            if (body.length > 0) {
                if (body[0] === '{') {
                    let response = JSON.parse (body);
                    let error = this.safeString (response, 'code');
                    if (typeof error !== 'undefined') {
                        const exceptions = this.exceptions;
                        if (error in exceptions) {
                            throw new exceptions[error] (this.id + ' ' + this.json (response));
                        } else {
                            throw new ExchangeError (this.id + ': unknown error code: ' + this.json (response));
                        }
                    }
                }
            }
        }
    }
};<|MERGE_RESOLUTION|>--- conflicted
+++ resolved
@@ -450,13 +450,7 @@
         return this.parseBalance (result);
     }
 
-<<<<<<< HEAD
-    async performOrderBookRequest (symbol, limit = undefined, params = {}) {
-        await this.loadMarkets ();
-        let market = this.market (symbol);
-=======
     async performOrderBookRequest (market, limit = undefined, params = {}) {
->>>>>>> bc2d492e
         let request = {
             'symbol': market['id'],
         };
