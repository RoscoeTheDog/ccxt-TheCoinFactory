--- conflicted
+++ resolved
@@ -3165,12 +3165,8 @@
         const cost = this.safeString2 (trade, 'quoteQty', 'baseQty');  // inverse futures
         const marketId = this.safeString (trade, 'symbol');
         const marketType = ('M' in trade) || ('orderListId' in trade) ? 'spot' : 'contract';
-<<<<<<< HEAD
-        let symbol = this.safeSymbol (marketId, market, undefined, marketType);
-=======
         market = this.safeMarket (marketId, market, undefined, marketType);
         let symbol = market['symbol'];
->>>>>>> ea607630
         let id = this.safeString2 (trade, 't', 'a');
         id = this.safeString2 (trade, 'tradeId', 'id', id);
         let side = undefined;
@@ -3201,17 +3197,11 @@
         }
         if (('optionSide' in trade) || market['option']) {
             const settle = this.safeCurrencyCode (this.safeString (trade, 'quoteAsset', 'USDT'));
-<<<<<<< HEAD
-            const optionParts = marketId.split ('-');
-            const optionType = this.safeString (optionParts, 3);
-            symbol = this.safeString (optionParts, 0) + '/' + settle + ':' + settle + '-' + this.safeString (optionParts, 1) + '-' + this.safeString (optionParts, 2) + '-' + optionType;
-=======
             if (symbol === undefined) {
                 const optionParts = marketId.split ('-');
                 const optionType = this.safeString (optionParts, 3);
                 symbol = this.safeString (optionParts, 0) + '/' + settle + ':' + settle + '-' + this.safeString (optionParts, 1) + '-' + this.safeString (optionParts, 2) + '-' + optionType;
             }
->>>>>>> ea607630
             takerOrMaker = this.safeStringLower (trade, 'liquidity');
             if ('fee' in trade) {
                 fee = {
