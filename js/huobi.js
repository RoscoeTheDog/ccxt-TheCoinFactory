--- conflicted
+++ resolved
@@ -41,12 +41,8 @@
                 'fetchAccounts': true,
                 'fetchBalance': true,
                 'fetchBidsAsks': undefined,
-<<<<<<< HEAD
                 'fetchBorrowInterest': true,
-                'fetchBorrowRate': true,
-=======
                 'fetchBorrowRate': undefined,
->>>>>>> d297e658
                 'fetchBorrowRateHistories': undefined,
                 'fetchBorrowRateHistory': undefined,
                 'fetchBorrowRates': true,
