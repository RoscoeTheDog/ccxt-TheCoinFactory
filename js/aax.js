'use strict';

// ----------------------------------------------------------------------------

const Exchange = require ('./base/Exchange');
const { ArgumentsRequired, AuthenticationError, ExchangeError, ExchangeNotAvailable, OrderNotFound, InvalidOrder, CancelPending, RateLimitExceeded, InsufficientFunds, BadRequest, BadSymbol, PermissionDenied } = require ('./base/errors');
const { TICK_SIZE } = require ('./base/functions/number');
const Precise = require ('./base/Precise');

// ----------------------------------------------------------------------------

module.exports = class aax extends Exchange {
    describe () {
        return this.deepExtend (super.describe (), {
            'id': 'aax',
            'name': 'AAX',
            'countries': [ 'MT' ], // Malta
            'enableRateLimit': true,
            'rateLimit': 500,
            'version': 'v2',
            'hostname': 'aaxpro.com', // aax.com
            'certified': true,
            'pro': true,
            'has': {
                'CORS': undefined,
                'spot': true,
                'margin': false,
                'swap': true,
                'future': false,
                'option': undefined,
                'addMargin': undefined,
                'cancelAllOrders': true,
                'cancelOrder': true,
                'cancelOrders': undefined,
                'createDepositAddress': undefined,
                'createOrder': true,
                'createReduceOnlyOrder': undefined,
                'deposit': undefined,
                'editOrder': true,
                'fetchAccounts': undefined,
                'fetchAllTradingFees': undefined,
                'fetchBalance': true,
                'fetchBidsAsks': undefined,
                'fetchBorrowRate': false,
                'fetchBorrowRateHistory': false,
                'fetchBorrowRates': false,
                'fetchBorrowRatesPerSymbol': false,
                'fetchCanceledOrders': true,
                'fetchClosedOrder': undefined,
                'fetchClosedOrders': true,
                'fetchCurrencies': true,
                'fetchDeposit': undefined,
                'fetchDepositAddress': true,
                'fetchDepositAddresses': undefined,
                'fetchDepositAddressesByNetwork': undefined,
                'fetchDeposits': true,
                'fetchFundingFee': undefined,
                'fetchFundingFees': undefined,
                'fetchFundingHistory': true,
                'fetchFundingRate': true,
                'fetchFundingRateHistory': true,
                'fetchFundingRates': undefined,
                'fetchIndexOHLCV': true,
                'fetchIsolatedPositions': undefined,
                'fetchL3OrderBook': undefined,
                'fetchLedger': undefined,
                'fetchLedgerEntry': undefined,
                'fetchLeverage': undefined,
                'fetchMarkets': true,
                'fetchMarkOHLCV': true,
                'fetchMyBuys': undefined,
                'fetchMySells': undefined,
                'fetchMyTrades': true,
                'fetchOHLCV': true,
                'fetchOpenOrder': undefined,
                'fetchOpenOrders': true,
                'fetchOrder': true,
                'fetchOrderBook': true,
                'fetchOrderBooks': undefined,
                'fetchOrders': true,
                'fetchOrderTrades': undefined,
                'fetchPosition': undefined,
                'fetchPositions': undefined,
                'fetchPositionsRisk': undefined,
                'fetchPremiumIndexOHLCV': false,
                'fetchStatus': true,
                'fetchTicker': 'emulated',
                'fetchTickers': true,
                'fetchTime': true,
                'fetchTrades': true,
                'fetchTradingFee': undefined,
                'fetchTradingFees': undefined,
                'fetchTradingLimits': undefined,
                'fetchTransactions': undefined,
                'fetchTransfers': undefined,
                'fetchWithdrawal': undefined,
                'fetchWithdrawals': true,
                'fetchWithdrawalWhitelist': undefined,
                'loadLeverageBrackets': undefined,
                'reduceMargin': undefined,
                'setLeverage': undefined,
                'setMarginMode': undefined,
                'setPositionMode': undefined,
                'signIn': undefined,
                'transfer': undefined,
                'withdraw': undefined,
            },
            'timeframes': {
                '1m': '1m',
                '5m': '5m',
                '15m': '15m',
                '30m': '30m',
                '1h': '1h',
                '2h': '2h',
                '4h': '4h',
                '12h': '12h',
                '1d': '1d',
                '3d': '3d',
                '1w': '1w',
            },
            'urls': {
                'logo': 'https://user-images.githubusercontent.com/1294454/104140087-a27f2580-53c0-11eb-87c1-5d9e81208fe9.jpg',
                'test': {
                    'v1': 'https://api.testnet.{hostname}/marketdata/v1',
                    'public': 'https://api.testnet.{hostname}',
                    'private': 'https://api.testnet.{hostname}',
                },
                'api': {
                    'v1': 'https://api.{hostname}/marketdata/v1',
                    'public': 'https://api.{hostname}',
                    'private': 'https://api.{hostname}',
                },
                'www': 'https://www.aaxpro.com', // string website URL
                'doc': 'https://www.aaxpro.com/apidoc/index.html',
                'fees': 'https://www.aaxpro.com/en-US/fees/',
                'referral': 'https://www.aaxpro.com/invite/sign-up?inviteCode=JXGm5Fy7R2MB',
            },
            'api': {
                'v1': {
                    'get': [
                        'getHistMarketData', // Get OHLC k line of specific market
                    ],
                },
                'public': {
                    // these endpoints are not documented
                    // 'get': [
                    //     'order_book', // Get the order book of specified market
                    //     'order_book/{market}',
                    //     'trades', // Get recent trades on market, each trade is included only once Trades are sorted in reverse creation order.
                    //     'trades/{market}',
                    //     'tickers', // Get ticker of all markets
                    //     'tickers/{market}', // Get ticker of specific market
                    // ],
                    'get': [
                        'currencies',
                        'announcement/maintenance', // System Maintenance Notice
                        'time',
                        'instruments', // Retrieve all trading pairs information
                        'market/orderbook', // Order Book
                        'futures/position/openInterest', // Open Interest
                        'market/tickers', // Get the Last 24h Market Summary
                        'market/candles', // Get Current Candlestick
                        'market/history/candles', // Get Current Candlestick
                        'market/trades', // Get the Most Recent Trades
                        'market/markPrice', // Get Current Mark Price
                        'futures/funding/predictedFunding/{symbol}', // Get Predicted Funding Rate
                        'futures/funding/prevFundingRate/{symbol}', // Get Last Funding Rate
                        'futures/funding/fundingRate',
                        'market/candles/index', // * Deprecated
                        'market/index/candles',
                    ],
                },
                'private': {
                    'get': [
                        'user/info', // Retrieve user information
                        'account/balances', // Get Account Balances
                        'account/deposit/address', // undocumented
                        'account/deposits', // Get account deposits history
                        'account/withdraws', // Get account withdrawals history
                        'spot/trades', // Retrieve trades details for a spot order
                        'spot/openOrders', // Retrieve spot open orders
                        'spot/orders', // Retrieve historical spot orders
                        'futures/position', // Get positions for all contracts
                        'futures/position/closed', // Get closed positions
                        'futures/trades', // Retrieve trade details for a futures order
                        'futures/openOrders', // Retrieve futures open orders
                        'futures/orders', // Retrieve historical futures orders
                        'futures/funding/fundingFee',
                        'futures/funding/predictedFundingFee/{symbol}', // Get predicted funding fee
                    ],
                    'post': [
                        'account/transfer', // Asset Transfer
                        'spot/orders', // Create a new spot order
                        'spot/orders/cancelAllOnTimeout', // Automatically cancel all your spot orders after a specified timeout.
                        'futures/orders', // Create a new futures order
                        'futures/orders/cancelAllOnTimeout', // Automatically cancel all your futures orders after a specified timeout.
                        'futures/position/sltp', // Set take profit and stop loss orders for an opening position
                        'futures/position/close', // Close position
                        'futures/position/leverage', // Update leverage for position
                        'futures/position/margin', // Modify Isolated Position Margin
                    ],
                    'put': [
                        'spot/orders', // Amend spot order
                        'futures/orders', // Amend the quantity of an open futures order
                    ],
                    'delete': [
                        'spot/orders/cancel/{orderID}', // Cancel a spot order
                        'spot/orders/cancel/all', // Batch cancel spot orders
                        'futures/orders/cancel/{orderID}', // Cancel a futures order
                        'futures/orders/cancel/all', // Batch cancel futures orders
                    ],
                },
            },
            'fees': {
                'trading': {
                    'tierBased': false,
                    'percentage': true,
                    'maker': this.parseNumber ('0.0006'),
                    'taker': this.parseNumber ('0.001'),
                },
                'funding': {
                    'tierBased': false,
                    'percentage': true,
                    'withdraw': {}, // There is only 1% fee on withdrawals to your bank account.
                },
            },
            'commonCurrencies': {
                'XBT': 'XBT',
            },
            'exceptions': {
                'exact': {
                    '2002': InsufficientFunds,
                    '2003': OrderNotFound,
                    '10003': BadRequest, // Parameter validation error
                    '10006': AuthenticationError, // Session expired, please relogin
                    '10007': AuthenticationError, // Invalid authentication key or token
                    '11007': AuthenticationError, // Invalid key format
                    '20001': InsufficientFunds, // Insufficient balance. Please deposit to trade.
                    '20009': InvalidOrder, // Order amount must be positive
                    '30000': OrderNotFound, // {"code":30000,"data":null,"message":"The order does not exist","ts":1610259732263}
                    '30001': InvalidOrder, // The order is being submitted, please try again later
                    '30004': InvalidOrder, // Minimum quantity is {0}
                    '30005': InvalidOrder, // Quantity maximum precision is {0} decimal places
                    '30006': InvalidOrder, // Price maximum precision is {0} decimal places
                    '30007': InvalidOrder, // Minimum price is {0}
                    '30008': InvalidOrder, // Stop price maximum precision is {0} decimal places
                    '30009': InvalidOrder, // Stop Price cannot be less than {0}
                    '30010': InvalidOrder, // Market price cannot be empty
                    '30011': CancelPending, // The order is being cancelled, please wait.
                    '30012': BadRequest, // Unknown currency
                    '30013': BadSymbol, // Unknown symbol
                    '30014': OrderNotFound, // Futures order cannot be found
                    '30015': InvalidOrder, // This is not an open order and cannot modified
                    '30016': ExchangeError, // No position found
                    '30017': InvalidOrder, // The current close position is 0. It is recommended that you cancel the current order closing order.
                    '30018': InvalidOrder, // Order price cannot be greater than {0}
                    '30019': InvalidOrder, // Order quantity cannot be greater than {0}
                    '30020': InvalidOrder, // Order price must be a multiple of {0}
                    '30021': InvalidOrder, // Margin adjustement must be greater than 0
                    '30022': InvalidOrder, // New quantity must be greater than filled quantity
                    '30023': InvalidOrder, // Order failed, please try again
                    '30024': InvalidOrder, // TimeInForce error, only GTC or IOC are allowed
                    '30025': InvalidOrder, // TimeInForce error, only GTC is allowed
                    '30026': InvalidOrder, // Quantity is not a multiple of {0}
                    '30027': InvalidOrder, // Close position failed, it is recommended that you cancel the current order and then close the position.
                    '30028': BadSymbol, // Symbol cannot be traded at this time
                    '30029': InvalidOrder, // Modified quantity or price cannot be empty
                    '30030': InvalidOrder, // Price cannot be specified for market orders
                    '30031': InvalidOrder, // Liquidation orders cannot be modified
                    '30032': InvalidOrder, // Leverage cannot be greater than {0}
                    '30033': InvalidOrder, // Leverage cannot be smaller than {0}
                    '30034': RateLimitExceeded, // The max number of open orders is {0}. To place a new order, please cancel a previous one
                    '30035': RateLimitExceeded, // The max number of {0} open orders is {1}. To place a new order, please cancel a previous one
                    '30036': ExchangeNotAvailable, // Liquidation is in progress, please try again later
                    '30037': InvalidOrder, // Once stop limit order triggered, stop price cannot be amended
                    '30038': ExchangeError, // The total value of your orders has exceeded the current risk limit. Please adjust the risk limit
                    '30039': InsufficientFunds, // Your risk limit has now been changed to {0}, your maximum leverage less than 1, please readjust accordingly
                    '30040': InvalidOrder, // Order status has changed, please try again later
                    '30041': InvalidOrder, // Liquidation orders cannot be cancelled
                    '30042': InvalidOrder, // Order cannot be placed as you will be breaching you max limit value of {1} BTC for {0}
                    '30043': InvalidOrder, // The risk limit cannot be less than 0
                    '30044': BadRequest, // Timeout cannot be greater than 60 minutes
                    '30045': InvalidOrder, // Side is not valid, it should be BUY or SELL
                    '30046': InvalidOrder, // Order type is not valid, it should be MARKET or LIMIT or STOP-LIMIT or STOP
                    '30047': InvalidOrder, // The order is closed. Can't cancel
                    '30048': InvalidOrder, // Market orders cannot be modified
                    '30049': InvalidOrder, // The order is being modified, please wait
                    '30050': InvalidOrder, // Maximum 10 orders
                    '40004': BadRequest, // Requested resource doesn't exist
                    '40009': RateLimitExceeded, // Too many requests
                    '40102': AuthenticationError, // {"code":40102,"message":"Unauthorized(invalid key)"}
                    '40103': AuthenticationError, // {"code":40103,"message":"Unauthorized(invalid sign)"}
                    '40303': PermissionDenied, // {"code":40303,"message":"Forbidden(invalid scopes)"}
                    '41001': BadRequest, // Incorrect HTTP request
                    '41002': BadRequest, // Unsupported HTTP request method
                    '42001': ExchangeNotAvailable, // Duplicated data entry, please check and try again
                    '50001': ExchangeError, // Server side exception, please try again later
                    '50002': ExchangeError, // Server is busy, please try again later
                },
                'broad': {},
            },
            'precisionMode': TICK_SIZE,
            'options': {
                'defaultType': 'spot', // 'spot', 'future'
                'types': {
                    'spot': 'SPTP',
                    'future': 'FUTP',
                    'otc': 'F2CP',
                    'saving': 'VLTP',
                },
                'accounts': {
                    'SPTP': 'spot',
                    'FUTP': 'future',
                    'F2CP': 'otc',
                    'VLTP': 'saving',
                },
                'networks': {
                    'ETH': 'ERC20',
                    'TRX': 'TRC20',
                    'SOL': 'SPL',
                },
            },
        });
    }

    async fetchTime (params = {}) {
        const response = await this.publicGetTime (params);
        //
        //    {
        //        "code": 1,
        //        "data": 1573542445411,  // unit: millisecond
        //        "message": "success",
        //        "ts": 1573542445411
        //    }
        //
        return this.safeInteger (response, 'data');
    }

    async fetchStatus (params = {}) {
        const response = await this.publicGetAnnouncementMaintenance (params);
        //
        //     {
        //         "code": 1,
        //         "data": {
        //             "startTime":"2020-06-25T02:15:00.000Z",
        //             "endTime":"2020-06-25T02:45:00.000Z"，
        //             "description":"Spot Trading :UTC Jun 25, 2020 02:15 to 02:45 (HKT Jun 25 10:15 to 10:45),Futures Trading: UTC Jun 25, 2020 02:15 to 02:45 (HKT Jun 25 10:15 to 10:45).We apologize for any inconvenience caused. Thank you for your patience and understanding.Should you have any enquiries, please do not hesitate our live chat support or via email at cs@aax.com."
        //         },
        //         "message":"success",
        //         "ts":1593043237000
        //     }
        //
        const data = this.safeValue (response, 'data', {});
        const timestamp = this.milliseconds ();
        const startTime = this.parse8601 (this.safeString (data, 'startTime'));
        const endTime = this.parse8601 (this.safeString (data, 'endTime'));
        const update = {
            'updated': this.safeInteger (response, 'ts', timestamp),
        };
        if (endTime !== undefined) {
            const startTimeIsOk = (startTime === undefined) ? true : (timestamp < startTime);
            const isOk = (timestamp > endTime) || startTimeIsOk;
            update['eta'] = endTime;
            update['status'] = isOk ? 'ok' : 'maintenance';
        }
        this.status = this.extend (this.status, update);
        return this.status;
    }

    async fetchMarkets (params = {}) {
        const response = await this.publicGetInstruments (params);
        //
        //     {
        //         "code":1,
        //         "message":"success",
        //         "ts":1610159448962,
        //         "data":[
        //             {
        //                 "tickSize":"0.01",
        //                 "lotSize":"1",
        //                 "base":"BTC",
        //                 "quote":"USDT",
        //                 "minQuantity":"1.0000000000",
        //                 "maxQuantity":"30000",
        //                 "minPrice":"0.0100000000",
        //                 "maxPrice":"999999.0000000000",
        //                 "status":"readOnly",
        //                 "symbol":"BTCUSDTFP",
        //                 "code":"FP",
        //                 "takerFee":"0.00040",
        //                 "makerFee":"0.00020",
        //                 "multiplier":"0.001000000000",
        //                 "mmRate":"0.00500",
        //                 "imRate":"0.01000",
        //                 "type":"futures",
        //                 "settleType":"Vanilla",
        //                 "settleCurrency":"USDT"
        //             },
        //             {
        //                 "tickSize":"0.5",
        //                 "lotSize":"10",
        //                 "base":"BTC",
        //                 "quote":"USD",
        //                 "minQuantity":"10.0000000000",
        //                 "maxQuantity":"300000",
        //                 "minPrice":"0.5000000000",
        //                 "maxPrice":"999999.0000000000",
        //                 "status":"readOnly",
        //                 "symbol":"BTCUSDFP",
        //                 "code":"FP",
        //                 "takerFee":"0.00040",
        //                 "makerFee":"0.00020",
        //                 "multiplier":"1.000000000000",
        //                 "mmRate":"0.00500",
        //                 "imRate":"0.01000",
        //                 "type":"futures",
        //                 "settleType":"Inverse",
        //                 "settleCurrency":"BTC"
        //             },
        //             {
        //                 "tickSize":"0.0001",
        //                 "lotSize":"0.01",
        //                 "base":"AAB",
        //                 "quote":"USDT",
        //                 "minQuantity":"5.0000000000",
        //                 "maxQuantity":"50000.0000000000",
        //                 "minPrice":"0.0001000000",
        //                 "maxPrice":"999999.0000000000",
        //                 "status":"readOnly",
        //                 "symbol":"AABUSDT",
        //                 "code":null,
        //                 "takerFee":"0.00100",
        //                 "makerFee":"0.00100",
        //                 "multiplier":"1.000000000000",
        //                 "mmRate":"0.02500",
        //                 "imRate":"0.05000",
        //                 "type":"spot",
        //                 "settleType":null,
        //                 "settleCurrency":null
        //             },
        //         ]
        //     }
        //
        const data = this.safeValue (response, 'data');
        const result = [];
        for (let i = 0; i < data.length; i++) {
            const market = data[i];
            const id = this.safeString (market, 'symbol');
            const baseId = this.safeString (market, 'base');
            const quoteId = this.safeString (market, 'quote');
            const settleId = this.safeString (market, 'settleCurrency');
            const base = this.safeCurrencyCode (baseId);
            const quote = this.safeCurrencyCode (quoteId);
            const settle = this.safeCurrencyCode (settleId);
            const status = this.safeString (market, 'status');
            const marketType = this.safeString (market, 'type');
            let inverse = undefined;
            let linear = undefined;
            let quanto = undefined;
            const spot = (marketType === 'spot');
            const swap = (marketType === 'futures');
            const settleType = this.safeStringLower (market, 'settleType');
            if (settleType !== undefined) {
                inverse = (settleType === 'inverse');
                linear = (settleType === 'vanilla');
                quanto = (settleType === 'quanto');
            }
            let symbol = base + '/' + quote;
            let type = 'spot';
            let contractSize = undefined;
            if (swap) {
                symbol = symbol + ':' + settle;
                type = 'swap';
                contractSize = this.safeNumber (market, 'multiplier');
            }
            result.push ({
                'id': id,
                'symbol': symbol,
                'base': base,
                'quote': quote,
                'settle': settle,
                'baseId': baseId,
                'quoteId': quoteId,
                'settleId': settleId,
                'type': type,
                'spot': spot,
                'margin': false,
                'swap': swap,
                'future': false,
                'option': false,
                'contract': swap,
                'linear': linear,
                'inverse': inverse,
                'taker': this.safeNumber (market, 'takerFee'),
                'maker': this.safeNumber (market, 'makerFee'),
                'contractSize': contractSize,
                'active': (status === 'enable'),
                'expiry': undefined,
                'expiryDatetime': undefined,
                'strike': undefined,
                'optionType': undefined,
                'quanto': quanto,
                'precision': {
                    'amount': this.safeNumber (market, 'lotSize'),
                    'price': this.safeNumber (market, 'tickSize'),
                },
                'limits': {
                    'leverage': {
                        'min': this.parseNumber ('1'),
                        'max': undefined,
                    },
                    'amount': {
                        'min': this.safeString (market, 'minQuantity'),
                        'max': this.safeString (market, 'maxQuantity'),
                    },
                    'price': {
                        'min': this.safeString (market, 'minPrice'),
                        'max': this.safeString (market, 'maxPrice'),
                    },
                    'cost': {
                        'min': undefined,
                        'max': undefined,
                    },
                },
                'info': market,
            });
        }
        return result;
    }

    async fetchCurrencies (params = {}) {
        const response = await this.publicGetCurrencies (params);
        //
        //     {
        //         "code":1,
        //         "data":[
        //             {
        //                 "chain":"BTC",
        //                 "displayName":"Bitcoin",
        //                 "withdrawFee":"0.0004",
        //                 "withdrawMin":"0.001",
        //                 "otcFee":"0",
        //                 "enableOTC":true,
        //                 "visible":true,
        //                 "enableTransfer":true,
        //                 "transferMin":"0.00001",
        //                 "depositMin":"0.0005",
        //                 "enableWithdraw":true,
        //                 "enableDeposit":true,
        //                 "addrWithMemo":false,
        //                 "withdrawPrecision":"0.00000001",
        //                 "currency":"BTC",
        //                 "network":"BTC", // ETH, ERC20, TRX, TRC20, OMNI, LTC, XRP, XLM, ...
        //                 "minConfirm":"2"
        //             },
        //         ],
        //         "message":"success",
        //         "ts":1624330530697
        //     }
        //
        const result = {};
        const data = this.safeValue (response, 'data', []);
        for (let i = 0; i < data.length; i++) {
            const currency = data[i];
            const id = this.safeString (currency, 'chain');
            const name = this.safeString (currency, 'displayName');
            const code = this.safeCurrencyCode (id);
            const precision = this.safeNumber (currency, 'withdrawPrecision');
            const enableWithdraw = this.safeValue (currency, 'enableWithdraw');
            const enableDeposit = this.safeValue (currency, 'enableDeposit');
            const fee = this.safeNumber (currency, 'withdrawFee');
            const visible = this.safeValue (currency, 'visible');
            const active = (enableWithdraw && enableDeposit && visible);
            const deposit = (enableDeposit && visible);
            const withdraw = (enableWithdraw && visible);
            const network = this.safeString (currency, 'network');
            result[code] = {
                'id': id,
                'name': name,
                'code': code,
                'precision': precision,
                'info': currency,
                'active': active,
                'deposit': deposit,
                'withdraw': withdraw,
                'fee': fee,
                'network': network,
                'limits': {
                    'deposit': {
                        'min': this.safeNumber (currency, 'depositMin'),
                        'max': undefined,
                    },
                    'withdraw': {
                        'min': this.safeNumber (currency, 'withdrawMin'),
                        'max': undefined,
                    },
                },
            };
        }
        return result;
    }

    parseTicker (ticker, market = undefined) {
        //
        //     {
        //         "t":1610162685342, // timestamp
        //         "a":"0.00000000", // trading volume in USD in the last 24 hours, futures only
        //         "c":"435.20000000", // close
        //         "d":"4.22953489", // change
        //         "h":"455.04000000", // high
        //         "l":"412.78000000", // low
        //         "o":"417.54000000", // open
        //         "s":"BCHUSDTFP", // market id
        //         "v":"2031068.00000000", // trading volume in quote currency of last 24 hours
        //     }
        //
        const timestamp = this.safeInteger (ticker, 't');
        const marketId = this.safeString (ticker, 's');
        const symbol = this.safeSymbol (marketId, market);
        const last = this.safeString (ticker, 'c');
        const open = this.safeString (ticker, 'o');
        const quoteVolume = this.safeString (ticker, 'v');
        return this.safeTicker ({
            'symbol': symbol,
            'timestamp': timestamp,
            'datetime': undefined,
            'high': this.safeString (ticker, 'h'),
            'low': this.safeString (ticker, 'l'),
            'bid': undefined,
            'bidVolume': undefined,
            'ask': undefined,
            'askVolume': undefined,
            'vwap': undefined,
            'open': open,
            'close': last,
            'last': last,
            'previousClose': undefined,
            'change': undefined,
            'percentage': undefined,
            'average': undefined,
            'baseVolume': undefined,
            'quoteVolume': quoteVolume,
            'info': ticker,
        }, market, false);
    }

    async fetchTickers (symbols = undefined, params = {}) {
        await this.loadMarkets ();
        const response = await this.publicGetMarketTickers (params);
        //
        //     {
        //         "e":"tickers",
        //         "t":1610162685342,
        //         "tickers":[
        //             {
        //                 "a":"0.00000000",
        //                 "c":"435.20000000",
        //                 "d":"4.22953489",
        //                 "h":"455.04000000",
        //                 "l":"412.78000000",
        //                 "o":"417.54000000",
        //                 "s":"BCHUSDTFP",
        //                 "v":"2031068.00000000",
        //             },
        //         ],
        //     }
        //
        const tickers = this.safeValue (response, 'tickers', []);
        const result = [];
        const timestamp = this.safeInteger (response, 't');
        for (let i = 0; i < tickers.length; i++) {
            const ticker = this.parseTicker (this.extend (tickers[i], { 't': timestamp }));
            result.push (ticker);
        }
        return this.filterByArray (result, 'symbol', symbols);
    }

    async fetchOrderBook (symbol, limit = undefined, params = {}) {
        await this.loadMarkets ();
        const market = this.market (symbol);
        if (limit === undefined) {
            limit = 20;
        } else {
            if ((limit !== 20) && (limit !== 50)) {
                throw new BadRequest (this.id + ' fetchOrderBook() limit argument must be undefined, 20 or 50');
            }
        }
        const request = {
            'symbol': market['id'],
            'level': limit, // required
        };
        //
        const response = await this.publicGetMarketOrderbook (this.extend (request, params));
        //
        //     {
        //         "asks":[
        //             ["10823.00000000","0.004000"],
        //             ["10823.10000000","0.100000"],
        //             ["10823.20000000","0.010000"]
        //         ],
        //         "bids":[
        //             ["10821.20000000","0.002000"],
        //             ["10821.10000000","0.005000"],
        //             ["10820.40000000","0.013000"]
        //         ],
        //         "e":"BTCUSDT@book_50",
        //         "t":1561543614756
        //     }
        //
        const timestamp = this.safeInteger (response, 't'); // need unix type
        return this.parseOrderBook (response, symbol, timestamp);
    }

    parseTrade (trade, market = undefined) {
        //
        // public fetchTrades
        //
        //     {
        //         "i":"T1qzQeZG9g",
        //         "p":"-61348.81000000",
        //         "q":"0.045400",
        //         "s":"sell",
        //         "t":1635731102731
        //     }
        //
        // private fetchMyTrades
        //
        //     {
        //         "avgPrice":"1199.8",
        //         "base":"ETH",
        //         "clOrdID":null,
        //         "commission":"0.00002",
        //         "createTime":"2021-01-11T02:47:51.512Z",
        //         "cumQty":"0.02",
        //         "filledOrderID":"1eUD4F5rwK",
        //         "filledPrice":"1199.8",
        //         "filledQty":"0.02",
        //         "leavesQty":"0",
        //         "oCreateTime":"2021-01-11T02:47:51.377Z",
        //         "orderID":"1eUD4EHfdU",
        //         "orderQty":"0.02",
        //         "orderStatus":3,
        //         "orderType":1,
        //         "price":"1198.25",
        //         "quote":"USDT",
        //         "rejectCode":null,
        //         "rejectReason":null,
        //         "side":1,
        //         "stopPrice":"0",
        //         "symbol":"ETHUSDT",
        //         "taker":true,
        //         "tradeID":"E04WTIgfmULU",
        //         "transactTime":"2021-01-11T02:47:51.389Z",
        //         "updateTime":null,
        //         "userID":"1362494"
        //     }
        //
        let timestamp = this.safeInteger (trade, 't');
        if (timestamp === undefined) {
            timestamp = this.parse8601 (this.safeString (trade, 'createTime'));
        }
        let id = this.safeString2 (trade, 'tid', 'tradeID');
        id = this.safeString (trade, 'i', id);
        const marketId = this.safeString (trade, 'symbol');
        market = this.safeMarket (marketId, market);
        const symbol = market['symbol'];
        let priceString = this.safeString2 (trade, 'p', 'filledPrice');
        const amountString = this.safeString2 (trade, 'q', 'filledQty');
        const orderId = this.safeString (trade, 'orderID');
        const isTaker = this.safeValue (trade, 'taker');
        let takerOrMaker = undefined;
        if (isTaker !== undefined) {
            takerOrMaker = isTaker ? 'taker' : 'maker';
        }
        let side = this.safeString (trade, 'side');
        if (side === '1') {
            side = 'buy';
        } else if (side === '2') {
            side = 'sell';
        }
        if (side === undefined) {
            side = (priceString[0] === '-') ? 'sell' : 'buy';
        }
        priceString = Precise.stringAbs (priceString);
        const orderType = this.parseOrderType (this.safeString (trade, 'orderType'));
        let fee = undefined;
        const feeCost = this.safeString (trade, 'commission');
        if (feeCost !== undefined) {
            let feeCurrency = undefined;
            if (market !== undefined) {
                if (side === 'buy') {
                    feeCurrency = market['base'];
                } else if (side === 'sell') {
                    feeCurrency = market['quote'];
                }
            }
            fee = {
                'currency': feeCurrency,
                'cost': feeCost,
            };
        }
        return this.safeTrade ({
            'info': trade,
            'id': id,
            'timestamp': timestamp,
            'datetime': this.iso8601 (timestamp),
            'symbol': symbol,
            'type': orderType,
            'side': side,
            'order': orderId,
            'takerOrMaker': takerOrMaker,
            'price': priceString,
            'amount': amountString,
            'cost': undefined,
            'fee': fee,
        }, market);
    }

    async fetchTrades (symbol, since = undefined, limit = undefined, params = {}) {
        await this.loadMarkets ();
        const market = this.market (symbol);
        limit = (limit === undefined) ? 2000 : limit;
        limit = Math.min (limit, 2000);
        const request = {
            'symbol': market['id'],
            'limit': limit,
        };
        const response = await this.publicGetMarketTrades (request);
        //
        //     {
        //         "e":"BTCUSDT@trades",
        //         "trades":[
        //             {"i":"T1qzQeZG9g","p":"-61348.81000000","q":"0.045400","s":"sell","t":1635731102731},
        //             {"i":"T1qzQeU6UK","p":"61343.10000000","q":"0.179300","s":"buy","t":1635731102133},
        //             {"i":"T1qzQe5BQm","p":"-61346.02000000","q":"0.021100","s":"sell","t":1635731099231},
        //         ]
        //     }
        //
        const trades = this.safeValue (response, 'trades', []);
        return this.parseTrades (trades, market, since, limit);
    }

    parseOHLCV (ohlcv, market = undefined) {
        //
        //     [
        //         0.042398, // 0 open
        //         0.042684, // 1 high
        //         0.042366, // 2 low
        //         0.042386, // 3 close
        //         0.93734243, // 4 volume
        //         1611514800, // 5 timestamp
        //     ]
        //
        return [
            this.safeTimestamp (ohlcv, 5),
            this.safeNumber (ohlcv, 0),
            this.safeNumber (ohlcv, 1),
            this.safeNumber (ohlcv, 2),
            this.safeNumber (ohlcv, 3),
            this.safeNumber (ohlcv, 4),
        ];
    }

    async fetchOHLCV (symbol, timeframe = '1m', since = undefined, limit = undefined, params = {}) {
        await this.loadMarkets ();
        const market = this.market (symbol);
        const request = {
            // 'limit': limit, // if set counts from now into the past
            'symbol': market['id'],
            'timeFrame': this.timeframes[timeframe],
        };
        limit = (limit === undefined) ? 500 : limit;
        const duration = this.parseTimeframe (timeframe);
        if (since === undefined) {
            const end = this.seconds ();
            request['start'] = end - duration * limit;
            request['end'] = end;
        } else {
            const start = parseInt (since / 1000);
            request['start'] = start;
            request['end'] = this.sum (start, duration * limit);
        }
        const response = await this.publicGetMarketHistoryCandles (this.extend (request, params));
        //
        //     {
        //         "data":[
        //             [0.042398,0.042684,0.042366,0.042386,0.93734243,1611514800],
        //             [0.042386,0.042602,0.042234,0.042373,1.01925239,1611518400],
        //             [0.042373,0.042558,0.042362,0.042389,0.93801705,1611522000],
        //         ],
        //         "success":true,
        //         "t":1611875157
        //     }
        //
        const data = this.safeValue (response, 'data', []);
        return this.parseOHLCVs (data, market, timeframe, since, limit);
    }

<<<<<<< HEAD
    async fetchMarkOHLCV (symbol, timeframe = '1m', since = undefined, limit = undefined, params = {}) {
        const request = {
            'price': 'mark',
=======
    async fetchIndexOHLCV (symbol, timeframe = '1m', since = undefined, limit = undefined, params = {}) {
        const request = {
            'price': 'index',
>>>>>>> 71adc329
        };
        return await this.fetchOHLCV (symbol, timeframe, since, limit, this.extend (request, params));
    }

    async fetchBalance (params = {}) {
        await this.loadMarkets ();
        const defaultType = this.safeString2 (this.options, 'fetchBalance', 'defaultType', 'spot');
        const type = this.safeString (params, 'type', defaultType);
        const types = this.safeValue (this.options, 'types', {});
        const purseType = this.safeString (types, type, type);
        const request = {
            'purseType': purseType,
        };
        params = this.omit (params, 'type');
        const response = await this.privateGetAccountBalances (this.extend (request, params));
        //
        //     {
        //         "code":1,
        //         "data":[
        //             {
        //                 "purseType":"FUTP",
        //                 "currency":"BTC",
        //                 "available":"0.41000000",
        //                 "unavailable":"0.00000000"
        //             },
        //             {
        //                 "purseType":"FUTP",
        //                 "currency":"USDT",
        //                 "available":"0.21000000",
        //                 "unvaliable":"0.00000000"
        //             }
        //         ]
        //         "message":"success",
        //         "ts":1573530401020
        //     }
        //
        const data = this.safeValue (response, 'data');
        const timestamp = this.safeInteger (response, 'ts');
        const result = {
            'info': response,
            'timestamp': timestamp,
            'datetime': this.iso8601 (timestamp),
        };
        for (let i = 0; i < data.length; i++) {
            const balance = data[i];
            const balanceType = this.safeString (balance, 'purseType');
            if (balanceType === purseType) {
                const currencyId = this.safeString (balance, 'currency');
                const code = this.safeCurrencyCode (currencyId);
                const account = this.account ();
                account['free'] = this.safeString (balance, 'available');
                account['used'] = this.safeString (balance, 'unavailable');
                result[code] = account;
            }
        }
        return this.safeBalance (result);
    }

    async createOrder (symbol, type, side, amount, price = undefined, params = {}) {
        let orderType = type.toUpperCase ();
        const orderSide = side.toUpperCase ();
        await this.loadMarkets ();
        const market = this.market (symbol);
        const request = {
            // 'orderType': orderType, // MARKET, LIMIT, STOP, STOP-LIMIT
            'symbol': market['id'],
            'orderQty': this.amountToPrecision (symbol, amount),
            'side': orderSide,
            // 'stopPrice': this.priceToPrecision (symbol, stopPrice),
            // 'clOrdID': clientOrderId, // up to 20 chars, lowercase and uppercase letters only
            // 'timeInForce': 'GTC', // GTC, IOC, FOK, default is GTC
            // 'execInst': 'Post-Only', // the only value supported by the exchange, futures and spot
        };
        const clientOrderId = this.safeString2 (params, 'clOrdID', 'clientOrderId');
        if (clientOrderId !== undefined) {
            request['clOrdID'] = clientOrderId;
        }
        const postOnly = this.safeValue (params, 'postOnly', false);
        if (postOnly !== undefined) {
            request['execInst'] = 'Post-Only';
        }
        params = this.omit (params, [ 'clOrdID', 'clientOrderId', 'postOnly' ]);
        const stopPrice = this.safeNumber (params, 'stopPrice');
        if (stopPrice === undefined) {
            if ((orderType === 'STOP-LIMIT') || (orderType === 'STOP')) {
                throw new ArgumentsRequired (this.id + ' createOrder() requires a stopPrice parameter for ' + orderType + ' orders');
            }
        } else {
            if (orderType === 'LIMIT') {
                orderType = 'STOP-LIMIT';
            } else if (orderType === 'MARKET') {
                orderType = 'STOP';
            }
            request['stopPrice'] = this.priceToPrecision (symbol, stopPrice);
            params = this.omit (params, 'stopPrice');
        }
        if (orderType === 'LIMIT' || orderType === 'STOP-LIMIT') {
            request['price'] = this.priceToPrecision (symbol, price);
        }
        request['orderType'] = orderType;
        let method = undefined;
        if (market['spot']) {
            method = 'privatePostSpotOrders';
        } else if (market['contract']) {
            method = 'privatePostFuturesOrders';
        }
        const response = await this[method] (this.extend (request, params));
        //
        // spot
        //
        //     {
        //         "code":1,
        //         "data":{
        //             "symbol":"ETHUSDT",
        //             "orderType":2,
        //             "avgPrice":"0",
        //             "execInst":null,
        //             "orderStatus":0,
        //             "userID":"1362494",
        //             "quote":"USDT",
        //             "rejectReason":null,
        //             "rejectCode":null,
        //             "price":"1500",
        //             "orderQty":"1",
        //             "commission":"0",
        //             "id":"268323430253735936",
        //             "timeInForce":1,
        //             "isTriggered":false,
        //             "side":2,
        //             "orderID":"1eO51MDSpQ",
        //             "leavesQty":"0",
        //             "cumQty":"0",
        //             "updateTime":null,
        //             "lastQty":"0",
        //             "clOrdID":null,
        //             "stopPrice":null,
        //             "createTime":null,
        //             "transactTime":null,
        //             "base":"ETH",
        //             "lastPrice":"0"
        //         },
        //         "message":"success",
        //         "ts":1610245290980
        //     }
        //
        // futures
        //
        //     {
        //         "code":1,
        //         "data":{
        //             "liqType":0,
        //             "symbol":"ETHUSDTFP",
        //             "orderType":2,
        //             "leverage":"1",
        //             "marketPrice":"1318.3150000000",
        //             "code":"FP",
        //             "avgPrice":"0",
        //             "execInst":null,
        //             "orderStatus":0,
        //             "userID":"1362494",
        //             "quote":"USDT",
        //             "rejectReason":null,
        //             "rejectCode":null,
        //             "price":"500",
        //             "orderQty":"1",
        //             "commission":"0",
        //             "id":"268346885133053953",
        //             "timeInForce":1,
        //             "isTriggered":false,
        //             "side":1,
        //             "orderID":"1eOuPUAAkq",
        //             "leavesQty":"1",
        //             "cumQty":"0",
        //             "updateTime":null,
        //             "lastQty":null,
        //             "clOrdID":null,
        //             "stopPrice":null,
        //             "createTime":null,
        //             "transactTime":null,
        //             "settleType":"VANILLA",
        //             "base":"ETH",
        //             "lastPrice":"0"
        //         },
        //         "message":"success",
        //         "ts":1610250883059
        //     }
        //
        const data = this.safeValue (response, 'data', {});
        return this.parseOrder (data, market);
    }

    async editOrder (id, symbol, type, side, amount, price = undefined, params = {}) {
        await this.loadMarkets ();
        const market = this.market (symbol);
        const request = {
            'orderID': id,
            // 'orderQty': this.amountToPrecision (symbol, amount),
            // 'price': this.priceToPrecision (symbol, price),
            // 'stopPrice': this.priceToPrecision (symbol, stopPrice),
        };
        const stopPrice = this.safeNumber (params, 'stopPrice');
        if (stopPrice !== undefined) {
            request['stopPrice'] = this.priceToPrecision (symbol, stopPrice);
            params = this.omit (params, 'stopPrice');
        }
        if (price !== undefined) {
            request['price'] = this.priceToPrecision (symbol, price);
        }
        if (amount !== undefined) {
            request['orderQty'] = this.amountToPrecision (symbol, amount);
        }
        let method = undefined;
        if (market['spot']) {
            method = 'privatePutSpotOrders';
        } else if (market['contract']) {
            method = 'privatePutFuturesOrders';
        }
        const response = await this[method] (this.extend (request, params));
        //
        // spot
        //
        //     {
        //         "code":1,
        //         "data":{
        //             "symbol":"ETHUSDT",
        //             "orderType":2,
        //             "avgPrice":"0",
        //             "execInst":null,
        //             "orderStatus":0,
        //             "userID":"1362494",
        //             "quote":"USDT",
        //             "rejectReason":null,
        //             "rejectCode":null,
        //             "price":"1500",
        //             "orderQty":"1",
        //             "commission":"0",
        //             "id":"268323430253735936",
        //             "timeInForce":1,
        //             "isTriggered":false,
        //             "side":2,
        //             "orderID":"1eO51MDSpQ",
        //             "leavesQty":"0",
        //             "cumQty":"0",
        //             "updateTime":null,
        //             "lastQty":"0",
        //             "clOrdID":null,
        //             "stopPrice":null,
        //             "createTime":null,
        //             "transactTime":null,
        //             "base":"ETH",
        //             "lastPrice":"0"
        //         },
        //         "message":"success",
        //         "ts":1610245290980
        //     }
        //
        // futures
        //
        //     {
        //         "code":1,
        //         "data":{
        //             "liqType":0,
        //             "symbol":"ETHUSDTFP",
        //             "orderType":2,
        //             "leverage":"1",
        //             "marketPrice":"1318.3150000000",
        //             "code":"FP",
        //             "avgPrice":"0",
        //             "execInst":null,
        //             "orderStatus":0,
        //             "userID":"1362494",
        //             "quote":"USDT",
        //             "rejectReason":null,
        //             "rejectCode":null,
        //             "price":"500",
        //             "orderQty":"1",
        //             "commission":"0",
        //             "id":"268346885133053953",
        //             "timeInForce":1,
        //             "isTriggered":false,
        //             "side":1,
        //             "orderID":"1eOuPUAAkq",
        //             "leavesQty":"1",
        //             "cumQty":"0",
        //             "updateTime":null,
        //             "lastQty":null,
        //             "clOrdID":null,
        //             "stopPrice":null,
        //             "createTime":null,
        //             "transactTime":null,
        //             "settleType":"VANILLA",
        //             "base":"ETH",
        //             "lastPrice":"0"
        //         },
        //         "message":"success",
        //         "ts":1610250883059
        //     }
        //
        const data = this.safeValue (response, 'data', {});
        return this.parseOrder (data, market);
    }

    async cancelOrder (id, symbol = undefined, params = {}) {
        await this.loadMarkets ();
        const request = {
            'orderID': id,
        };
        let market = undefined;
        if (symbol !== undefined) {
            market = this.market (symbol);
        }
        const [ marketType, query ] = this.handleMarketTypeAndParams ('cancelOrder', market, params);
        const method = this.getSupportedMapping (marketType, {
            'spot': 'privateDeleteSpotOrdersCancelOrderID',
            'swap': 'privateDeleteFuturesOrdersCancelOrderID',
            'future': 'privateDeleteFuturesOrdersCancelOrderID',
        });
        const response = await this[method] (this.extend (request, query));
        //
        // spot
        //
        //     {
        //         "code":1,
        //         "data":{
        //             "avgPrice":"0",
        //             "base":"BTC",
        //             "clOrdID":"aax",
        //             "commission":"0",
        //             "createTime":"2019-11-12T03:46:41Z",
        //             "cumQty":"0",
        //             "id":"114330021504606208",
        //             "isTriggered":false,
        //             "lastPrice":"0",
        //             "lastQty":"0",
        //             "leavesQty":"0",
        //             "orderID":"wJ4L366KB",
        //             "orderQty":"0.05",
        //             "orderStatus":1,
        //             "orderType":2,
        //             "price":"8000",
        //             "quote":"USDT",
        //             "rejectCode":0,
        //             "rejectReason":null,
        //             "side":1,
        //             "stopPrice":"0",
        //             "symbol":"BTCUSDT",
        //             "transactTime":null,
        //             "updateTime":"2019-11-12T03:46:41Z",
        //             "timeInForce":1,
        //             "userID":"216214"
        //         },
        //         "message":"success",
        //         "ts":1573530402029
        //     }
        //
        // futures
        //
        //     {
        //         "code":1,
        //         "data":{
        //             "avgPrice":"0",
        //             "base":"BTC",
        //             "clOrdID":"aax_futures",
        //             "code":"FP",
        //             "commission":"0",
        //             "createTime":"2019-11-12T06:48:58Z",
        //             "cumQty":"0",
        //             "id":"114375893764395008",
        //             "isTriggered":false,
        //             "lastPrice":"0",
        //             "lastQty":null,
        //             "leavesQty":"300",
        //             "leverage":"1",
        //             "liqType":0,
        //             "marketPrice":"8760.75",
        //             "orderID":"wJTewQc81",
        //             "orderQty":"300",
        //             "orderStatus":1,
        //             "orderType":2,
        //             "price":"8000",
        //             "quote":"USD",
        //             "rejectCode":0,
        //             "rejectReason":null,
        //             "settleType":"INVERSE",
        //             "side":1,
        //             "stopPrice":"0",
        //             "symbol":"BTCUSDFP",
        //             "transactTime":"2019-11-12T06:48:58Z",
        //             "updateTime":"2019-11-12T06:48:58Z",
        //             "timeInForce":1,
        //             "execInst": "",
        //             "userID":"216214"
        //         },
        //         "message":"success",
        //         "ts":1573541642970
        //     }
        //
        const data = this.safeValue (response, 'data', {});
        return this.parseOrder (data, market);
    }

    async cancelAllOrders (symbol = undefined, params = {}) {
        if (symbol === undefined) {
            throw new ArgumentsRequired (this.id + ' cancelAllOrders() requires a symbol argument');
        }
        await this.loadMarkets ();
        const market = this.market (symbol);
        const request = {
            'symbol': market['id'],
        };
        let method = undefined;
        if (market['spot']) {
            method = 'privateDeleteSpotOrdersCancelAll';
        } else if (market['contract']) {
            method = 'privateDeleteFuturesOrdersCancelAll';
        }
        const response = await this[method] (this.extend (request, params));
        //
        //     {
        //         "code":1,
        //         "data":[
        //             "vBC9rXsEE",
        //             "vBCc46OI0"
        //             ],
        //         "message":"success",
        //         "ts":1572597435470
        //     }
        //
        return response;
    }

    async fetchOrder (id, symbol = undefined, params = {}) {
        await this.loadMarkets ();
        const defaultType = this.safeString2 (this.options, 'fetchOrder', 'defaultType', 'spot');
        params['type'] = this.safeString (params, 'type', defaultType);
        const request = {};
        const clientOrderId = this.safeString2 (params, 'clOrdID', 'clientOrderId');
        if (clientOrderId === undefined) {
            request['orderID'] = id;
        } else {
            request['clOrdID'] = clientOrderId;
            params = this.omit (params, [ 'clOrdID', 'clientOrderId' ]);
        }
        const orders = await this.fetchOrders (symbol, undefined, undefined, this.extend (request, params));
        const order = this.safeValue (orders, 0);
        if (order === undefined) {
            if (clientOrderId === undefined) {
                throw new OrderNotFound (this.id + ' fetchOrder() could not find order id ' + id);
            } else {
                throw new OrderNotFound (this.id + ' fetchOrder() could not find order clientOrderID ' + clientOrderId);
            }
        }
        return order;
    }

    async fetchOpenOrders (symbol = undefined, since = undefined, limit = undefined, params = {}) {
        await this.loadMarkets ();
        const request = {
            // 'pageNum': '1',
            // 'pageSize': '10',
            // 'symbol': market['id'],
            // 'orderID': id,
            // 'side': 'undefined', // BUY, SELL
            // 'clOrdID': clientOrderId,
        };
        let market = undefined;
        if (symbol !== undefined) {
            market = this.market (symbol);
            request['symbol'] = market['id'];
        }
        const [ marketType, query ] = this.handleMarketTypeAndParams ('fetchOpenOrders', market, params);
        const method = this.getSupportedMapping (marketType, {
            'spot': 'privateGetSpotOpenOrders',
            'swap': 'privateGetFuturesOpenOrders',
            'future': 'privateGetFuturesOpenOrders',
        });
        const clientOrderId = this.safeString2 (params, 'clOrdID', 'clientOrderId');
        if (clientOrderId !== undefined) {
            request['clOrdID'] = clientOrderId;
            params = this.omit (params, [ 'clOrdID', 'clientOrderId' ]);
        }
        if (limit !== undefined) {
            request['pageSize'] = limit; // default 10
        }
        const response = await this[method] (this.extend (request, query));
        //
        // spot
        //
        //     {
        //         "code":1,
        //         "data":{
        //             "total":19,
        //             "pageSize":10,
        //             "list":[
        //                 {
        //                     "orderType":2,
        //                     "symbol":"BTCUSDT",
        //                     "avgPrice":"0",
        //                     "orderStatus":0,
        //                     "userID":"7225",
        //                     "quote":"USDT",
        //                     "rejectReason":null,
        //                     "rejectCode":null,
        //                     "price":"0",
        //                     "orderQty":"0.002",
        //                     "commission":"0",
        //                     "id":"110419975166304256",
        //                     "isTriggered":null,
        //                     "side":1,
        //                     "orderID":"vBGlDcLwk",
        //                     "cumQty":"0",
        //                     "leavesQty":"0",
        //                     "updateTime":null,
        //                     "clOrdID":"0001",
        //                     "lastQty":"0",
        //                     "stopPrice":"0",
        //                     "createTime":"2019-11-01T08:49:33Z",
        //                     "transactTime":null,
        //                     "timeInForce":1,
        //                     "base":"BTC",
        //                     "lastPrice":"0"
        //                 }
        //             ],
        //             "pageNum":1
        //         },
        //         "message":"success",
        //         "ts":1572598173682
        //     }
        //
        // futures
        //
        //     {
        //         "code":1,
        //         "data":{
        //             "list":[
        //                 {
        //                     "avgPrice":"8768.99999999484997",
        //                     "base":"BTC",
        //                     "clOrdID":null,
        //                     "code":"FP",
        //                     "commission":"0.00000913",
        //                     "createTime":"2019-11-12T07:05:52.000Z,
        //                     "cumQty":"100",
        //                     "id":"114380149603028993",
        //                     "isTriggered":false,
        //                     "lastPrice":"8769",
        //                     "lastQty":"100",
        //                     "leavesQty":"0",
        //                     "leverage":"1",
        //                     "liqType":1,
        //                     "marketPrice":"8769.75",
        //                     "orderID":"wJXURIFBT",
        //                     "orderQty":"100",
        //                     "orderStatus":3,
        //                     "orderType":1,
        //                     "price":"8769.75",
        //                     "quote":"USD",
        //                     "rejectCode":0,
        //                     "rejectReason":null,
        //                     "settleType":"INVERSE",
        //                     "side":2,
        //                     "stopPrice":"0",
        //                     "symbol":"BTCUSDFP",
        //                     "transactTime":"2019-11-12T07:05:52.000Z,
        //                     "updateTime":"2019-11-12T07:05:52.000Z,
        //                     "timeInForce":1,
        //                     "execInst": "",
        //                     "userID":"216214"
        //                 },
        //             ],
        //             "pageNum":1,
        //             "pageSize":10,
        //             "total":21
        //         },
        //         "message":"success",
        //         "ts":1573546960172
        //     }
        //
        const data = this.safeValue (response, 'data', {});
        const orders = this.safeValue (data, 'list', []);
        return this.parseOrders (orders, market, since, limit);
    }

    async fetchClosedOrders (symbol = undefined, since = undefined, limit = undefined, params = {}) {
        const request = {
            'orderStatus': '2', // 1 new, 2 filled, 3 canceled
        };
        return await this.fetchOrders (symbol, since, limit, this.extend (request, params));
    }

    async fetchCanceledOrders (symbol = undefined, since = undefined, limit = undefined, params = {}) {
        const request = {
            'orderStatus': '3', // 1 new, 2 filled, 3 canceled
        };
        return await this.fetchOrders (symbol, since, limit, this.extend (request, params));
    }

    async fetchOrders (symbol = undefined, since = undefined, limit = undefined, params = {}) {
        await this.loadMarkets ();
        const request = {
            // 'pageNum': '1',
            // 'pageSize': '10',
            // 'symbol': market['id'],
            // 'orderID': id,
            // 'base': market['baseId'],
            // 'quote': market['quoteId'],
            // 'orderStatus': undefined, // 1 new, 2 filled, 3 canceled
            // 'startDate': this.yyyymmdd (since),
            // 'endDate': this.yyyymmdd (this.milliseconds()),
            // 'orderType': undefined, // MARKET, LIMIT, STOP, STOP-LIMIT
            // 'side': 'undefined', // BUY, SELL
            // 'clOrdID': clientOrderId,
        };
        let market = undefined;
        if (symbol !== undefined) {
            market = this.market (symbol);
            request['symbol'] = market['id'];
        }
        const [ marketType, query ] = this.handleMarketTypeAndParams ('fetchOrders', market, params);
        const method = this.getSupportedMapping (marketType, {
            'spot': 'privateGetSpotOrders',
            'swap': 'privateGetFuturesOrders',
            'future': 'privateGetFuturesOrders',
        });
        const clientOrderId = this.safeString2 (params, 'clOrdID', 'clientOrderId');
        if (clientOrderId !== undefined) {
            request['clOrdID'] = clientOrderId;
            params = this.omit (params, [ 'clOrdID', 'clientOrderId' ]);
        }
        if (limit !== undefined) {
            request['pageSize'] = limit; // default 10
        }
        if (since !== undefined) {
            request['startDate'] = this.yyyymmdd (since);
        }
        const response = await this[method] (this.extend (request, query));
        //
        // spot
        //
        //     {
        //         "code":1,
        //         "data":{
        //             "total":19,
        //             "pageSize":10,
        //             "list":[
        //                 {
        //                     "orderType":2,
        //                     "symbol":"BTCUSDT",
        //                     "avgPrice":"0",
        //                     "orderStatus":0,
        //                     "userID":"7225",
        //                     "quote":"USDT",
        //                     "rejectReason":null,
        //                     "rejectCode":null,
        //                     "price":"0",
        //                     "orderQty":"0.002",
        //                     "commission":"0",
        //                     "id":"110419975166304256",
        //                     "isTriggered":null,
        //                     "side":1,
        //                     "orderID":"vBGlDcLwk",
        //                     "cumQty":"0",
        //                     "leavesQty":"0",
        //                     "updateTime":null,
        //                     "clOrdID":"0001",
        //                     "lastQty":"0",
        //                     "stopPrice":"0",
        //                     "createTime":"2019-11-01T08:49:33Z",
        //                     "transactTime":null,
        //                     "timeInForce":1,
        //                     "base":"BTC",
        //                     "lastPrice":"0"
        //                 }
        //             ],
        //             "pageNum":1
        //         },
        //         "message":"success",
        //         "ts":1572598173682
        //     }
        //
        // futures
        //
        //     {
        //         "code":1,
        //         "data":{
        //             "list":[
        //                 {
        //                     "avgPrice":"8768.99999999484997",
        //                     "base":"BTC",
        //                     "clOrdID":null,
        //                     "code":"FP",
        //                     "commission":"0.00000913",
        //                     "createTime":"2019-11-12T07:05:52.000Z,
        //                     "cumQty":"100",
        //                     "id":"114380149603028993",
        //                     "isTriggered":false,
        //                     "lastPrice":"8769",
        //                     "lastQty":"100",
        //                     "leavesQty":"0",
        //                     "leverage":"1",
        //                     "liqType":1,
        //                     "marketPrice":"8769.75",
        //                     "orderID":"wJXURIFBT",
        //                     "orderQty":"100",
        //                     "orderStatus":3,
        //                     "orderType":1,
        //                     "price":"8769.75",
        //                     "quote":"USD",
        //                     "rejectCode":0,
        //                     "rejectReason":null,
        //                     "settleType":"INVERSE",
        //                     "side":2,
        //                     "stopPrice":"0",
        //                     "symbol":"BTCUSDFP",
        //                     "transactTime":"2019-11-12T07:05:52.000Z,
        //                     "updateTime":"2019-11-12T07:05:52.000Z,
        //                     "timeInForce":1,
        //                     "execInst": "",
        //                     "userID":"216214"
        //                 },
        //             ],
        //             "pageNum":1,
        //             "pageSize":10,
        //             "total":21
        //         },
        //         "message":"success",
        //         "ts":1573546960172
        //     }
        //
        const data = this.safeValue (response, 'data', {});
        const orders = this.safeValue (data, 'list', []);
        return this.parseOrders (orders, market, since, limit);
    }

    parseOrderStatus (status) {
        const statuses = {
            '0': 'open', // pending new
            '1': 'open', // new
            '2': 'open', // partially-filled
            '3': 'closed', // filled
            '4': 'canceled', // cancel-reject
            '5': 'canceled', // canceled
            '6': 'rejected', // rejected
            '10': 'expired', // expired
            '11': 'rejected', // business-reject
        };
        return this.safeString (statuses, status, status);
    }

    parseOrderType (status) {
        const statuses = {
            '1': 'market',
            '2': 'limit',
            '3': 'stop',
            '4': 'stop-limit',
            '7': 'stop-loss',
            '8': 'take-profit',
        };
        return this.safeString (statuses, status, status);
    }

    parseTimeInForce (timeInForce) {
        const timeInForces = {
            '1': 'GTC',
            '3': 'IOC',
            '4': 'FOK',
        };
        return this.safeString (timeInForces, timeInForce, timeInForce);
    }

    parseOrder (order, market = undefined) {
        //
        //     {
        //         "avgPrice":"8768.99999999484997",
        //         "base":"BTC",
        //         "clOrdID":null,
        //         "code":"FP", // futures only
        //         "commission":"0.00000913",
        //         "createTime":"2019-11-12T07:05:52.000Z,
        //         "cumQty":"100",
        //         "id":"114380149603028993", // futures only
        //         "isTriggered":false,
        //         "lastPrice":"8769",
        //         "lastQty":"100",
        //         "leavesQty":"0",
        //         "leverage":"1", // futures only
        //         "liqType":1, // futures only
        //         "marketPrice":"8769.75", // futures only
        //         "orderID":"wJXURIFBT",
        //         "orderQty":"100",
        //         "orderStatus":3,
        //         "orderType":1,
        //         "price":"8769.75",
        //         "quote":"USD",
        //         "rejectCode":0,
        //         "rejectReason":null,
        //         "settleType":"INVERSE", // futures only
        //         "side":2,
        //         "stopPrice":"0",
        //         "symbol":"BTCUSDFP",
        //         "transactTime":"2019-11-12T07:05:52.000Z,
        //         "updateTime":"2019-11-12T07:05:52.000Z,
        //         "timeInForce":1,
        //         "execInst": "",
        //         "userID":"216214"
        //     }
        //
        // sometimes the timestamp is returned in milliseconds
        let timestamp = this.safeValue (order, 'createTime');
        if (typeof timestamp === 'string') {
            timestamp = this.parse8601 (timestamp);
        }
        const status = this.parseOrderStatus (this.safeString (order, 'orderStatus'));
        const type = this.parseOrderType (this.safeString (order, 'orderType'));
        let side = this.safeString (order, 'side');
        if (side === '1') {
            side = 'buy';
        } else if (side === '2') {
            side = 'sell';
        }
        const id = this.safeString (order, 'orderID');
        const clientOrderId = this.safeString (order, 'clOrdID');
        const marketId = this.safeString (order, 'symbol');
        market = this.safeMarket (marketId, market);
        const symbol = market['symbol'];
        const price = this.safeString (order, 'price');
        const stopPrice = this.safeNumber (order, 'stopPrice');
        const timeInForce = this.parseTimeInForce (this.safeString (order, 'timeInForce'));
        const execInst = this.safeString (order, 'execInst');
        const postOnly = (execInst === 'Post-Only');
        const average = this.safeString (order, 'avgPrice');
        const amount = this.safeString (order, 'orderQty');
        const filled = this.safeString (order, 'cumQty');
        let remaining = this.safeString (order, 'leavesQty');
        if ((Precise.stringEquals (filled, '0')) && (Precise.stringEquals (remaining, '0'))) {
            remaining = undefined;
        }
        let lastTradeTimestamp = this.safeValue (order, 'transactTime');
        if (typeof lastTradeTimestamp === 'string') {
            lastTradeTimestamp = this.parse8601 (lastTradeTimestamp);
        }
        let fee = undefined;
        const feeCost = this.safeNumber (order, 'commission');
        if (feeCost !== undefined) {
            let feeCurrency = undefined;
            if (market !== undefined) {
                if (side === 'buy') {
                    feeCurrency = market['base'];
                } else if (side === 'sell') {
                    feeCurrency = market['quote'];
                }
            }
            fee = {
                'currency': feeCurrency,
                'cost': feeCost,
            };
        }
        return this.safeOrder ({
            'id': id,
            'info': order,
            'clientOrderId': clientOrderId,
            'timestamp': timestamp,
            'datetime': this.iso8601 (timestamp),
            'lastTradeTimestamp': lastTradeTimestamp,
            'status': status,
            'symbol': symbol,
            'type': type,
            'timeInForce': timeInForce,
            'postOnly': postOnly,
            'side': side,
            'price': price,
            'stopPrice': stopPrice,
            'average': average,
            'amount': amount,
            'filled': filled,
            'remaining': remaining,
            'cost': undefined,
            'trades': undefined,
            'fee': fee,
        }, market);
    }

    async fetchMyTrades (symbol = undefined, since = undefined, limit = undefined, params = {}) {
        await this.loadMarkets ();
        const request = {
            // 'pageNum': '1',
            // 'pageSize': '10',
            // 'symbol': market['id'],
            // 'orderID': id,
            // 'base': market['baseId'],
            // 'quote': market['quoteId'],
            // 'startDate': this.yyyymmdd (since),
            // 'endDate': this.yyyymmdd (this.milliseconds()),
            // 'orderType': undefined, // MARKET, LIMIT, STOP, STOP-LIMIT
            // 'side': 'undefined', // BUY, SELL
        };
        let market = undefined;
        if (symbol !== undefined) {
            market = this.market (symbol);
            request['symbol'] = market['id'];
        }
        const [ marketType, query ] = this.handleMarketTypeAndParams ('fetchMyTrades', market, params);
        const method = this.getSupportedMapping (marketType, {
            'spot': 'privateGetSpotTrades',
            'swap': 'privateGetFuturesTrades',
            'future': 'privateGetFuturesTrades',
        });
        if (limit !== undefined) {
            request['pageSize'] = limit; // default 10
        }
        if (since !== undefined) {
            request['startDate'] = this.yyyymmdd (since);
        }
        const response = await this[method] (this.extend (request, query));
        //
        //     {
        //         "code":1,
        //         "data":{
        //             "list":[
        //                 {
        //                     "avgPrice":"1199.8",
        //                     "base":"ETH",
        //                     "clOrdID":null,
        //                     "commission":"0.00002",
        //                     "createTime":"2021-01-11T02:47:51.512Z",
        //                     "cumQty":"0.02",
        //                     "filledOrderID":"1eUD4F5rwK",
        //                     "filledPrice":"1199.8",
        //                     "filledQty":"0.02",
        //                     "leavesQty":"0",
        //                     "oCreateTime":"2021-01-11T02:47:51.377Z",
        //                     "orderID":"1eUD4EHfdU",
        //                     "orderQty":"0.02",
        //                     "orderStatus":3,
        //                     "orderType":1,
        //                     "price":"1198.25",
        //                     "quote":"USDT",
        //                     "rejectCode":null,
        //                     "rejectReason":null,
        //                     "side":1,
        //                     "stopPrice":"0",
        //                     "symbol":"ETHUSDT",
        //                     "taker":true,
        //                     "tradeID":"E04WTIgfmULU",
        //                     "transactTime":"2021-01-11T02:47:51.389Z",
        //                     "updateTime":null,
        //                     "userID":"1362494"
        //                 }
        //             ],
        //             "pageNum":1,
        //             "pageSize":10,
        //             "total":1
        //         },
        //         "message":"success",
        //         "ts":1610333278042
        //     }
        //
        const data = this.safeValue (response, 'data', {});
        const trades = this.safeValue (data, 'list', []);
        return this.parseTrades (trades, market, since, limit);
    }

    async fetchDepositAddress (code, params = {}) {
        await this.loadMarkets ();
        const currency = this.currency (code);
        const request = {
            'currency': currency['id'],
            // 'network': undefined, // 'ERC20
        };
        if ('network' in params) {
            const networks = this.safeValue (this.options, 'networks', {});
            const network = this.safeStringUpper (params, 'network');
            params = this.omit (params, 'network');
            request['network'] = this.safeStringUpper (networks, network, network);
        }
        const response = await this.privateGetAccountDepositAddress (this.extend (request, params));
        //
        //     {
        //         "code":1,
        //         "data":{
        //             "address":"0x080c5c667381404cca9be0be9a04b2e47691ff86",
        //             "tag":null,
        //             "currency":"USDT",
        //             "network":"ERC20"
        //         },
        //         "message":"success",
        //         "ts":1610270465132
        //     }
        //
        const data = this.safeValue (response, 'data', {});
        return this.parseDepositAddress (data, currency);
    }

    async fetchDeposits (code = undefined, since = undefined, limit = undefined, params = {}) {
        await this.loadMarkets ();
        const request = {
            // status Not required -  Deposit status, "1: pending,2: confirmed, 3:failed"
            // currency: Not required -  String Currency
            // startTime Not required Integer Default: 90 days from current timestamp.
            // endTime Not required Integer Default: present timestamp.
        };
        let currency = undefined;
        if (code !== undefined) {
            currency = this.currency (code);
            request['currency'] = currency['id'];
        }
        if (since !== undefined) {
            const startTime = parseInt (since / 1000);
            request['startTime'] = startTime;
            request['endTime'] = this.sum (startTime, 90 * 24 * 60 * 60); // Only allows a 90 day window between start and end
        }
        const response = await this.privateGetAccountDeposits (this.extend (request, params));
        // {    "code": 1,
        //     "data": [{
        //         "currency": "USDT",
        //         "network": "USDT",
        //         "quantity": "19.000000000000",
        //         "txHash": "75eb2e5f037b025c535664c49a0f7cc8f601dae218a5f4fe82290ff652c43f3d",
        //         "address": "1GkB7Taf7uttcguKEb2DmmyRTnihskJ9Le",
        //         "status": "2",
        //         "createdTime": "2021-01-08T19:45:01.354Z",
        //         "updatedTime": "2021-01-08T20:03:05.000Z",
        //     }]
        //     "message": "success",
        //     "ts": 1573561743499
        // }
        const data = this.safeValue (response, 'data', []);
        return this.parseTransactions (data, code, since, limit);
    }

    async fetchWithdrawals (code = undefined, since = undefined, limit = undefined, params = {}) {
        await this.loadMarkets ();
        const request = {
            // status Not required : "0: Under Review, 1: Manual Review, 2: On Chain, 3: Review Failed, 4: On Chain, 5: Completed, 6: Failed"
            // currency: Not required -  String Currency
            // startTime Not required Integer Default: 30 days from current timestamp.
            // endTime Not required Integer Default: present timestamp.
            // Note difference between endTime and startTime must be 90 days or less
        };
        let currency = undefined;
        if (code !== undefined) {
            currency = this.currency (code);
            request['currency'] = currency['id'];
        }
        if (since !== undefined) {
            const startTime = parseInt (since / 1000);
            request['startTime'] = startTime;
            request['endTime'] = this.sum (startTime, 90 * 24 * 60 * 60); // Only allows a 90 day window between start and end
        }
        const response = await this.privateGetAccountWithdraws (this.extend (request, params));
        // {
        //     "code":1,
        //     "data": [
        //       {
        //            "currency":"USDT",
        //            "network":"USDT",
        //            "quantity":"19.000000000000",
        //            "fee":"0.10000"
        //            "txHash":"75eb2e5f037b025c535664c49a0f7cc8f601dae218a5f4fe82290ff652c43f3d",
        //            "address":"1GkB7Taf7uttcguKEb2DmmyRTnihskJ9Le",
        //            "addressTag": "",
        //            "status":"2",
        //            "createdTime":"2021-01-08T19:45:01.354Z",
        //            "updatedTime":"2021-01-08T20:03:05.000Z",
        //       }
        //  ]
        //     "message":"success",
        //     "ts":1573561743499
        //  }
        const data = this.safeValue (response, 'data', []);
        return this.parseTransactions (data, code, since, limit);
    }

    parseTransactionStatusByType (status, type = undefined) {
        const statuses = {
            'deposit': {
                '1': 'pending',
                '2': 'ok',
                '3': 'failed',
            },
            'withdrawal': {
                '0': 'pending', // under review
                '1': 'pending', // manual review
                '2': 'pending', // on chain
                '3': 'failed',  // failed
                '4': 'pending', // on chain
                '5': 'ok',      // completed
                '6': 'failed',  // failed
            },
        };
        return this.safeString (this.safeValue (statuses, type, {}), status, status);
    }

    parseAddressByType (address, tag, type = undefined) {
        let addressFrom = undefined;
        let addressTo = undefined;
        let tagFrom = undefined;
        let tagTo = undefined;
        if (type === 'deposit') {
            addressFrom = address;
            tagFrom = tag;
        } else if (type === 'withdrawal') {
            addressTo = address;
            tagTo = tag;
        }
        return [ addressFrom, tagFrom, addressTo, tagTo ];
    }

    parseTransaction (transaction, currency = undefined) {
        //
        // fetchDeposits
        //
        //    {
        //         "currency": "USDT",
        //         "network": "USDT",
        //         "quantity": "19.000000000000",
        //         "txHash": "75eb2e5f037b025c535664c49a0f7cc8f601dae218a5f4fe82290ff652c43f3d",
        //         "address": "1GkB7Taf7uttcguKEb2DmmyRTnihskJ9Le",
        //         "status": "2",
        //         "createdTime": "2021-01-08T19:45:01.354Z",
        //         "updatedTime": "2021-01-08T20:03:05.000Z",
        //     }
        //
        // fetchWithdrawals
        //
        //     {
        //         "currency":"USDT",
        //         "network":"USDT",
        //         "quantity":"19.000000000000",
        //         "fee":"0.10000"
        //         "txHash":"75eb2e5f037b025c535664c49a0f7cc8f601dae218a5f4fe82290ff652c43f3d",
        //         "address":"1GkB7Taf7uttcguKEb2DmmyRTnihskJ9Le",
        //         "addressTag": "",
        //         "status":"2",
        //         "createdTime":"2021-01-08T19:45:01.354Z",
        //         "updatedTime":"2021-01-08T20:03:05.000Z",
        //      }
        //
        const fee = this.safeString (transaction, 'fee');
        let type = 'withdrawal';
        if (fee === undefined) {
            type = 'deposit';
        }
        const code = this.safeCurrencyCode (this.safeString (transaction, 'currency'));
        const txid = this.safeString (transaction, 'txHash');
        const address = this.safeString (transaction, 'address');
        const tag = this.safeString (transaction, 'addressTag'); // withdrawals only
        const [ addressFrom, tagFrom, addressTo, tagTo ] = this.parseAddressByType (address, tag, type);
        const amountString = this.safeString (transaction, 'quantity');
        const timestamp = this.parse8601 (this.safeString (transaction, 'createdTime'));
        const updated = this.parse8601 (this.safeString (transaction, 'updatedTime'));
        const status = this.parseTransactionStatusByType (this.safeString (transaction, 'status'), type);
        const network = this.safeString (transaction, 'network');
        return {
            'id': undefined,
            'info': transaction,
            'txid': txid,
            'timestamp': timestamp,
            'datetime': this.iso8601 (timestamp),
            'network': network,
            'addressFrom': addressFrom,
            'address': address,
            'addressTo': addressTo,
            'amount': this.parseNumber (amountString),
            'type': type,
            'currency': code,
            'status': status,
            'updated': updated,
            'tagFrom': tagFrom,
            'tag': tag,
            'tagTo': tagTo,
            'comment': undefined,
            'fee': fee,
        };
    }

    async fetchFundingRate (symbol, params = {}) {
        await this.loadMarkets ();
        const market = this.market (symbol);
        if (!market['swap']) {
            throw new BadRequest ('Funding rates only exist for swap contracts');
        }
        const request = {
            'symbol': market['id'],
        };
        const response = await this.publicGetFuturesFundingPrevFundingRateSymbol (this.extend (request, params));
        //
        //    {
        //        "code": 1,
        //        "data": {
        //           "symbol": "BTCUSDFP",
        //           "markPrice": "11192.5",
        //           "fundingRate": "0.001",
        //           "fundingTime": "2020-08-12T08:00:00Z",
        //           "nextFundingTime": "2020-08-12T16:00:00Z"
        //        },
        //        "message": "success",
        //        "ts": 1573542445411
        //    }
        //
        const data = this.safeValue (response, 'data');
        return this.parseFundingRate (data);
    }

    parseFundingRate (contract, market = undefined) {
        //
        //    {
        //        "symbol": "BTCUSDFP",
        //        "markPrice": "11192.5",
        //        "fundingRate": "0.001",
        //        "fundingTime": "2020-08-12T08:00:00Z",
        //        "nextFundingTime": "2020-08-12T16:00:00Z"
        //    }
        //
        const marketId = this.safeString (contract, 'symbol');
        const symbol = this.safeSymbol (marketId, market);
        const markPrice = this.safeNumber (contract, 'markPrice');
        const fundingRate = this.safeNumber (contract, 'fundingRate');
        const fundingDatetime = this.safeString (contract, 'fundingTime');
        const nextFundingDatetime = this.safeString (contract, 'nextFundingTime');
        return {
            'info': contract,
            'symbol': symbol,
            'markPrice': markPrice,
            'indexPrice': undefined,
            'interestRate': undefined,
            'estimatedSettlePrice': undefined,
            'timestamp': undefined,
            'datetime': undefined,
            'fundingRate': fundingRate,
            'fundingTimestamp': this.parse8601 (fundingDatetime),
            'fundingDatetime': fundingDatetime,
            'nextFundingRate': undefined,
            'nextFundingTimestamp': this.parse8601 (nextFundingDatetime),
            'nextFundingDatetime': nextFundingDatetime,
            'previousFundingRate': undefined,
            'previousFundingTimestamp': undefined,
            'previousFundingDatetime': undefined,
        };
    }

    parseDepositAddress (depositAddress, currency = undefined) {
        //
        //     {
        //         "address":"0x080c5c667381404cca9be0be9a04b2e47691ff86",
        //         "tag":null,
        //         "currency":"USDT",
        //         "network":"ERC20"
        //     }
        //
        const address = this.safeString (depositAddress, 'address');
        const tag = this.safeString (depositAddress, 'tag');
        let currencyId = this.safeString (depositAddress, 'currency');
        const network = this.safeString (depositAddress, 'network');
        if (network !== undefined) {
            currencyId = currencyId.replace (network, '');
        }
        const code = this.safeCurrencyCode (currencyId);
        return {
            'info': depositAddress,
            'currency': code,
            'address': address,
            'tag': tag,
            'network': network,
        };
    }

    async fetchFundingRateHistory (symbol = undefined, since = undefined, limit = undefined, params = {}) {
        if (symbol === undefined) {
            throw new ArgumentsRequired (this.id + ' fetchFundingRateHistory() requires a symbol argument');
        }
        await this.loadMarkets ();
        const market = this.market (symbol);
        const request = {
            'symbol': market['id'],
        };
        if (since !== undefined) {
            request['startTime'] = parseInt (since / 1000);
        }
        const till = this.safeInteger (params, 'till'); // unified in milliseconds
        const endTime = this.safeString (params, 'endTime'); // exchange-specific in seconds
        params = this.omit (params, [ 'endTime', 'till' ]);
        if (till !== undefined) {
            request['endTime'] = parseInt (till / 1000);
        } else if (endTime !== undefined) {
            request['endTime'] = endTime;
        }
        if (limit !== undefined) {
            request['limit'] = limit;
        }
        const response = await this.publicGetFuturesFundingFundingRate (this.extend (request, params));
        //
        //    {
        //        "code": 1,
        //        "data": [
        //            {
        //                "fundingRate": "0.00033992",
        //                "fundingTime": "2021-12-31T00:00:00.000Z",
        //                "symbol": "ETHUSDTFP"
        //            },
        //        ]
        //    }
        //
        const data = this.safeValue (response, 'data');
        const rates = [];
        for (let i = 0; i < data.length; i++) {
            const entry = data[i];
            const marketId = this.safeString (entry, 'symbol');
            const symbol = this.safeSymbol (marketId);
            const datetime = this.safeString (entry, 'fundingTime');
            rates.push ({
                'info': entry,
                'symbol': symbol,
                'fundingRate': this.safeNumber (entry, 'fundingRate'),
                'timestamp': this.parse8601 (datetime),
                'datetime': datetime,
            });
        }
        const sorted = this.sortBy (rates, 'timestamp');
        return this.filterBySymbolSinceLimit (sorted, symbol, since, limit);
    }

    async fetchFundingHistory (symbol = undefined, since = undefined, limit = undefined, params = {}) {
        await this.loadMarkets ();
        if (symbol === undefined) {
            throw new ArgumentsRequired (this.id + ' fetchFundingHistory() requires a symbol argument');
        }
        if (limit === undefined) {
            limit = 100; // Default
        } else if (limit > 1000) {
            throw new BadRequest (this.id + ' fetchFundingHistory() limit argument cannot exceed 1000');
        }
        const market = this.market (symbol);
        const request = {
            'symbol': market['id'],
            'limit': limit,
        };
        if (since !== undefined) {
            request['startTime'] = since;
        }
        const response = await this.privateGetFuturesFundingFundingFee (this.extend (request, params));
        //
        //    {
        //        "code": 1,
        //        "data": [
        //            {
        //                "symbol": "BTCUSDTFP",
        //                "fundingRate":"0.001",
        //                "fundingFee":"100",
        //                "currency":"USDT",
        //                "fundingTime": "2020-08-12T08:00:00Z",
        //                "markPrice": "11192.5",
        //            }
        //        ],
        //        "message": "success",
        //        "ts": 1573542445411
        //    }
        //
        const data = this.safeValue (response, 'data', []);
        const result = [];
        for (let i = 0; i < data.length; i++) {
            const entry = data[i];
            const datetime = this.safeString (entry, 'fundingTime');
            result.push ({
                'info': entry,
                'symbol': symbol,
                'code': this.safeCurrencyCode (this.safeString (entry, 'currency')),
                'timestamp': this.parse8601 (datetime),
                'datetime': datetime,
                'id': undefined,
                'amount': this.safeNumber (entry, 'fundingFee'),
            });
        }
        return result;
    }

    nonce () {
        return this.milliseconds ();
    }

    sign (path, api = 'public', method = 'GET', params = {}, headers = undefined, body = undefined) {
        let url = '/' + this.implodeParams (path, params);
        const query = this.omit (params, this.extractParams (path));
        if (api === 'v1') {
            if (Object.keys (query).length) {
                url += '?' + this.urlencode (query);
            }
        } else {
            url = '/' + this.version + url;
            if (api === 'public') {
                if (Object.keys (query).length) {
                    url += '?' + this.urlencode (query);
                }
            } else if (api === 'private') {
                this.checkRequiredCredentials ();
                const nonce = this.nonce ().toString ();
                headers = {
                    'X-ACCESS-KEY': this.apiKey,
                    'X-ACCESS-NONCE': nonce,
                };
                let auth = nonce + ':' + method;
                if (method === 'GET') {
                    if (Object.keys (query).length) {
                        url += '?' + this.urlencode (query);
                    }
                    auth += url;
                } else {
                    headers['Content-Type'] = 'application/json';
                    body = this.json (query);
                    auth += url + body;
                }
                const signature = this.hmac (this.encode (auth), this.encode (this.secret));
                headers['X-ACCESS-SIGN'] = signature;
            }
        }
        url = this.implodeHostname (this.urls['api'][api]) + url;
        return { 'url': url, 'method': method, 'body': body, 'headers': headers };
    }

    handleErrors (code, reason, url, method, headers, body, response, requestHeaders, requestBody) {
        if (response === undefined) {
            return; // fallback to default error handler
        }
        //
        //     {"code":40102,"message":"Unauthorized(invalid key)"}
        //
        const errorCode = this.safeString (response, 'code');
        if ((errorCode !== undefined) && (errorCode !== '1')) {
            const feedback = this.id + ' ' + this.json (response);
            this.throwExactlyMatchedException (this.exceptions['exact'], errorCode, feedback);
            this.throwBroadlyMatchedException (this.exceptions['broad'], body, feedback);
        }
    }
};<|MERGE_RESOLUTION|>--- conflicted
+++ resolved
@@ -896,15 +896,16 @@
         return this.parseOHLCVs (data, market, timeframe, since, limit);
     }
 
-<<<<<<< HEAD
     async fetchMarkOHLCV (symbol, timeframe = '1m', since = undefined, limit = undefined, params = {}) {
         const request = {
             'price': 'mark',
-=======
+        };
+        return await this.fetchOHLCV (symbol, timeframe, since, limit, this.extend (request, params));
+    }
+
     async fetchIndexOHLCV (symbol, timeframe = '1m', since = undefined, limit = undefined, params = {}) {
         const request = {
             'price': 'index',
->>>>>>> 71adc329
         };
         return await this.fetchOHLCV (symbol, timeframe, since, limit, this.extend (request, params));
     }
