--- conflicted
+++ resolved
@@ -337,16 +337,9 @@
         const marketId = this.safeString (ticker, 'symbol');
         market = this.safeMarket (marketId, market);
         const close = this.safeNumber (ticker, 'close');
-<<<<<<< HEAD
-        const percentage = this.safeNumber (ticker, 'priceChange');
-        const timestamp = this.nonce ();
-        return this.safeTicker ({
-            'symbol': symbol,
-=======
-        const timestamp = this.nonce ();
+        const timestamp = this.milliseconds ();
         return this.safeTicker ({
             'symbol': market['symbol'],
->>>>>>> f60ffae5
             'timestamp': timestamp,
             'datetime': this.iso8601 (timestamp),
             'low': this.safeNumber (ticker, 'low'),
@@ -361,20 +354,12 @@
             'last': close,
             'previousClose': undefined,
             'change': undefined,
-<<<<<<< HEAD
-            'percentage': percentage,
-=======
             'percentage': this.safeNumber (ticker, 'priceChange'),
->>>>>>> f60ffae5
             'average': undefined,
             'baseVolume': undefined,
             'quoteVolume': this.safeNumber (ticker, 'volume'),
             'info': ticker,
-<<<<<<< HEAD
-        });
-=======
         }, market);
->>>>>>> f60ffae5
     }
 
     async fetchTicker (symbol, params = {}) {
