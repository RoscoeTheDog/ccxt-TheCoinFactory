'use strict';

//  ---------------------------------------------------------------------------

const Exchange = require ('./base/Exchange');
const { ArgumentsRequired, BadSymbol, ExchangeError, ExchangeNotAvailable, AuthenticationError, InvalidOrder, InsufficientFunds, OrderNotFound, DDoSProtection, PermissionDenied, AddressPending, OnMaintenance, BadRequest, InvalidAddress } = require ('./base/errors');
const { TRUNCATE, DECIMAL_PLACES } = require ('./base/functions/number');

//  ---------------------------------------------------------------------------

module.exports = class bittrex extends Exchange {
    describe () {
        return this.deepExtend (super.describe (), {
            'id': 'bittrex',
            'name': 'Bittrex',
            'countries': [ 'US' ],
            'version': 'v3',
            'rateLimit': 1500,
            'certified': false,
            'pro': true,
            // new metainfo interface
            'has': {
                'CORS': undefined,
                'spot': true,
                'margin': false,
                'swap': false,
                'future': false,
                'option': false,
                'addMargin': false,
                'cancelAllOrders': true,
                'cancelOrder': true,
                'createDepositAddress': true,
                'createMarketOrder': true,
                'createOrder': true,
                'createReduceOnlyOrder': false,
                'fetchBalance': true,
                'fetchBorrowRate': false,
                'fetchBorrowRateHistories': false,
                'fetchBorrowRateHistory': false,
                'fetchBorrowRates': false,
                'fetchBorrowRatesPerSymbol': false,
                'fetchClosedOrders': true,
                'fetchCurrencies': true,
                'fetchDepositAddress': true,
                'fetchDeposits': true,
                'fetchFundingFees': undefined,
                'fetchFundingHistory': false,
                'fetchFundingRate': false,
                'fetchFundingRateHistory': false,
                'fetchFundingRates': false,
                'fetchIndexOHLCV': false,
                'fetchLeverage': false,
                'fetchLeverageTiers': false,
                'fetchMarkets': true,
                'fetchMarkOHLCV': false,
                'fetchMyTrades': 'emulated',
                'fetchOHLCV': true,
                'fetchOpenOrders': true,
                'fetchOrder': true,
                'fetchOrderBook': true,
                'fetchOrderTrades': true,
                'fetchPosition': false,
                'fetchPositions': false,
                'fetchPositionsRisk': false,
                'fetchPremiumIndexOHLCV': false,
                'fetchTicker': true,
                'fetchTickers': true,
                'fetchTime': true,
                'fetchTrades': true,
                'fetchTradingFee': true,
                'fetchTradingFees': true,
                'fetchTransactions': undefined,
                'fetchWithdrawals': true,
                'reduceMargin': false,
                'setLeverage': false,
                'setMarginMode': false,
                'setPositionMode': false,
                'withdraw': true,
            },
            'timeframes': {
                '1m': 'MINUTE_1',
                '5m': 'MINUTE_5',
                '1h': 'HOUR_1',
                '1d': 'DAY_1',
            },
            'hostname': 'bittrex.com',
            'urls': {
                'logo': 'https://user-images.githubusercontent.com/51840849/87153921-edf53180-c2c0-11ea-96b9-f2a9a95a455b.jpg',
                'api': {
                    'public': 'https://api.bittrex.com',
                    'private': 'https://api.bittrex.com',
                },
                'www': 'https://bittrex.com',
                'doc': [
                    'https://bittrex.github.io/api/v3',
                ],
                'fees': [
                    'https://bittrex.zendesk.com/hc/en-us/articles/115003684371-BITTREX-SERVICE-FEES-AND-WITHDRAWAL-LIMITATIONS',
                    'https://bittrex.zendesk.com/hc/en-us/articles/115000199651-What-fees-does-Bittrex-charge-',
                ],
                'referral': 'https://bittrex.com/Account/Register?referralCode=1ZE-G0G-M3B',
            },
            'api': {
                'public': {
                    'get': [
                        'ping',
                        'currencies',
                        'currencies/{symbol}',
                        'markets',
                        'markets/tickers',
                        'markets/summaries',
                        'markets/{marketSymbol}',
                        'markets/{marketSymbol}/summary',
                        'markets/{marketSymbol}/orderbook',
                        'markets/{marketSymbol}/trades',
                        'markets/{marketSymbol}/ticker',
                        'markets/{marketSymbol}/candles/{candleInterval}/recent',
                        'markets/{marketSymbol}/candles/{candleInterval}/historical/{year}/{month}/{day}',
                        'markets/{marketSymbol}/candles/{candleInterval}/historical/{year}/{month}',
                        'markets/{marketSymbol}/candles/{candleInterval}/historical/{year}',
                    ],
                },
                'private': {
                    'get': [
                        'account',
                        'account/fees/fiat',
                        'account/fees/fiat/{currencySymbol}',
                        'account/fees/trading',
                        'account/fees/trading/{marketSymbol}',
                        'account/volume',
                        'addresses',
                        'addresses/{currencySymbol}',
                        'balances',
                        'balances/{currencySymbol}',
                        'deposits/open',
                        'deposits/closed',
                        'deposits/ByTxId/{txId}',
                        'deposits/{depositId}',
                        'orders/closed',
                        'orders/open',
                        'orders/{orderId}',
                        'orders/{orderId}/executions',
                        'ping',
                        'subaccounts/{subaccountId}',
                        'subaccounts',
                        'withdrawals/open',
                        'withdrawals/closed',
                        'withdrawals/ByTxId/{txId}',
                        'withdrawals/{withdrawalId}',
                        'withdrawals/whitelistAddresses',
                        'conditional-orders/{conditionalOrderId}',
                        'conditional-orders/closed',
                        'conditional-orders/open',
                        'transfers/sent',
                        'transfers/received',
                        'transfers/{transferId}',
                    ],
                    'post': [
                        'addresses',
                        'orders',
                        'subaccounts',
                        'withdrawals',
                        'conditional-orders',
                        'transfers',
                    ],
                    'delete': [
                        'orders/open',
                        'orders/{orderId}',
                        'withdrawals/{withdrawalId}',
                        'conditional-orders/{conditionalOrderId}',
                    ],
                },
            },
            'fees': {
                'trading': {
                    'tierBased': true,
                    'percentage': true,
                    'maker': this.parseNumber ('0.0075'),
                    'taker': this.parseNumber ('0.0075'),
                },
                'funding': {
                    'tierBased': false,
                    'percentage': false,
                },
            },
            'exceptions': {
                'exact': {
                    'BAD_REQUEST': BadRequest, // {"code":"BAD_REQUEST","detail":"Refer to the data field for specific field validation failures.","data":{"invalidRequestParameter":"day"}}
                    'STARTDATE_OUT_OF_RANGE': BadRequest, // {"code":"STARTDATE_OUT_OF_RANGE"}
                    // 'Call to Cancel was throttled. Try again in 60 seconds.': DDoSProtection,
                    // 'Call to GetBalances was throttled. Try again in 60 seconds.': DDoSProtection,
                    'APISIGN_NOT_PROVIDED': AuthenticationError,
                    'APIKEY_INVALID': AuthenticationError,
                    'INVALID_SIGNATURE': AuthenticationError,
                    'INVALID_CURRENCY': ExchangeError,
                    'INVALID_PERMISSION': AuthenticationError,
                    'INSUFFICIENT_FUNDS': InsufficientFunds,
                    'INVALID_CEILING_MARKET_BUY': InvalidOrder,
                    'INVALID_FIAT_ACCOUNT': InvalidOrder,
                    'INVALID_ORDER_TYPE': InvalidOrder,
                    'QUANTITY_NOT_PROVIDED': InvalidOrder,
                    'MIN_TRADE_REQUIREMENT_NOT_MET': InvalidOrder,
                    'NOT_FOUND': OrderNotFound,
                    'ORDER_NOT_OPEN': OrderNotFound,
                    'INVALID_ORDER': InvalidOrder,
                    'UUID_INVALID': OrderNotFound,
                    'RATE_NOT_PROVIDED': InvalidOrder, // createLimitBuyOrder ('ETH/BTC', 1, 0)
                    'INVALID_MARKET': BadSymbol, // {"success":false,"message":"INVALID_MARKET","result":null,"explanation":null}
                    'WHITELIST_VIOLATION_IP': PermissionDenied,
                    'DUST_TRADE_DISALLOWED_MIN_VALUE': InvalidOrder,
                    'RESTRICTED_MARKET': BadSymbol,
                    'We are down for scheduled maintenance, but we\u2019ll be back up shortly.': OnMaintenance, // {"success":false,"message":"We are down for scheduled maintenance, but we\u2019ll be back up shortly.","result":null,"explanation":null}
                },
                'broad': {
                    'throttled': DDoSProtection,
                    'problem': ExchangeNotAvailable,
                },
            },
            'options': {
                'fetchTicker': {
                    'method': 'publicGetMarketsMarketSymbolTicker', // publicGetMarketsMarketSymbolSummary
                },
                'fetchTickers': {
                    'method': 'publicGetMarketsTickers', // publicGetMarketsSummaries
                },
                'parseOrderStatus': false,
                'hasAlreadyAuthenticatedSuccessfully': false, // a workaround for APIKEY_INVALID
                // With certain currencies, like
                // AEON, BTS, GXS, NXT, SBD, STEEM, STR, XEM, XLM, XMR, XRP
                // an additional tag / memo / payment id is usually required by exchanges.
                // With Bittrex some currencies imply the "base address + tag" logic.
                // The base address for depositing is stored on this.currencies[code]
                // The base address identifies the exchange as the recipient
                // while the tag identifies the user account within the exchange
                // and the tag is retrieved with fetchDepositAddress.
                'tag': {
                    'NXT': true, // NXT, BURST
                    'CRYPTO_NOTE_PAYMENTID': true, // AEON, XMR
                    'BITSHAREX': true, // BTS
                    'RIPPLE': true, // XRP
                    'NEM': true, // XEM
                    'STELLAR': true, // XLM
                    'STEEM': true, // SBD, GOLOS
                    // https://github.com/ccxt/ccxt/issues/4794
                    // 'LISK': true, // LSK
                },
                'subaccountId': undefined,
                // see the implementation of fetchClosedOrdersV3 below
                // 'fetchClosedOrdersMethod': 'fetch_closed_orders_v3',
                'fetchClosedOrdersFilterBySince': true,
                // 'createOrderMethod': 'create_order_v1',
            },
            'commonCurrencies': {
                'BIFI': 'Bifrost Finance',
                'BTR': 'BTRIPS',
                'GMT': 'GMT Token',
                'MEME': 'Memetic', // conflict with Meme Inu
                'MER': 'Mercury', // conflict with Mercurial Finance
                'PROS': 'Pros.Finance',
                'REPV2': 'REP',
                'TON': 'Tokamak Network',
            },
        });
    }

    costToPrecision (symbol, cost) {
        return this.decimalToPrecision (cost, TRUNCATE, this.markets[symbol]['precision']['price'], DECIMAL_PLACES);
    }

    feeToPrecision (symbol, fee) {
        return this.decimalToPrecision (fee, TRUNCATE, this.markets[symbol]['precision']['price'], DECIMAL_PLACES);
    }

    async fetchMarkets (params = {}) {
        const response = await this.publicGetMarkets (params);
        //
        //     [
        //         {
        //             "symbol":"LTC-BTC",
        //             "baseCurrencySymbol":"LTC",
        //             "quoteCurrencySymbol":"BTC",
        //             "minTradeSize":"0.01686767",
        //             "precision":8,
        //             "status":"ONLINE", // "OFFLINE"
        //             "createdAt":"2014-02-13T00:00:00Z"
        //         },
        //         {
        //             "symbol":"VDX-USDT",
        //             "baseCurrencySymbol":"VDX",
        //             "quoteCurrencySymbol":"USDT",
        //             "minTradeSize":"300.00000000",
        //             "precision":8,
        //             "status":"ONLINE", // "OFFLINE"
        //             "createdAt":"2019-05-23T00:41:21.843Z",
        //             "notice":"USDT has swapped to an ERC20-based token as of August 5, 2019."
        //         }
        //     ]
        //
        const result = [];
        for (let i = 0; i < response.length; i++) {
            const market = response[i];
            const baseId = this.safeString (market, 'baseCurrencySymbol');
            const quoteId = this.safeString (market, 'quoteCurrencySymbol');
            const base = this.safeCurrencyCode (baseId);
            const quote = this.safeCurrencyCode (quoteId);
            const status = this.safeString (market, 'status');
            result.push ({
                'id': this.safeString (market, 'symbol'),
                'symbol': base + '/' + quote,
                'base': base,
                'quote': quote,
                'settle': undefined,
                'baseId': baseId,
                'quoteId': quoteId,
                'settleId': undefined,
                'type': 'spot',
                'spot': true,
                'margin': false,
                'swap': false,
                'future': false,
                'option': false,
                'active': (status === 'ONLINE'),
                'contract': false,
                'linear': undefined,
                'inverse': undefined,
                'contractSize': undefined,
                'expiry': undefined,
                'expiryDatetime': undefined,
                'strike': undefined,
                'optionType': undefined,
                'precision': {
                    'amount': parseInt ('8'),
                    'price': this.safeInteger (market, 'precision', 8),
                },
                'limits': {
                    'leverage': {
                        'min': undefined,
                        'max': undefined,
                    },
                    'amount': {
                        'min': this.safeNumber (market, 'minTradeSize'),
                        'max': undefined,
                    },
                    'price': {
                        'min': undefined,
                        'max': undefined,
                    },
                    'cost': {
                        'min': undefined,
                        'max': undefined,
                    },
                },
                'info': market,
            });
        }
        return result;
    }

    parseBalance (response) {
        const result = { 'info': response };
        const indexed = this.indexBy (response, 'currencySymbol');
        const currencyIds = Object.keys (indexed);
        for (let i = 0; i < currencyIds.length; i++) {
            const currencyId = currencyIds[i];
            const code = this.safeCurrencyCode (currencyId);
            const account = this.account ();
            const balance = indexed[currencyId];
            account['free'] = this.safeString (balance, 'available');
            account['total'] = this.safeString (balance, 'total');
            result[code] = account;
        }
        return this.safeBalance (result);
    }

    async fetchBalance (params = {}) {
        await this.loadMarkets ();
        const response = await this.privateGetBalances (params);
        return this.parseBalance (response);
    }

    async fetchOrderBook (symbol, limit = undefined, params = {}) {
        await this.loadMarkets ();
        const request = {
            'marketSymbol': this.marketId (symbol),
        };
        if (limit !== undefined) {
            if ((limit !== 1) && (limit !== 25) && (limit !== 500)) {
                throw new BadRequest (this.id + ' fetchOrderBook() limit argument must be undefined, 1, 25 or 500, default is 25');
            }
            request['depth'] = limit;
        }
        const response = await this.publicGetMarketsMarketSymbolOrderbook (this.extend (request, params));
        //
        //     {
        //         "bid":[
        //             {"quantity":"0.01250000","rate":"10718.56200003"},
        //             {"quantity":"0.10000000","rate":"10718.56200002"},
        //             {"quantity":"0.39648292","rate":"10718.56200001"},
        //         ],
        //         "ask":[
        //             {"quantity":"0.05100000","rate":"10724.30099631"},
        //             {"quantity":"0.10000000","rate":"10724.30099632"},
        //             {"quantity":"0.26000000","rate":"10724.30099634"},
        //         ]
        //     }
        //
        const sequence = this.safeInteger (this.last_response_headers, 'Sequence');
        const orderbook = this.parseOrderBook (response, symbol, undefined, 'bid', 'ask', 'rate', 'quantity');
        orderbook['nonce'] = sequence;
        return orderbook;
    }

    async fetchCurrencies (params = {}) {
        const response = await this.publicGetCurrencies (params);
        //
        //     [
        //         {
        //             "symbol":"1ST",
        //             "name":"Firstblood",
        //             "coinType":"ETH_CONTRACT",
        //             "status":"ONLINE",
        //             "minConfirmations":36,
        //             "notice":"",
        //             "txFee":"4.50000000",
        //             "logoUrl":"https://bittrexblobstorage.blob.core.windows.net/public/5685a7be-1edf-4ba0-a313-b5309bb204f8.png",
        //             "prohibitedIn":[],
        //             "baseAddress":"0xfbb1b73c4f0bda4f67dca266ce6ef42f520fbb98",
        //             "associatedTermsOfService":[]
        //         }
        //     ]
        //
        const result = {};
        for (let i = 0; i < response.length; i++) {
            const currency = response[i];
            const id = this.safeString (currency, 'symbol');
            const code = this.safeCurrencyCode (id);
            const precision = 8; // default precision, todo: fix "magic constants"
            const fee = this.safeNumber (currency, 'txFee'); // todo: redesign
            const isActive = this.safeString (currency, 'status');
            result[code] = {
                'id': id,
                'code': code,
                'address': this.safeString (currency, 'baseAddress'),
                'info': currency,
                'type': this.safeString (currency, 'coinType'),
                'name': this.safeString (currency, 'name'),
                'active': (isActive === 'ONLINE'),
                'deposit': undefined,
                'withdraw': undefined,
                'fee': fee,
                'precision': precision,
                'limits': {
                    'amount': {
                        'min': 1 / Math.pow (10, precision),
                        'max': undefined,
                    },
                    'withdraw': {
                        'min': fee,
                        'max': undefined,
                    },
                },
            };
        }
        return result;
    }

    parseTicker (ticker, market = undefined) {
        //
        // ticker
        //
        //     {
        //         "symbol":"ETH-BTC",
        //         "lastTradeRate":"0.03284496",
        //         "bidRate":"0.03284523",
        //         "askRate":"0.03286857"
        //     }
        //
        // summary
        //
        //     {
        //         "symbol":"ETH-BTC",
        //         "high":"0.03369528",
        //         "low":"0.03282442",
        //         "volume":"4307.83794556",
        //         "quoteVolume":"143.08608869",
        //         "percentChange":"0.79",
        //         "updatedAt":"2020-09-29T07:36:57.823Z"
        //     }
        //
        const timestamp = this.parse8601 (this.safeString (ticker, 'updatedAt'));
        const marketId = this.safeString (ticker, 'symbol');
        market = this.safeMarket (marketId, market, '-');
        const symbol = market['symbol'];
        const percentage = this.safeString (ticker, 'percentChange');
        const last = this.safeString (ticker, 'lastTradeRate');
        return this.safeTicker ({
            'symbol': symbol,
            'timestamp': timestamp,
            'datetime': this.iso8601 (timestamp),
            'high': this.safeString (ticker, 'high'),
            'low': this.safeString (ticker, 'low'),
            'bid': this.safeString (ticker, 'bidRate'),
            'bidVolume': undefined,
            'ask': this.safeString (ticker, 'askRate'),
            'askVolume': undefined,
            'vwap': undefined,
            'open': undefined,
            'close': last,
            'last': last,
            'previousClose': undefined,
            'change': undefined,
            'percentage': percentage,
            'average': undefined,
            'baseVolume': this.safeString (ticker, 'volume'),
            'quoteVolume': this.safeString (ticker, 'quoteVolume'),
            'info': ticker,
        }, market, false);
    }

    async fetchTickers (symbols = undefined, params = {}) {
        await this.loadMarkets ();
        const options = this.safeValue (this.options, 'fetchTickers', {});
        const defaultMethod = this.safeString (options, 'method', 'publicGetMarketsTickers');
        const method = this.safeString (params, 'method', defaultMethod);
        params = this.omit (params, 'method');
        const response = await this[method] (params);
        //
        // publicGetMarketsTickers
        //
        //     [
        //         {
        //             "symbol":"4ART-BTC",
        //             "lastTradeRate":"0.00000210",
        //             "bidRate":"0.00000210",
        //             "askRate":"0.00000215"
        //         }
        //     ]
        //
        // publicGetMarketsSummaries
        //
        //     [
        //         {
        //             "symbol":"4ART-BTC",
        //             "high":"0.00000206",
        //             "low":"0.00000196",
        //             "volume":"14871.32000233",
        //             "quoteVolume":"0.02932756",
        //             "percentChange":"1.48",
        //             "updatedAt":"2020-09-29T07:34:32.757Z"
        //         }
        //     ]
        //
        const tickers = [];
        for (let i = 0; i < response.length; i++) {
            const ticker = this.parseTicker (response[i]);
            tickers.push (ticker);
        }
        return this.filterByArray (tickers, 'symbol', symbols);
    }

    async fetchTicker (symbol, params = {}) {
        await this.loadMarkets ();
        const market = this.market (symbol);
        const request = {
            'marketSymbol': market['id'],
        };
        const options = this.safeValue (this.options, 'fetchTicker', {});
        const defaultMethod = this.safeString (options, 'method', 'publicGetMarketsMarketSymbolTicker');
        const method = this.safeString (params, 'method', defaultMethod);
        params = this.omit (params, 'method');
        const response = await this[method] (this.extend (request, params));
        //
        // publicGetMarketsMarketSymbolTicker
        //
        //     {
        //         "symbol":"ETH-BTC",
        //         "lastTradeRate":"0.03284496",
        //         "bidRate":"0.03284523",
        //         "askRate":"0.03286857"
        //     }
        //
        //
        // publicGetMarketsMarketSymbolSummary
        //
        //     {
        //         "symbol":"ETH-BTC",
        //         "high":"0.03369528",
        //         "low":"0.03282442",
        //         "volume":"4307.83794556",
        //         "quoteVolume":"143.08608869",
        //         "percentChange":"0.79",
        //         "updatedAt":"2020-09-29T07:36:57.823Z"
        //     }
        //
        return this.parseTicker (response, market);
    }

    parseTrade (trade, market = undefined) {
        //
        // public fetchTrades
        //
        //      {
        //          "id": "8a614d4e-e455-45b0-9aac-502b0aeb433f",
        //          "executedAt": "2021-11-25T14:54:44.65Z",
        //          "quantity": "30.00000000",
        //          "rate": "1.72923112",
        //          "takerSide": "SELL"
        //      }
        //
        // private fetchOrderTrades
        //      {
        //          "id": "8a614d4e-e455-45b0-9aac-502b0aeb433f",
        //          "marketSymbol": "ADA-USDT",
        //          "executedAt": "2021-11-25T14:54:44.65Z",
        //          "quantity": "30.00000000",
        //          "rate": "1.72923112",
        //          "orderId": "6f7abf18-6901-4659-a48c-db0e88440ea4",
        //          "commission": "0.38907700",
        //          "isTaker":  true
        //      }
        //
        const timestamp = this.parse8601 (this.safeString (trade, 'executedAt'));
        const id = this.safeString (trade, 'id');
        const order = this.safeString (trade, 'orderId');
        const marketId = this.safeString (trade, 'marketSymbol');
        market = this.safeMarket (marketId, market, '-');
        const priceString = this.safeString (trade, 'rate');
        const amountString = this.safeString (trade, 'quantity');
        let takerOrMaker = undefined;
        const isTaker = this.safeValue (trade, 'isTaker');
        if (isTaker !== undefined) {
            takerOrMaker = isTaker ? 'taker' : 'maker';
        }
        let fee = undefined;
        const feeCostString = this.safeString (trade, 'commission');
        if (feeCostString !== undefined) {
            fee = {
                'cost': feeCostString,
                'currency': market['quote'],
            };
        }
        const side = this.safeStringLower (trade, 'takerSide');
        return this.safeTrade ({
            'info': trade,
            'timestamp': timestamp,
            'datetime': this.iso8601 (timestamp),
            'symbol': market['symbol'],
            'id': id,
            'order': order,
            'takerOrMaker': takerOrMaker,
            'type': undefined,
            'side': side,
            'price': priceString,
            'amount': amountString,
            'cost': undefined,
            'fee': fee,
        }, market);
    }

    async fetchTime (params = {}) {
        const response = await this.publicGetPing (params);
        //
        //     {
        //         "serverTime": 1594596023162
        //     }
        //
        return this.safeInteger (response, 'serverTime');
    }

    async fetchTrades (symbol, since = undefined, limit = undefined, params = {}) {
        await this.loadMarkets ();
        const market = this.market (symbol);
        const request = {
            'marketSymbol': this.marketId (symbol),
        };
        const response = await this.publicGetMarketsMarketSymbolTrades (this.extend (request, params));
        //
        //     [
        //         {
        //             "id":"9c5589db-42fb-436c-b105-5e2edcb95673",
        //             "executedAt":"2020-10-03T11:48:43.38Z",
        //             "quantity":"0.17939626",
        //             "rate":"0.03297952",
        //             "takerSide":"BUY"
        //         }
        //     ]
        //
        return this.parseTrades (response, market, since, limit);
    }

    async fetchTradingFee (symbol, params = {}) {
        await this.loadMarkets ();
        const market = this.market (symbol);
        const request = {
            'marketSymbol': market['id'],
        };
        const response = await this.privateGetAccountFeesTradingMarketSymbol (this.extend (request, params));
        //
        //     {
        //         "marketSymbol":"1INCH-ETH",
        //         "makerRate":"0.00750000",
        //         "takerRate":"0.00750000"
        //     }
        //
        return this.parseTradingFee (response, market);
    }

    async fetchTradingFees (params = {}) {
        await this.loadMarkets ();
        const response = await this.privateGetAccountFeesTrading (params);
        //
        //     [
        //         {"marketSymbol":"1ECO-BTC","makerRate":"0.00750000","takerRate":"0.00750000"},
        //         {"marketSymbol":"1ECO-USDT","makerRate":"0.00750000","takerRate":"0.00750000"},
        //         {"marketSymbol":"1INCH-BTC","makerRate":"0.00750000","takerRate":"0.00750000"},
        //         {"marketSymbol":"1INCH-ETH","makerRate":"0.00750000","takerRate":"0.00750000"},
        //         {"marketSymbol":"1INCH-USD","makerRate":"0.00750000","takerRate":"0.00750000"},
        //     ]
        //
        return this.parseTradingFees (response);
    }

    parseTradingFee (fee, market = undefined) {
        const marketId = this.safeString (fee, 'marketSymbol');
        const maker = this.safeNumber (fee, 'makerRate');
        const taker = this.safeNumber (fee, 'takerRate');
        return {
            'info': fee,
            'symbol': this.safeSymbol (marketId, market),
            'maker': maker,
            'taker': taker,
        };
    }

    parseTradingFees (fees) {
        const result = {
            'info': fees,
        };
        for (let i = 0; i < fees.length; i++) {
            const fee = this.parseTradingFee (fees[i]);
            const symbol = fee['symbol'];
            result[symbol] = fee;
        }
        return result;
    }

    parseOHLCV (ohlcv, market = undefined) {
        //
        //     {
        //         "startsAt":"2020-06-12T02:35:00Z",
        //         "open":"0.02493753",
        //         "high":"0.02493753",
        //         "low":"0.02493753",
        //         "close":"0.02493753",
        //         "volume":"0.09590123",
        //         "quoteVolume":"0.00239153"
        //     }
        //
        return [
            this.parse8601 (this.safeString (ohlcv, 'startsAt')),
            this.safeNumber (ohlcv, 'open'),
            this.safeNumber (ohlcv, 'high'),
            this.safeNumber (ohlcv, 'low'),
            this.safeNumber (ohlcv, 'close'),
            this.safeNumber (ohlcv, 'volume'),
        ];
    }

    async fetchOHLCV (symbol, timeframe = '1m', since = undefined, limit = undefined, params = {}) {
        await this.loadMarkets ();
        const market = this.market (symbol);
        const reverseId = market['baseId'] + '-' + market['quoteId'];
        const request = {
            'candleInterval': this.timeframes[timeframe],
            'marketSymbol': reverseId,
        };
        let method = 'publicGetMarketsMarketSymbolCandlesCandleIntervalRecent';
        if (since !== undefined) {
            const now = this.milliseconds ();
            const difference = Math.abs (now - since);
            const sinceDate = this.yyyymmdd (since);
            const parts = sinceDate.split ('-');
            const sinceYear = this.safeInteger (parts, 0);
            const sinceMonth = this.safeInteger (parts, 1);
            const sinceDay = this.safeInteger (parts, 2);
            if (timeframe === '1d') {
                // if the since argument is beyond one year into the past
                if (difference > 31622400000) {
                    method = 'publicGetMarketsMarketSymbolCandlesCandleIntervalHistoricalYear';
                    request['year'] = sinceYear;
                }
                // request['year'] = year;
            } else if (timeframe === '1h') {
                // if the since argument is beyond 31 days into the past
                if (difference > 2678400000) {
                    method = 'publicGetMarketsMarketSymbolCandlesCandleIntervalHistoricalYearMonth';
                    request['year'] = sinceYear;
                    request['month'] = sinceMonth;
                }
            } else {
                // if the since argument is beyond 1 day into the past
                if (difference > 86400000) {
                    method = 'publicGetMarketsMarketSymbolCandlesCandleIntervalHistoricalYearMonthDay';
                    request['year'] = sinceYear;
                    request['month'] = sinceMonth;
                    request['day'] = sinceDay;
                }
            }
        }
        const response = await this[method] (this.extend (request, params));
        //
        //     [
        //         {"startsAt":"2020-06-12T02:35:00Z","open":"0.02493753","high":"0.02493753","low":"0.02493753","close":"0.02493753","volume":"0.09590123","quoteVolume":"0.00239153"},
        //         {"startsAt":"2020-06-12T02:40:00Z","open":"0.02491874","high":"0.02491874","low":"0.02490970","close":"0.02490970","volume":"0.04515695","quoteVolume":"0.00112505"},
        //         {"startsAt":"2020-06-12T02:45:00Z","open":"0.02490753","high":"0.02493143","low":"0.02490753","close":"0.02493143","volume":"0.17769640","quoteVolume":"0.00442663"}
        //     ]
        //
        return this.parseOHLCVs (response, market, timeframe, since, limit);
    }

    async fetchOpenOrders (symbol = undefined, since = undefined, limit = undefined, params = {}) {
        await this.loadMarkets ();
        const request = {};
        let market = undefined;
        const stop = this.safeValue (params, 'stop');
        if (symbol !== undefined) {
            market = this.market (symbol);
            request['marketSymbol'] = market['id'];
        }
        let method = 'privateGetOrdersOpen';
        if (stop) {
            method = 'privateGetConditionalOrdersOpen';
        }
        const query = this.omit (params, 'stop');
        const response = await this[method] (this.extend (request, query));
        //
        // Spot
        //
        //     [
        //         {
        //             "id": "df6cf5ee-fc27-4b61-991a-cc94b6459ac9",
        //             "marketSymbol": "BTC-USDT",
        //             "direction": "BUY",
        //             "type": "LIMIT",
        //             "quantity": "0.00023277",
        //             "limit": "30000.00000000",
        //             "timeInForce": "GOOD_TIL_CANCELLED",
        //             "fillQuantity": "0.00000000",
        //             "commission": "0.00000000",
        //             "proceeds": "0.00000000",
        //             "status": "OPEN",
        //             "createdAt": "2022-04-20T02:33:53.16Z",
        //             "updatedAt": "2022-04-20T02:33:53.16Z"
        //         }
        //     ]
        //
        // Stop
        //
        //     [
        //         {
        //             "id": "f64f7c4f-295c-408b-9cbc-601981abf100",
        //             "marketSymbol": "BTC-USDT",
        //             "operand": "LTE",
        //             "triggerPrice": "0.10000000",
        //             "orderToCreate": {
        //                 "marketSymbol": "BTC-USDT",
        //                 "direction": "BUY",
        //                 "type": "LIMIT",
        //                 "quantity": "0.00020000",
        //                 "limit": "30000.00000000",
        //                 "timeInForce": "GOOD_TIL_CANCELLED"
        //             },
        //             "status": "OPEN",
        //             "createdAt": "2022-04-20T02:38:12.26Z",
        //             "updatedAt": "2022-04-20T02:38:12.26Z"
        //         }
        //     ]
        //
        return this.parseOrders (response, market, since, limit);
    }

    async fetchOrderTrades (id, symbol = undefined, since = undefined, limit = undefined, params = {}) {
        await this.loadMarkets ();
        const request = {
            'orderId': id,
        };
        const response = await this.privateGetOrdersOrderIdExecutions (this.extend (request, params));
        let market = undefined;
        if (symbol !== undefined) {
            market = this.market (symbol);
        }
        return this.parseTrades (response, market, since, limit);
    }

    async createOrder (symbol, type, side, amount, price = undefined, params = {}) {
        // A ceiling order is a market or limit order that allows you to specify
        // the amount of quote currency you want to spend (or receive, if selling)
        // instead of the quantity of the market currency (e.g. buy $100 USD of BTC
        // at the current market BTC price)
        await this.loadMarkets ();
        const market = this.market (symbol);
        let uppercaseType = undefined;
        if (type !== undefined) {
            uppercaseType = type.toUpperCase ();
        }
        const reverseId = market['baseId'] + '-' + market['quoteId'];
        const stop = this.safeValue (params, 'stop');
        const stopPrice = this.safeNumber2 (params, 'triggerPrice', 'stopPrice');
        const request = {
            'marketSymbol': reverseId, // SPOT and STOP
            // 'direction': side.toUpperCase (), // SPOT, STOP 'orderToCreate'
            // 'type': uppercaseType, // SPOT: LIMIT, MARKET, CEILING_LIMIT, CEILING_MARKET
            // 'quantity': this.amountToPrecision (symbol, amount), // SPOT, required for limit orders, excluded for ceiling orders
            // 'ceiling': this.priceToPrecision (symbol, price), // SPOT, required for ceiling orders, excluded for non-ceiling orders
            // 'limit': this.priceToPrecision (symbol, price), // SPOT, required for limit orders, excluded for market orders
            // 'timeInForce': 'GOOD_TIL_CANCELLED', // SPOT, IMMEDIATE_OR_CANCEL, FILL_OR_KILL, POST_ONLY_GOOD_TIL_CANCELLED
            // 'useAwards': false, // SPOT, optional
            // 'operand': 'LTE', // STOP, price above (GTE) or below (LTE) which the conditional order will trigger. either this or trailingStopPercent must be specified.
            // 'triggerPrice': this.priceToPrecision (symbol, stopPrice), // STOP
            // 'trailingStopPercent': this.priceToPrecision (symbol, stopPrice), // STOP, either this or triggerPrice must be set
            // 'orderToCreate': {direction:side,type:uppercaseType}, // STOP, The spot order to be triggered
            // 'orderToCancel': {id:'f03d5e98-b5ac-48fb-8647-dd4db828a297',type:uppercaseType}, // STOP, The spot order to be canceled
            // 'clineConditionalOrderId': 'f03d5e98-b5ac-48fb-8647-dd4db828a297', // STOP
        };
        let method = 'privatePostOrders';
        if (stop || stopPrice) {
            method = 'privatePostConditionalOrders';
            const operand = this.safeString (params, 'operand');
            if (operand === undefined) {
                throw new ArgumentsRequired (this.id + ' createOrder() requires an operand parameter');
            }
            const trailingStopPercent = this.safeNumber (params, 'trailingStopPercent');
            const orderToCreate = this.safeValue (params, 'orderToCreate');
            const orderToCancel = this.safeValue (params, 'orderToCancel');
            if (stopPrice === undefined) {
                request['trailingStopPercent'] = this.priceToPrecision (symbol, trailingStopPercent);
            }
            if (orderToCreate) {
                const isCeilingLimit = (uppercaseType === 'CEILING_LIMIT');
                const isCeilingMarket = (uppercaseType === 'CEILING_MARKET');
                const isCeilingOrder = isCeilingLimit || isCeilingMarket;
                let ceiling = undefined;
                let limit = undefined;
                let timeInForce = undefined;
                if (isCeilingOrder) {
                    let cost = undefined;
                    if (isCeilingLimit) {
                        limit = this.priceToPrecision (symbol, price);
                        cost = this.safeNumber2 (params, 'ceiling', 'cost', amount);
                    } else if (isCeilingMarket) {
                        cost = this.safeNumber2 (params, 'ceiling', 'cost');
                        if (cost === undefined) {
                            if (price === undefined) {
                                cost = amount;
                            } else {
                                cost = amount * price;
                            }
                        }
                    }
                    ceiling = this.costToPrecision (symbol, cost);
                    timeInForce = 'IMMEDIATE_OR_CANCEL';
                } else {
                    if (uppercaseType === 'LIMIT') {
                        limit = this.priceToPrecision (symbol, price);
                        timeInForce = 'GOOD_TIL_CANCELLED';
                    } else {
                        timeInForce = 'IMMEDIATE_OR_CANCEL';
                    }
                }
                request['orderToCreate'] = {
                    'marketSymbol': reverseId,
                    'direction': side.toUpperCase (),
                    'type': uppercaseType,
                    'quantity': this.amountToPrecision (symbol, amount),
                    'ceiling': ceiling,
                    'limit': limit,
                    'timeInForce': timeInForce,
                    'clientOrderId': this.safeString (params, 'clientOrderId'),
                    'useAwards': this.safeValue (params, 'useAwards'),
                };
            }
            if (orderToCancel) {
                request['orderToCancel'] = orderToCancel;
            }
            request['triggerPrice'] = this.priceToPrecision (symbol, stopPrice);
            request['operand'] = operand;
        } else {
            if (side !== undefined) {
                request['direction'] = side.toUpperCase ();
            }
            request['type'] = uppercaseType;
            const isCeilingLimit = (uppercaseType === 'CEILING_LIMIT');
            const isCeilingMarket = (uppercaseType === 'CEILING_MARKET');
            const isCeilingOrder = isCeilingLimit || isCeilingMarket;
            if (isCeilingOrder) {
                let cost = undefined;
                if (isCeilingLimit) {
                    request['limit'] = this.priceToPrecision (symbol, price);
                    cost = this.safeNumber2 (params, 'ceiling', 'cost', amount);
                } else if (isCeilingMarket) {
                    cost = this.safeNumber2 (params, 'ceiling', 'cost');
                    if (cost === undefined) {
                        if (price === undefined) {
                            cost = amount;
                        } else {
                            cost = amount * price;
                        }
                    }
                }
                request['ceiling'] = this.costToPrecision (symbol, cost);
                // bittrex only accepts IMMEDIATE_OR_CANCEL or FILL_OR_KILL for ceiling orders
                request['timeInForce'] = 'IMMEDIATE_OR_CANCEL';
            } else {
                request['quantity'] = this.amountToPrecision (symbol, amount);
                if (uppercaseType === 'LIMIT') {
                    request['limit'] = this.priceToPrecision (symbol, price);
                    request['timeInForce'] = 'GOOD_TIL_CANCELLED';
                } else {
                    // bittrex does not allow GOOD_TIL_CANCELLED for market orders
                    request['timeInForce'] = 'IMMEDIATE_OR_CANCEL';
                }
            }
        }
        const query = this.omit (params, [ 'stop', 'stopPrice', 'ceiling', 'cost', 'operand', 'trailingStopPercent', 'orderToCreate', 'orderToCancel' ]);
        const response = await this[method] (this.extend (request, query));
        //
        // Spot
        //
        //     {
        //         id: 'f03d5e98-b5ac-48fb-8647-dd4db828a297',
        //         marketSymbol: 'BTC-USDT',
        //         direction: 'SELL',
        //         type: 'LIMIT',
        //         quantity: '0.01',
        //         limit: '6000',
        //         timeInForce: 'GOOD_TIL_CANCELLED',
        //         fillQuantity: '0.00000000',
        //         commission: '0.00000000',
        //         proceeds: '0.00000000',
        //         status: 'OPEN',
        //         createdAt: '2020-03-18T02:37:33.42Z',
        //         updatedAt: '2020-03-18T02:37:33.42Z'
        //       }
        //
        // Stop
        //
        //     {
        //         "id": "9791fe52-a3e5-4ac3-ae03-e327b2993571",
        //         "marketSymbol": "BTC-USDT",
        //         "operand": "LTE",
        //         "triggerPrice": "0.1",
        //         "orderToCreate": {
        //             "marketSymbol": "BTC-USDT",
        //             "direction": "BUY",
        //             "type": "LIMIT",
        //             "quantity": "0.0002",
        //             "limit": "30000",
        //             "timeInForce": "GOOD_TIL_CANCELLED"
        //         },
        //         "status": "OPEN",
        //         "createdAt": "2022-04-19T21:02:14.17Z",
        //         "updatedAt": "2022-04-19T21:02:14.17Z"
        //     }
        //
        return this.parseOrder (response, market);
    }

    async cancelOrder (id, symbol = undefined, params = {}) {
        await this.loadMarkets ();
        const stop = this.safeValue (params, 'stop');
        let request = {};
        let method = undefined;
        let market = undefined;
        if (symbol !== undefined) {
            market = this.market (symbol);
        }
        if (stop) {
            method = 'privateDeleteConditionalOrdersConditionalOrderId';
            request = {
                'conditionalOrderId': id,
            };
        } else {
            method = 'privateDeleteOrdersOrderId';
            request = {
                'orderId': id,
            };
        }
        const query = this.omit (params, 'stop');
        const response = await this[method] (this.extend (request, query));
        //
        // Spot
        //
        //     [
        //         {
        //             "id": "df6cf5ee-fc27-4b61-991a-cc94b6459ac9",
        //             "marketSymbol": "BTC-USDT",
        //             "direction": "BUY",
        //             "type": "LIMIT",
        //             "quantity": "0.00023277",
        //             "limit": "30000.00000000",
        //             "timeInForce": "GOOD_TIL_CANCELLED",
        //             "fillQuantity": "0.00000000",
        //             "commission": "0.00000000",
        //             "proceeds": "0.00000000",
        //             "status": "CANCELLED",
        //             "createdAt": "2022-04-20T02:33:53.16Z",
        //             "updatedAt": "2022-04-20T02:33:53.16Z"
        //         }
        //     ]
        //
        // Stop
        //
        //     [
        //         {
        //             "id": "f64f7c4f-295c-408b-9cbc-601981abf100",
        //             "marketSymbol": "BTC-USDT",
        //             "operand": "LTE",
        //             "triggerPrice": "0.10000000",
        //             "orderToCreate": {
        //                 "marketSymbol": "BTC-USDT",
        //                 "direction": "BUY",
        //                 "type": "LIMIT",
        //                 "quantity": "0.00020000",
        //                 "limit": "30000.00000000",
        //                 "timeInForce": "GOOD_TIL_CANCELLED"
        //             },
        //             "status": "CANCELLED",
        //             "createdAt": "2022-04-20T02:38:12.26Z",
        //             "updatedAt": "2022-04-20T02:38:12.26Z"
        //             "closedAt": "2022-04-20T03:47:24.69Z"
        //         }
        //     ]
        //
        return this.extend (this.parseOrder (response, market), {
            'id': id,
            'info': response,
            'status': 'canceled',
        });
    }

    async cancelAllOrders (symbol = undefined, params = {}) {
        await this.loadMarkets ();
        const request = {};
        let market = undefined;
        if (symbol !== undefined) {
            market = this.market (symbol);
            request['marketSymbol'] = market['id'];
        }
        const response = await this.privateDeleteOrdersOpen (this.extend (request, params));
        //
        //     [
        //         {
        //             "id":"66582be0-5337-4d8c-b212-c356dd525801",
        //             "statusCode":"SUCCESS",
        //             "result":{
        //                 "id":"66582be0-5337-4d8c-b212-c356dd525801",
        //                 "marketSymbol":"BTC-USDT",
        //                 "direction":"BUY",
        //                 "type":"LIMIT",
        //                 "quantity":"0.01000000",
        //                 "limit":"3000.00000000",
        //                 "timeInForce":"GOOD_TIL_CANCELLED",
        //                 "fillQuantity":"0.00000000",
        //                 "commission":"0.00000000",
        //                 "proceeds":"0.00000000",
        //                 "status":"CLOSED",
        //                 "createdAt":"2020-10-06T12:31:53.39Z",
        //                 "updatedAt":"2020-10-06T12:54:28.8Z",
        //                 "closedAt":"2020-10-06T12:54:28.8Z"
        //             }
        //         }
        //     ]
        //
        const orders = [];
        for (let i = 0; i < response.length; i++) {
            const result = this.safeValue (response[i], 'result', {});
            orders.push (result);
        }
        return this.parseOrders (orders, market);
    }

    async fetchDeposits (code = undefined, since = undefined, limit = undefined, params = {}) {
        await this.loadMarkets ();
        // https://support.bittrex.com/hc/en-us/articles/115003723911
        const request = {};
        let currency = undefined;
        if (code !== undefined) {
            currency = this.currency (code);
            request['currencySymbol'] = currency['id'];
        }
        const response = await this.privateGetDepositsClosed (this.extend (request, params));
        // we cannot filter by `since` timestamp, as it isn't set by Bittrex
        // see https://github.com/ccxt/ccxt/issues/4067
        // return this.parseTransactions (response, currency, since, limit);
        return this.parseTransactions (response, currency, undefined, limit);
    }

    async fetchWithdrawals (code = undefined, since = undefined, limit = undefined, params = {}) {
        await this.loadMarkets ();
        // https://support.bittrex.com/hc/en-us/articles/115003723911
        const request = {};
        let currency = undefined;
        if (code !== undefined) {
            currency = this.currency (code);
            request['currencySymbol'] = currency['id'];
        }
        const response = await this.privateGetWithdrawalsClosed (this.extend (request, params));
        return this.parseTransactions (response, currency, since, limit);
    }

    parseTransaction (transaction, currency = undefined) {
        //
        // fetchDeposits
        //
        //     {
        //         "id": "d00fdf2e-df9e-48f1-....",
        //         "currencySymbol": "BTC",
        //         "quantity": "0.00550000",
        //         "cryptoAddress": "1PhmYjnJPZH5NUwV8AU...",
        //         "txId": "d1f1afffe1b9b6614eaee7e8133c85d98...",
        //         "confirmations": 2,
        //         "updatedAt": "2020-01-12T16:49:30.41Z",
        //         "completedAt": "2020-01-12T16:49:30.41Z",
        //         "status": "COMPLETED",
        //         "source": "BLOCKCHAIN"
        //     }
        //
        // fetchWithdrawals
        //
        //     {
        //         "PaymentUuid" : "e293da98-788c-4188-a8f9-8ec2c33fdfcf",
        //         "Currency" : "XC",
        //         "Amount" : 7513.75121715,
        //         "Address" : "EVnSMgAd7EonF2Dgc4c9K14L12RBaW5S5J",
        //         "Opened" : "2014-07-08T23:13:31.83",
        //         "Authorized" : true,
        //         "PendingPayment" : false,
        //         "TxCost" : 0.00002000,
        //         "TxId" : "b4a575c2a71c7e56d02ab8e26bb1ef0a2f6cf2094f6ca2116476a569c1e84f6e",
        //         "Canceled" : false,
        //         "InvalidAddress" : false
        //     }
        //
        // withdraw
        //
        //     {
        //         "currencySymbol": "string",
        //         "quantity": "number (double)",
        //         "cryptoAddress": "string",
        //         "cryptoAddressTag": "string",
        //         "fundsTransferMethodId": "string (uuid)",
        //         "clientWithdrawalId": "string (uuid)"
        //     }
        //
        const id = this.safeString2 (transaction, 'id', 'clientWithdrawalId');
        const amount = this.safeNumber (transaction, 'quantity');
        const address = this.safeString (transaction, 'cryptoAddress');
        const txid = this.safeString (transaction, 'txId');
        const updated = this.parse8601 (this.safeString (transaction, 'updatedAt'));
        const opened = this.parse8601 (this.safeString (transaction, 'createdAt'));
        const timestamp = opened ? opened : updated;
        const type = (opened === undefined) ? 'deposit' : 'withdrawal';
        const currencyId = this.safeString (transaction, 'currencySymbol');
        const code = this.safeCurrencyCode (currencyId, currency);
        let status = 'pending';
        if (type === 'deposit') {
            //
            // deposits numConfirmations never reach the minConfirmations number
            // we set all of them to 'ok', otherwise they'd all be 'pending'
            //
            //     const numConfirmations = this.safeInteger (transaction, 'Confirmations', 0);
            //     const minConfirmations = this.safeInteger (currency['info'], 'MinConfirmation');
            //     if (numConfirmations >= minConfirmations) {
            //         status = 'ok';
            //     }
            //
            status = 'ok';
        } else {
            const responseStatus = this.safeString (transaction, 'status');
            if (responseStatus === 'ERROR_INVALID_ADDRESS') {
                status = 'failed';
            } else if (responseStatus === 'CANCELLED') {
                status = 'canceled';
            } else if (responseStatus === 'PENDING') {
                status = 'pending';
            } else if (responseStatus === 'COMPLETED') {
                status = 'ok';
            } else if (responseStatus === 'AUTHORIZED' && (txid !== undefined)) {
                status = 'ok';
            }
        }
        let feeCost = this.safeNumber (transaction, 'txCost');
        if (feeCost === undefined) {
            if (type === 'deposit') {
                // according to https://support.bittrex.com/hc/en-us/articles/115000199651-What-fees-does-Bittrex-charge-
                feeCost = 0;
            }
        }
        return {
            'info': transaction,
            'id': id,
            'currency': code,
            'amount': amount,
            'network': undefined,
            'address': address,
            'addressTo': undefined,
            'addressFrom': undefined,
            'tag': undefined,
            'tagTo': undefined,
            'tagFrom': undefined,
            'status': status,
            'type': type,
            'updated': updated,
            'txid': txid,
            'timestamp': timestamp,
            'datetime': this.iso8601 (timestamp),
            'fee': {
                'currency': code,
                'cost': feeCost,
            },
        };
    }

    parseTimeInForce (timeInForce) {
        const timeInForces = {
            'GOOD_TIL_CANCELLED': 'GTC',
            'IMMEDIATE_OR_CANCEL': 'IOC',
            'FILL_OR_KILL': 'FOK',
            'POST_ONLY_GOOD_TIL_CANCELLED': 'PO',
        };
        return this.safeString (timeInForces, timeInForce, timeInForce);
    }

    parseOrder (order, market = undefined) {
        //
<<<<<<< HEAD
        // Spot createOrder, fetchOpenOrders, fetchClosedOrders, fetchOrder, cancelOrder
=======
        // Spot createOrder, fetchOpenOrders, fetchClosedOrders, fetchOrder
>>>>>>> 93da9e3d
        //
        //     {
        //         id: '1be35109-b763-44ce-b6ea-05b6b0735c0c',
        //         marketSymbol: 'LTC-ETH',
        //         direction: 'BUY',
        //         type: 'LIMIT',
        //         quantity: '0.50000000',
        //         limit: '0.17846699',
        //         timeInForce: 'GOOD_TIL_CANCELLED',
        //         clientOrderId: 'ff156d39-fe01-44ca-8f21-b0afa19ef228',
        //         fillQuantity: '0.50000000',
        //         commission: '0.00022286',
        //         proceeds: '0.08914915',
        //         status: 'CLOSED',
        //         createdAt: '2018-06-23T13:14:28.613Z',
        //         updatedAt: '2018-06-23T13:14:30.19Z',
        //         closedAt: '2018-06-23T13:14:30.19Z'
        //     }
        //
<<<<<<< HEAD
        // Stop createOrder, fetchOpenOrders, fetchClosedOrders, fetchOrder, cancelOrder
=======
        // Stop createOrder, fetchOpenOrders, fetchClosedOrders, fetchOrder
>>>>>>> 93da9e3d
        //
        //     {
        //         "id": "9791fe52-a3e5-4ac3-ae03-e327b2993571",
        //         "marketSymbol": "BTC-USDT",
        //         "operand": "LTE",
        //         "triggerPrice": "0.1",
        //         "orderToCreate": {
        //             "marketSymbol": "BTC-USDT",
        //             "direction": "BUY",
        //             "type": "LIMIT",
        //             "quantity": "0.0002",
        //             "limit": "30000",
        //             "timeInForce": "GOOD_TIL_CANCELLED"
        //         },
        //         "status": "OPEN",
        //         "createdAt": "2022-04-19T21:02:14.17Z",
        //         "updatedAt": "2022-04-19T21:02:14.17Z",
        //         "closedAt": "2022-04-20T03:47:24.69Z"
        //     }
        //
        const marketSymbol = this.safeString (order, 'marketSymbol');
        market = this.safeMarket (marketSymbol, market, '-');
        const symbol = market['symbol'];
        const feeCurrency = market['quote'];
        const createdAt = this.safeString (order, 'createdAt');
        const updatedAt = this.safeString (order, 'updatedAt');
        const closedAt = this.safeString (order, 'closedAt');
        const clientOrderId = this.safeString (order, 'clientOrderId');
        let lastTradeTimestamp = undefined;
        if (closedAt !== undefined) {
            lastTradeTimestamp = this.parse8601 (closedAt);
        } else if (updatedAt) {
            lastTradeTimestamp = this.parse8601 (updatedAt);
        }
        const timestamp = this.parse8601 (createdAt);
        let direction = this.safeStringLower (order, 'direction');
        if (direction === undefined) {
            let conditionalOrder = this.safeValue (order, 'orderToCreate');
            if (conditionalOrder === undefined) {
                conditionalOrder = this.safeValue (order, 'orderToCancel');
            }
            direction = this.safeStringLower (conditionalOrder, 'direction');
        }
        let type = this.safeStringLower (order, 'type');
        if (type === undefined) {
            let conditionalOrder = this.safeValue (order, 'orderToCreate');
            if (conditionalOrder === undefined) {
                conditionalOrder = this.safeValue (order, 'orderToCancel');
            }
            type = this.safeStringLower (conditionalOrder, 'type');
        }
        let quantity = this.safeString (order, 'quantity');
        if (quantity === undefined) {
            let conditionalOrder = this.safeValue (order, 'orderToCreate');
            if (conditionalOrder === undefined) {
                conditionalOrder = this.safeValue (order, 'orderToCancel');
            }
            quantity = this.safeString (conditionalOrder, 'quantity');
        }
        let limit = this.safeString (order, 'limit');
        if (limit === undefined) {
            let conditionalOrder = this.safeValue (order, 'orderToCreate');
            if (conditionalOrder === undefined) {
                conditionalOrder = this.safeValue (order, 'orderToCancel');
            }
            limit = this.safeString (conditionalOrder, 'limit');
        }
        let timeInForce = this.parseTimeInForce (this.safeString (order, 'timeInForce'));
        if (timeInForce === undefined) {
            let conditionalOrder = this.safeValue (order, 'orderToCreate');
            if (conditionalOrder === undefined) {
                conditionalOrder = this.safeValue (order, 'orderToCancel');
            }
            timeInForce = this.parseTimeInForce (this.safeString (conditionalOrder, 'timeInForce'));
        }
        const fillQuantity = this.safeString (order, 'fillQuantity');
        const commission = this.safeNumber (order, 'commission');
        const proceeds = this.safeString (order, 'proceeds');
        const status = this.safeStringLower (order, 'status');
        const postOnly = (timeInForce === 'PO');
        return this.safeOrder ({
            'id': this.safeString (order, 'id'),
            'clientOrderId': clientOrderId,
            'timestamp': timestamp,
            'datetime': this.iso8601 (timestamp),
            'lastTradeTimestamp': lastTradeTimestamp,
            'symbol': symbol,
            'type': type,
            'timeInForce': timeInForce,
            'postOnly': postOnly,
            'side': direction,
            'price': limit,
            'stopPrice': this.safeString (order, 'triggerPrice'),
            'cost': proceeds,
            'average': undefined,
            'amount': quantity,
            'filled': fillQuantity,
            'remaining': undefined,
            'status': status,
            'fee': {
                'cost': commission,
                'currency': feeCurrency,
            },
            'info': order,
            'trades': undefined,
        }, market);
    }

    parseOrders (orders, market = undefined, since = undefined, limit = undefined, params = {}) {
        if (this.options['fetchClosedOrdersFilterBySince']) {
            return super.parseOrders (orders, market, since, limit, params);
        } else {
            return super.parseOrders (orders, market, undefined, limit, params);
        }
    }

    parseOrderStatus (status) {
        const statuses = {
            'CLOSED': 'closed',
            'OPEN': 'open',
            'CANCELLED': 'canceled',
            'CANCELED': 'canceled',
        };
        return this.safeString (statuses, status, status);
    }

    async fetchOrder (id, symbol = undefined, params = {}) {
        await this.loadMarkets ();
        const stop = this.safeValue (params, 'stop');
        let market = undefined;
        if (symbol !== undefined) {
            market = this.market (symbol);
        }
        let response = undefined;
        let method = undefined;
        try {
            const request = {};
            if (stop) {
                method = 'privateGetConditionalOrdersConditionalOrderId';
                request['conditionalOrderId'] = id;
            } else {
                method = 'privateGetOrdersOrderId';
                request['orderId'] = id;
            }
            const query = this.omit (params, 'stop');
            response = await this[method] (this.extend (request, query));
        } catch (e) {
            if (this.last_json_response) {
                const message = this.safeString (this.last_json_response, 'message');
                if (message === 'UUID_INVALID') {
                    throw new OrderNotFound (this.id + ' fetchOrder() error: ' + this.last_http_response);
                }
            }
            throw e;
        }
        return this.parseOrder (response, market);
    }

    orderToTrade (order) {
        // this entire method should be moved to the base class
        const timestamp = this.safeInteger2 (order, 'lastTradeTimestamp', 'timestamp');
        return {
            'id': this.safeString (order, 'id'),
            'side': this.safeString (order, 'side'),
            'order': this.safeString (order, 'id'),
            'type': this.safeString (order, 'type'),
            'price': this.safeNumber (order, 'average'),
            'amount': this.safeNumber (order, 'filled'),
            'cost': this.safeNumber (order, 'cost'),
            'symbol': this.safeString (order, 'symbol'),
            'timestamp': timestamp,
            'datetime': this.iso8601 (timestamp),
            'fee': this.safeValue (order, 'fee'),
            'info': order,
            'takerOrMaker': undefined,
        };
    }

    ordersToTrades (orders) {
        // this entire method should be moved to the base class
        const result = [];
        for (let i = 0; i < orders.length; i++) {
            result.push (this.orderToTrade (orders[i]));
        }
        return result;
    }

    async fetchMyTrades (symbol = undefined, since = undefined, limit = undefined, params = {}) {
        await this.loadMarkets ();
        const request = {};
        if (limit !== undefined) {
            request['pageSize'] = limit;
        }
        if (since !== undefined) {
            request['startDate'] = this.ymdhms (since, 'T') + 'Z';
        }
        let market = undefined;
        if (symbol !== undefined) {
            market = this.market (symbol);
            symbol = market['symbol'];
            // because of this line we will have to rethink the entire v3
            // in other words, markets define all the rest of the API
            // and v3 market ids are reversed in comparison to v1
            // v3 has to be a completely separate implementation
            // otherwise we will have to shuffle symbols and currencies everywhere
            // which is prone to errors, as was shown here
            // https://github.com/ccxt/ccxt/pull/5219#issuecomment-499646209
            request['marketSymbol'] = market['base'] + '-' + market['quote'];
        }
        const response = await this.privateGetOrdersClosed (this.extend (request, params));
        const orders = this.parseOrders (response, market);
        const trades = this.ordersToTrades (orders);
        return this.filterBySymbolSinceLimit (trades, symbol, since, limit);
    }

    async fetchClosedOrders (symbol = undefined, since = undefined, limit = undefined, params = {}) {
        await this.loadMarkets ();
        const request = {};
        if (limit !== undefined) {
            request['pageSize'] = limit;
        }
        if (since !== undefined) {
            request['startDate'] = this.ymdhms (since, 'T') + 'Z';
        }
        let market = undefined;
        if (symbol !== undefined) {
            market = this.market (symbol);
            // because of this line we will have to rethink the entire v3
            // in other words, markets define all the rest of the API
            // and v3 market ids are reversed in comparison to v1
            // v3 has to be a completely separate implementation
            // otherwise we will have to shuffle symbols and currencies everywhere
            // which is prone to errors, as was shown here
            // https://github.com/ccxt/ccxt/pull/5219#issuecomment-499646209
            request['marketSymbol'] = market['base'] + '-' + market['quote'];
        }
        const response = await this.privateGetOrdersClosed (this.extend (request, params));
        return this.parseOrders (response, market, since, limit);
    }

    async createDepositAddress (code, params = {}) {
        await this.loadMarkets ();
        const currency = this.currency (code);
        const request = {
            'currencySymbol': currency['id'],
        };
        const response = await this.privatePostAddresses (this.extend (request, params));
        //
        //     {
        //         "status":"PROVISIONED",
        //         "currencySymbol":"XRP",
        //         "cryptoAddress":"rPVMhWBsfF9iMXYj3aAzJVkPDTFNSyWdKy",
        //         "cryptoAddressTag":"392034158"
        //     }
        //
        let address = this.safeString (response, 'cryptoAddress');
        const message = this.safeString (response, 'status');
        if (!address || message === 'REQUESTED') {
            throw new AddressPending (this.id + ' the address for ' + code + ' is being generated (pending, not ready yet, retry again later)');
        }
        let tag = this.safeString (response, 'cryptoAddressTag');
        if ((tag === undefined) && (currency['type'] in this.options['tag'])) {
            tag = address;
            address = currency['address'];
        }
        this.checkAddress (address);
        return {
            'currency': code,
            'address': address,
            'tag': tag,
            'info': response,
        };
    }

    async fetchDepositAddress (code, params = {}) {
        await this.loadMarkets ();
        const currency = this.currency (code);
        const request = {
            'currencySymbol': currency['id'],
        };
        const response = await this.privateGetAddressesCurrencySymbol (this.extend (request, params));
        //
        //     {
        //         "status":"PROVISIONED",
        //         "currencySymbol":"XRP",
        //         "cryptoAddress":"rPVMhWBsfF9iMXYj3aAzJVkPDTFNSyWdKy",
        //         "cryptoAddressTag":"392034158"
        //     }
        //
        let address = this.safeString (response, 'cryptoAddress');
        const message = this.safeString (response, 'status');
        if (!address || message === 'REQUESTED') {
            throw new AddressPending (this.id + ' the address for ' + code + ' is being generated (pending, not ready yet, retry again later)');
        }
        let tag = this.safeString (response, 'cryptoAddressTag');
        if ((tag === undefined) && (currency['type'] in this.options['tag'])) {
            tag = address;
            address = currency['address'];
        }
        this.checkAddress (address);
        return {
            'currency': code,
            'address': address,
            'tag': tag,
            'network': undefined,
            'info': response,
        };
    }

    async withdraw (code, amount, address, tag = undefined, params = {}) {
        [ tag, params ] = this.handleWithdrawTagAndParams (tag, params);
        this.checkAddress (address);
        await this.loadMarkets ();
        const currency = this.currency (code);
        const request = {
            'currencySymbol': currency['id'],
            'quantity': amount,
            'cryptoAddress': address,
        };
        if (tag !== undefined) {
            request['cryptoAddressTag'] = tag;
        }
        const response = await this.privatePostWithdrawals (this.extend (request, params));
        //
        //     {
        //         "currencySymbol": "string",
        //         "quantity": "number (double)",
        //         "cryptoAddress": "string",
        //         "cryptoAddressTag": "string",
        //         "fundsTransferMethodId": "string (uuid)",
        //         "clientWithdrawalId": "string (uuid)"
        //     }
        //
        return this.parseTransaction (response, currency);
    }

    sign (path, api = 'v3', method = 'GET', params = {}, headers = undefined, body = undefined) {
        let url = this.implodeParams (this.urls['api'][api], {
            'hostname': this.hostname,
        }) + '/';
        if (api === 'private') {
            url += this.version + '/';
            this.checkRequiredCredentials ();
            url += this.implodeParams (path, params);
            params = this.omit (params, this.extractParams (path));
            let hashString = '';
            if (method === 'POST') {
                body = this.json (params);
                hashString = body;
            } else {
                if (Object.keys (params).length) {
                    url += '?' + this.rawencode (params);
                }
            }
            const contentHash = this.hash (this.encode (hashString), 'sha512', 'hex');
            const timestamp = this.milliseconds ().toString ();
            let auth = timestamp + url + method + contentHash;
            const subaccountId = this.safeValue (this.options, 'subaccountId');
            if (subaccountId !== undefined) {
                auth += subaccountId;
            }
            const signature = this.hmac (this.encode (auth), this.encode (this.secret), 'sha512');
            headers = {
                'Api-Key': this.apiKey,
                'Api-Timestamp': timestamp,
                'Api-Content-Hash': contentHash,
                'Api-Signature': signature,
            };
            if (subaccountId !== undefined) {
                headers['Api-Subaccount-Id'] = subaccountId;
            }
            if (method === 'POST') {
                headers['Content-Type'] = 'application/json';
            }
        } else {
            if (api === 'public') {
                url += this.version + '/';
            }
            url += this.implodeParams (path, params);
            params = this.omit (params, this.extractParams (path));
            if (Object.keys (params).length) {
                url += '?' + this.urlencode (params);
            }
        }
        return { 'url': url, 'method': method, 'body': body, 'headers': headers };
    }

    handleErrors (code, reason, url, method, headers, body, response, requestHeaders, requestBody) {
        if (response === undefined) {
            return; // fallback to default error handler
        }
        //
        //     { success: false, message: "message" }
        //
        if (body[0] === '{') {
            const feedback = this.id + ' ' + body;
            let success = this.safeValue (response, 'success');
            if (success === undefined) {
                const code = this.safeString (response, 'code');
                if ((code === 'NOT_FOUND') && (url.indexOf ('addresses') >= 0)) {
                    throw new InvalidAddress (feedback);
                }
                if (code !== undefined) {
                    this.throwExactlyMatchedException (this.exceptions['exact'], code, feedback);
                    this.throwBroadlyMatchedException (this.exceptions['broad'], code, feedback);
                }
                // throw new ExchangeError (this.id + ' malformed response ' + this.json (response));
                return;
            }
            if (typeof success === 'string') {
                // bleutrade uses string instead of boolean
                success = (success === 'true');
            }
            if (!success) {
                const message = this.safeString (response, 'message');
                if (message === 'APIKEY_INVALID') {
                    if (this.options['hasAlreadyAuthenticatedSuccessfully']) {
                        throw new DDoSProtection (feedback);
                    } else {
                        throw new AuthenticationError (feedback);
                    }
                }
                // https://github.com/ccxt/ccxt/issues/4932
                // the following two lines are now redundant, see line 171 in describe()
                //
                //     if (message === 'DUST_TRADE_DISALLOWED_MIN_VALUE_50K_SAT')
                //         throw new InvalidOrder (this.id + ' order cost should be over 50k satoshi ' + this.json (response));
                //
                if (message === 'INVALID_ORDER') {
                    // Bittrex will return an ambiguous INVALID_ORDER message
                    // upon canceling already-canceled and closed orders
                    // therefore this special case for cancelOrder
                    // let url = 'https://bittrex.com/api/v1.1/market/cancel?apikey=API_KEY&uuid=ORDER_UUID'
                    const cancel = 'cancel';
                    const indexOfCancel = url.indexOf (cancel);
                    if (indexOfCancel >= 0) {
                        const urlParts = url.split ('?');
                        const numParts = urlParts.length;
                        if (numParts > 1) {
                            const query = urlParts[1];
                            const params = query.split ('&');
                            const numParams = params.length;
                            let orderId = undefined;
                            for (let i = 0; i < numParams; i++) {
                                const param = params[i];
                                const keyValue = param.split ('=');
                                if (keyValue[0] === 'uuid') {
                                    orderId = keyValue[1];
                                    break;
                                }
                            }
                            if (orderId !== undefined) {
                                throw new OrderNotFound (this.id + ' cancelOrder ' + orderId + ' ' + this.json (response));
                            } else {
                                throw new OrderNotFound (this.id + ' cancelOrder ' + this.json (response));
                            }
                        }
                    }
                }
                this.throwExactlyMatchedException (this.exceptions['exact'], message, feedback);
                if (message !== undefined) {
                    this.throwBroadlyMatchedException (this.exceptions['broad'], message, feedback);
                }
                throw new ExchangeError (feedback);
            }
        }
    }
};<|MERGE_RESOLUTION|>--- conflicted
+++ resolved
@@ -1333,11 +1333,7 @@
 
     parseOrder (order, market = undefined) {
         //
-<<<<<<< HEAD
         // Spot createOrder, fetchOpenOrders, fetchClosedOrders, fetchOrder, cancelOrder
-=======
-        // Spot createOrder, fetchOpenOrders, fetchClosedOrders, fetchOrder
->>>>>>> 93da9e3d
         //
         //     {
         //         id: '1be35109-b763-44ce-b6ea-05b6b0735c0c',
@@ -1357,11 +1353,7 @@
         //         closedAt: '2018-06-23T13:14:30.19Z'
         //     }
         //
-<<<<<<< HEAD
         // Stop createOrder, fetchOpenOrders, fetchClosedOrders, fetchOrder, cancelOrder
-=======
-        // Stop createOrder, fetchOpenOrders, fetchClosedOrders, fetchOrder
->>>>>>> 93da9e3d
         //
         //     {
         //         "id": "9791fe52-a3e5-4ac3-ae03-e327b2993571",
