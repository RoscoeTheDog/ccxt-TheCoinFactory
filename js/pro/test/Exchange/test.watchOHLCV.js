--- conflicted
+++ resolved
@@ -20,11 +20,8 @@
         'idex2', // rinkeby testnet, trades too rare
         'bitvavo',
         'zb', // supports watchOHLCV for contracts only
-<<<<<<< HEAD
-        'woo'
-=======
+        'woo',
         'bitget',  // timeframes structure differs from rest 
->>>>>>> 2b60e2f4
     ]
 
     if (skippedExchanges.includes (exchange.id)) {
