--- conflicted
+++ resolved
@@ -557,11 +557,7 @@
         const last = this.safeNumber (ticker, 'lastPrice');
         const open = this.safeNumber (ticker, 'openPrice');
         return this.safeTicker ({
-<<<<<<< HEAD
-            'symbol': symbol,
-=======
             'symbol': market['symbol'],
->>>>>>> 7c0183d8
             'timestamp': timestamp,
             'datetime': this.iso8601 (timestamp),
             'high': this.safeNumber (ticker, 'highPrice'),
@@ -581,11 +577,7 @@
             'baseVolume': this.safeNumber (ticker, 'volume'),
             'quoteVolume': this.safeNumber (ticker, 'quoteVolume'),
             'info': ticker,
-<<<<<<< HEAD
-        });
-=======
         }, market);
->>>>>>> 7c0183d8
     }
 
     async fetchTicker (symbol, params = {}) {
