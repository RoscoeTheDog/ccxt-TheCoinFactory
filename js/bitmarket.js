--- conflicted
+++ resolved
@@ -197,11 +197,7 @@
         return this.parseBalance (result);
     }
 
-<<<<<<< HEAD
-    async performOrderBookRequest (symbol, limit = undefined, params = {}) {
-=======
     async performOrderBookRequest (market, limit = undefined, params = {}) {
->>>>>>> bc2d492e
         let orderbook = await this.publicGetJsonMarketOrderbook (this.extend ({
             'market': market['id'],
         }, params));
