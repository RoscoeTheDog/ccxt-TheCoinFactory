--- conflicted
+++ resolved
@@ -51,18 +51,12 @@
 const keysGlobal = path.resolve ('keys.json')
 const keysLocal = path.resolve ('keys.local.json')
 
-<<<<<<< HEAD
 const keysFile = fs.existsSync (keysLocal) ? keysLocal : keysGlobal
 const settingsFile  = fs.readFileSync(keysFile);
 // eslint-disable-next-line import/no-dynamic-require, no-path-concat
 let settings = JSON.parse(settingsFile)
 settings = settings[exchangeId] || {}
 
-=======
-const globalKeysFile = fs.existsSync (keysGlobal) ? keysGlobal : false
-const localKeysFile = fs.existsSync (keysLocal) ? keysLocal : globalKeysFile
-const settings = localKeysFile ? (require (localKeysFile)[exchangeId] || {}) : {}
->>>>>>> 118e6295
 
 //-----------------------------------------------------------------------------
 
