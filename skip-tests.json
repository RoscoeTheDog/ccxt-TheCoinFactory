--- conflicted
+++ resolved
@@ -1075,17 +1075,13 @@
         }
     },
     "kuna": {
-<<<<<<< HEAD
-        "httpProxy": "http://5.75.153.75:8002"
-=======
-        "httpsProxy": "http://51.83.140.52:11230",
+        "httpProxy": "http://5.75.153.75:8002",
         "skipPhpAsync": true,
         "skipMethods": {
             "loadMarkets": {
                 "active":"is undefined"
             }
         }
->>>>>>> ba03c260
     },
     "kucoin": {
         "skipWs": true,
