# -*- coding: utf-8 -*-

# PLEASE DO NOT EDIT THIS FILE, IT IS GENERATED AND WILL BE OVERWRITTEN:
# https://github.com/ccxt/ccxt/blob/master/CONTRIBUTING.md#how-to-contribute-code

from ccxt.base.exchange import Exchange
import base64
import hashlib
import json
from ccxt.base.errors import ExchangeError
from ccxt.base.errors import NotSupported
from ccxt.base.errors import AuthenticationError
from ccxt.base.errors import InsufficientFunds
from ccxt.base.errors import InvalidOrder
from ccxt.base.errors import OrderNotFound


class gdax (Exchange):

    def describe(self):
        return self.deep_extend(super(gdax, self).describe(), {
            'id': 'gdax',
            'name': 'GDAX',
            'countries': 'US',
            'rateLimit': 1000,
            'userAgent': self.userAgents['chrome'],
            'has': {
                'CORS': True,
                'fetchOHLCV': True,
                'deposit': True,
                'withdraw': True,
                'fetchOrder': True,
                'fetchOrders': True,
                'fetchOpenOrders': True,
                'fetchClosedOrders': True,
                'fetchMyTrades': True,
            },
            'timeframes': {
                '1m': 60,
                '5m': 300,
                '15m': 900,
                '1h': 3600,
                '6h': 21600,
                '1d': 86400,
            },
            'urls': {
                'test': 'https://api-public.sandbox.gdax.com',
                'logo': 'https://user-images.githubusercontent.com/1294454/27766527-b1be41c6-5edb-11e7-95f6-5b496c469e2c.jpg',
                'api': 'https://api.gdax.com',
                'www': 'https://www.gdax.com',
                'doc': 'https://docs.gdax.com',
                'fees': [
                    'https://www.gdax.com/fees',
                    'https://support.gdax.com/customer/en/portal/topics/939402-depositing-and-withdrawing-funds/articles',
                ],
            },
            'requiredCredentials': {
                'apiKey': True,
                'secret': True,
                'password': True,
            },
            'api': {
                'public': {
                    'get': [
                        'currencies',
                        'products',
                        'products/{id}/book',
                        'products/{id}/candles',
                        'products/{id}/stats',
                        'products/{id}/ticker',
                        'products/{id}/trades',
                        'time',
                    ],
                },
                'private': {
                    'get': [
                        'accounts',
                        'accounts/{id}',
                        'accounts/{id}/holds',
                        'accounts/{id}/ledger',
                        'accounts/{id}/transfers',
                        'coinbase-accounts',
                        'fills',
                        'funding',
                        'orders',
                        'orders/{id}',
                        'payment-methods',
                        'position',
                        'reports/{id}',
                        'users/self/trailing-volume',
                    ],
                    'post': [
                        'deposits/coinbase-account',
                        'deposits/payment-method',
                        'coinbase-accounts/{id}/addresses',
                        'funding/repay',
                        'orders',
                        'position/close',
                        'profiles/margin-transfer',
                        'reports',
                        'withdrawals/coinbase',
                        'withdrawals/crypto',
                        'withdrawals/payment-method',
                    ],
                    'delete': [
                        'orders',
                        'orders/{id}',
                    ],
                },
            },
            'fees': {
                'trading': {
                    'tierBased': True,  # complicated tier system per coin
                    'percentage': True,
                    'maker': 0.0,
                    'taker': 0.3 / 100,  # tiered fee starts at 0.3%
                },
                'funding': {
                    'tierBased': False,
                    'percentage': False,
                    'withdraw': {
                        'BCH': 0,
                        'BTC': 0,
                        'LTC': 0,
                        'ETH': 0,
                        'EUR': 0.15,
                        'USD': 25,
                    },
                    'deposit': {
                        'BCH': 0,
                        'BTC': 0,
                        'LTC': 0,
                        'ETH': 0,
                        'EUR': 0.15,
                        'USD': 10,
                    },
                },
            },
        })

    def fetch_markets(self):
        markets = self.publicGetProducts()
        result = []
        for p in range(0, len(markets)):
            market = markets[p]
            id = market['id']
            base = market['base_currency']
            quote = market['quote_currency']
            symbol = base + '/' + quote
            priceLimits = {
                'min': self.safe_float(market, 'quote_increment'),
                'max': None,
            }
            precision = {
                'amount': 8,
                'price': self.precision_from_string(self.safe_string(market, 'quote_increment')),
            }
            taker = self.fees['trading']['taker']  # does not seem right
            if (base == 'ETH') or (base == 'LTC'):
                taker = 0.003
            active = market['status'] == 'online'
            result.append(self.extend(self.fees['trading'], {
                'id': id,
                'symbol': symbol,
                'base': base,
                'quote': quote,
                'precision': precision,
                'limits': {
                    'amount': {
                        'min': self.safe_float(market, 'base_min_size'),
                        'max': self.safe_float(market, 'base_max_size'),
                    },
                    'price': priceLimits,
                    'cost': {
                        'min': self.safe_float(market, 'min_market_funds'),
                        'max': self.safe_float(market, 'max_market_funds'),
                    },
                },
                'taker': taker,
                'active': active,
                'info': market,
            }))
        return result

    def fetch_balance(self, params={}):
        self.load_markets()
        balances = self.privateGetAccounts()
        result = {'info': balances}
        for b in range(0, len(balances)):
            balance = balances[b]
            currency = balance['currency']
            account = {
                'free': self.safe_float(balance, 'available'),
                'used': self.safe_float(balance, 'hold'),
                'total': self.safe_float(balance, 'balance'),
            }
            result[currency] = account
        return self.parse_balance(result)

    def fetch_order_book(self, symbol, limit=None, params={}):
        self.load_markets()
        orderbook = self.publicGetProductsIdBook(self.extend({
            'id': self.market_id(symbol),
            'level': 2,  # 1 best bidask, 2 aggregated, 3 full
        }, params))
        return self.parse_order_book(orderbook)

    def fetch_ticker(self, symbol, params={}):
        self.load_markets()
        market = self.market(symbol)
        request = self.extend({
            'id': market['id'],
        }, params)
        ticker = self.publicGetProductsIdTicker(request)
        timestamp = self.parse8601(ticker['time'])
        bid = None
        ask = None
        if 'bid' in ticker:
            bid = self.safe_float(ticker, 'bid')
        if 'ask' in ticker:
            ask = self.safe_float(ticker, 'ask')
        last = self.safe_float(ticker, 'price')
        return {
            'symbol': symbol,
            'timestamp': timestamp,
            'datetime': self.iso8601(timestamp),
            'high': None,
            'low': None,
            'bid': bid,
            'bidVolume': None,
            'ask': ask,
            'askVolume': None,
            'vwap': None,
            'open': None,
            'close': last,
            'last': last,
            'previousClose': None,
            'change': None,
            'percentage': None,
            'average': None,
            'baseVolume': self.safe_float(ticker, 'volume'),
            'quoteVolume': None,
            'info': ticker,
        }

    def parse_trade(self, trade, market=None):
        timestamp = None
        if 'time' in trade:
            timestamp = self.parse8601(trade['time'])
        elif 'created_at' in trade:
            timestamp = self.parse8601(trade['created_at'])
        iso8601 = None
        if timestamp is not None:
            iso8601 = self.iso8601(timestamp)
        symbol = None
        if not market:
            if 'product_id' in trade:
                marketId = trade['product_id']
                if marketId in self.markets_by_id:
                    market = self.markets_by_id[marketId]
        if market:
            symbol = market['symbol']
        feeRate = None
        feeCurrency = None
        if market:
            feeCurrency = market['quote']
            if 'liquidity' in trade:
                rateType = 'taker' if (trade['liquidity'] == 'T') else 'maker'
                feeRate = market[rateType]
        feeCost = self.safe_float(trade, 'fill_fees')
        if feeCost is None:
            feeCost = self.safe_float(trade, 'fee')
        fee = {
            'cost': feeCost,
            'currency': feeCurrency,
            'rate': feeRate,
        }
        type = None
        id = self.safe_string(trade, 'trade_id')
        side = 'sell' if (trade['side'] == 'buy') else 'buy'
        orderId = self.safe_string(trade, 'order_id')
        # GDAX returns inverted side to fetchMyTrades vs fetchTrades
        if orderId is not None:
            side = 'buy' if (trade['side'] == 'buy') else 'sell'
        return {
            'id': id,
            'order': orderId,
            'info': trade,
            'timestamp': timestamp,
            'datetime': iso8601,
            'symbol': symbol,
            'type': type,
            'side': side,
            'price': self.safe_float(trade, 'price'),
            'amount': self.safe_float(trade, 'size'),
            'fee': fee,
        }

    def fetch_my_trades(self, symbol=None, since=None, limit=None, params={}):
        self.load_markets()
        market = None
        request = {}
        if symbol is not None:
            market = self.market(symbol)
            request['product_id'] = market['id']
        if limit is not None:
            request['limit'] = limit
        response = self.privateGetFills(self.extend(request, params))
        return self.parse_trades(response, market, since, limit)

    def fetch_trades(self, symbol, since=None, limit=None, params={}):
        self.load_markets()
        market = self.market(symbol)
        response = self.publicGetProductsIdTrades(self.extend({
            'id': market['id'],  # fixes issue  #2
        }, params))
        return self.parse_trades(response, market, since, limit)

    def parse_ohlcv(self, ohlcv, market=None, timeframe='1m', since=None, limit=None):
        return [
            ohlcv[0] * 1000,
            ohlcv[3],
            ohlcv[2],
            ohlcv[1],
            ohlcv[4],
            ohlcv[5],
        ]

    def fetch_ohlcv(self, symbol, timeframe='1m', since=None, limit=None, params={}):
        self.load_markets()
        market = self.market(symbol)
        granularity = self.timeframes[timeframe]
        request = {
            'id': market['id'],
            'granularity': granularity,
        }
        if since is not None:
            request['start'] = self.ymdhms(since)
            if limit is None:
                # https://docs.gdax.com/#get-historic-rates
                limit = 300  # max = 300
            request['end'] = self.ymdhms(self.sum(limit * granularity * 1000, since))
        response = self.publicGetProductsIdCandles(self.extend(request, params))
        return self.parse_ohlcvs(response, market, timeframe, since, limit)

    def fetch_time(self):
        response = self.publicGetTime()
        return self.parse8601(response['iso'])

    def parse_order_status(self, status):
        statuses = {
            'pending': 'open',
            'active': 'open',
            'open': 'open',
            'done': 'closed',
            'canceled': 'canceled',
        }
        return self.safe_string(statuses, status, status)

    def parse_order(self, order, market=None):
        timestamp = self.parse8601(order['created_at'])
        symbol = None
        if not market:
            if order['product_id'] in self.markets_by_id:
                market = self.markets_by_id[order['product_id']]
        status = self.parse_order_status(order['status'])
        price = self.safe_float(order, 'price')
        amount = self.safe_float(order, 'size')
<<<<<<< HEAD
        if order['type'] == 'market':
            # Market orders don't have a price nor amount fields
            amount = self.safe_float(order, 'filled_size')
            price = self.safe_float(order, 'funds') / amount
        filled = self.safe_float(order, 'filled_size')

        remaining = amount - filled
=======
        if amount is None:
            amount = self.safe_float(order, 'funds')
        if amount is None:
            amount = self.safe_float(order, 'specified_funds')
        filled = self.safe_float(order, 'filled_size')
        remaining = None
        if amount is not None:
            if filled is not None:
                remaining = amount - filled
>>>>>>> a66b7b8d
        cost = self.safe_float(order, 'executed_value')
        fee = {
            'cost': self.safe_float(order, 'fill_fees'),
            'currency': None,
            'rate': None,
        }
        if market:
            symbol = market['symbol']
        return {
            'id': order['id'],
            'info': order,
            'timestamp': timestamp,
            'datetime': self.iso8601(timestamp),
            'lastTradeTimestamp': None,
            'status': status,
            'symbol': symbol,
            'type': order['type'],
            'side': order['side'],
            'price': price,
            'cost': cost,
            'amount': amount,
            'filled': filled,
            'remaining': remaining,
            'fee': fee,
        }

    def fetch_order(self, id, symbol=None, params={}):
        self.load_markets()
        response = self.privateGetOrdersId(self.extend({
            'id': id,
        }, params))
        return self.parse_order(response)

    def fetch_orders(self, symbol=None, since=None, limit=None, params={}):
        self.load_markets()
        request = {
            'status': 'all',
        }
        market = None
        if symbol:
            market = self.market(symbol)
            request['product_id'] = market['id']
        response = self.privateGetOrders(self.extend(request, params))
        return self.parse_orders(response, market, since, limit)

    def fetch_open_orders(self, symbol=None, since=None, limit=None, params={}):
        self.load_markets()
        request = {}
        market = None
        if symbol:
            market = self.market(symbol)
            request['product_id'] = market['id']
        response = self.privateGetOrders(self.extend(request, params))
        return self.parse_orders(response, market, since, limit)

    def fetch_closed_orders(self, symbol=None, since=None, limit=None, params={}):
        self.load_markets()
        request = {
            'status': 'done',
        }
        market = None
        if symbol:
            market = self.market(symbol)
            request['product_id'] = market['id']
        response = self.privateGetOrders(self.extend(request, params))
        return self.parse_orders(response, market, since, limit)

    def create_order(self, symbol, type, side, amount, price=None, params={}):
        self.load_markets()
        # oid = str(self.nonce())
        order = {
            'product_id': self.market_id(symbol),
            'side': side,
            'size': amount,
            'type': type,
        }
        if type == 'limit':
            order['price'] = price
        response = self.privatePostOrders(self.extend(order, params))
        return {
            'info': response,
            'id': response['id'],
        }

    def cancel_order(self, id, symbol=None, params={}):
        self.load_markets()
        return self.privateDeleteOrdersId({'id': id})

    def fee_to_precision(self, currency, fee):
        cost = float(fee)
        return('{:.' + str(self.currencies[currency].precision) + 'f}').format(cost)

    def calculate_fee(self, symbol, type, side, amount, price, takerOrMaker='taker', params={}):
        market = self.markets[symbol]
        rate = market[takerOrMaker]
        cost = amount * price
        currency = market['quote']
        return {
            'type': takerOrMaker,
            'currency': currency,
            'rate': rate,
            'cost': float(self.fee_to_precision(currency, rate * cost)),
        }

    def get_payment_methods(self):
        response = self.privateGetPaymentMethods()
        return response

    def deposit(self, currency, amount, address, params={}):
        self.load_markets()
        request = {
            'currency': currency,
            'amount': amount,
        }
        method = 'privatePostDeposits'
        if 'payment_method_id' in params:
            # deposit from a payment_method, like a bank account
            method += 'PaymentMethod'
        elif 'coinbase_account_id' in params:
            # deposit into GDAX account from a Coinbase account
            method += 'CoinbaseAccount'
        else:
            # deposit methodotherwise we did not receive a supported deposit location
            # relevant docs link for the Googlers
            # https://docs.gdax.com/#deposits
            raise NotSupported(self.id + ' deposit() requires one of `coinbase_account_id` or `payment_method_id` extra params')
        response = getattr(self, method)(self.extend(request, params))
        if not response:
            raise ExchangeError(self.id + ' deposit() error: ' + self.json(response))
        return {
            'info': response,
            'id': response['id'],
        }

    def withdraw(self, currency, amount, address, tag=None, params={}):
        self.check_address(address)
        self.load_markets()
        request = {
            'currency': currency,
            'amount': amount,
        }
        method = 'privatePostWithdrawals'
        if 'payment_method_id' in params:
            method += 'PaymentMethod'
        elif 'coinbase_account_id' in params:
            method += 'CoinbaseAccount'
        else:
            method += 'Crypto'
            request['crypto_address'] = address
        response = getattr(self, method)(self.extend(request, params))
        if not response:
            raise ExchangeError(self.id + ' withdraw() error: ' + self.json(response))
        return {
            'info': response,
            'id': response['id'],
        }

    def sign(self, path, api='public', method='GET', params={}, headers=None, body=None):
        request = '/' + self.implode_params(path, params)
        query = self.omit(params, self.extract_params(path))
        if method == 'GET':
            if query:
                request += '?' + self.urlencode(query)
        url = self.urls['api'] + request
        if api == 'private':
            self.check_required_credentials()
            nonce = str(self.nonce())
            payload = ''
            if method != 'GET':
                if query:
                    body = self.json(query)
                    payload = body
            # payload = body if (body) else ''
            what = nonce + method + request + payload
            secret = base64.b64decode(self.secret)
            signature = self.hmac(self.encode(what), secret, hashlib.sha256, 'base64')
            headers = {
                'CB-ACCESS-KEY': self.apiKey,
                'CB-ACCESS-SIGN': self.decode(signature),
                'CB-ACCESS-TIMESTAMP': nonce,
                'CB-ACCESS-PASSPHRASE': self.password,
                'Content-Type': 'application/json',
            }
        return {'url': url, 'method': method, 'body': body, 'headers': headers}

    def handle_errors(self, code, reason, url, method, headers, body):
        if (code == 400) or (code == 404):
            if body[0] == '{':
                response = json.loads(body)
                message = response['message']
                error = self.id + ' ' + message
                if message.find('price too small') >= 0:
                    raise InvalidOrder(error)
                elif message.find('price too precise') >= 0:
                    raise InvalidOrder(error)
                elif message == 'Insufficient funds':
                    raise InsufficientFunds(error)
                elif message == 'NotFound':
                    raise OrderNotFound(error)
                elif message == 'Invalid API Key':
                    raise AuthenticationError(error)
                raise ExchangeError(self.id + ' ' + message)
            raise ExchangeError(self.id + ' ' + body)

    def request(self, path, api='public', method='GET', params={}, headers=None, body=None):
        response = self.fetch2(path, api, method, params, headers, body)
        if 'message' in response:
            raise ExchangeError(self.id + ' ' + self.json(response))
        return response<|MERGE_RESOLUTION|>--- conflicted
+++ resolved
@@ -366,15 +366,6 @@
         status = self.parse_order_status(order['status'])
         price = self.safe_float(order, 'price')
         amount = self.safe_float(order, 'size')
-<<<<<<< HEAD
-        if order['type'] == 'market':
-            # Market orders don't have a price nor amount fields
-            amount = self.safe_float(order, 'filled_size')
-            price = self.safe_float(order, 'funds') / amount
-        filled = self.safe_float(order, 'filled_size')
-
-        remaining = amount - filled
-=======
         if amount is None:
             amount = self.safe_float(order, 'funds')
         if amount is None:
@@ -384,7 +375,6 @@
         if amount is not None:
             if filled is not None:
                 remaining = amount - filled
->>>>>>> a66b7b8d
         cost = self.safe_float(order, 'executed_value')
         fee = {
             'cost': self.safe_float(order, 'fill_fees'),
