--- conflicted
+++ resolved
@@ -3005,18 +3005,6 @@
         :param dict params: Exchange specific params
         :returns boolean: True if a post only order, False otherwise
         """
-<<<<<<< HEAD
-        post_only = self.safe_value_2(params, 'postOnly', 'post_only', False)
-        params = self.omit(params, ['postOnly', 'post_only' ])
-        time_in_force_upper = time_in_force.upper() if (time_in_force is not None) else None
-        type_lower = type.lower()
-        ioc = time_in_force_upper == 'IOC'
-        fok = time_in_force_upper == 'FOK'
-        time_in_force_post_only = time_in_force_upper == 'PO'
-        is_market = type_lower == 'market'
-        post_only = post_only or (type_lower == 'postonly') or time_in_force_post_only or exchange_specific_option
-        if post_only:
-=======
         timeInForce = self.safe_string_upper(params, 'timeInForce')
         postOnly = self.safe_value_2(params, 'postOnly', 'post_only', False)
         # we assume timeInForce is uppercase from safeStringUpper(params, 'timeInForce')
@@ -3027,21 +3015,14 @@
         isMarket = typeLower == 'market'
         postOnly = postOnly or timeInForcePostOnly
         if postOnly:
->>>>>>> 73a2e4ee
             if ioc or fok:
                 raise InvalidOrder(self.id + ' postOnly orders cannot have timeInForce equal to ' + timeInForce)
             elif isMarket:
                 raise InvalidOrder(self.id + ' postOnly orders cannot have type ' + type)
             else:
-<<<<<<< HEAD
-                return ['limit', True, time_in_force_upper, params]
-        else:
-            return [type, False, time_in_force_upper, params]
-=======
                 return True
         else:
             return False
->>>>>>> 73a2e4ee
 
     def create_post_only_order(self, symbol, type, side, amount, price, params={}):
         if not self.has['createPostOnlyOrder']:
