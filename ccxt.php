<?php

/*

MIT License

Copyright (c) 2017 Igor Kroitor

Permission is hereby granted, free of charge, to any person obtaining a copy
of this software and associated documentation files (the "Software"), to deal
in the Software without restriction, including without limitation the rights
to use, copy, modify, merge, publish, distribute, sublicense, and/or sell
copies of the Software, and to permit persons to whom the Software is
furnished to do so, subject to the following conditions:

The above copyright notice and this permission notice shall be included in all
copies or substantial portions of the Software.

THE SOFTWARE IS PROVIDED "AS IS", WITHOUT WARRANTY OF ANY KIND, EXPRESS OR
IMPLIED, INCLUDING BUT NOT LIMITED TO THE WARRANTIES OF MERCHANTABILITY,
FITNESS FOR A PARTICULAR PURPOSE AND NONINFRINGEMENT. IN NO EVENT SHALL THE
AUTHORS OR COPYRIGHT HOLDERS BE LIABLE FOR ANY CLAIM, DAMAGES OR OTHER
LIABILITY, WHETHER IN AN ACTION OF CONTRACT, TORT OR OTHERWISE, ARISING FROM,
OUT OF OR IN CONNECTION WITH THE SOFTWARE OR THE USE OR OTHER DEALINGS IN THE
SOFTWARE.

*/

//-----------------------------------------------------------------------------

namespace ccxt;

<<<<<<< HEAD
define('PATH_TO_CCXT_ORIG', __DIR__ . DIRECTORY_SEPARATOR . 'php' . DIRECTORY_SEPARATOR);
define('PATH_TO_CCXT_ORIG_BASE', PATH_TO_CCXT_ORIG . 'base' . DIRECTORY_SEPARATOR);
define('PATH_TO_CCXT_ASYNC', __DIR__ . DIRECTORY_SEPARATOR . 'php' . DIRECTORY_SEPARATOR . 'async' . DIRECTORY_SEPARATOR);
=======
define('PATH_TO_CCXT', __DIR__ . DIRECTORY_SEPARATOR . 'php' . DIRECTORY_SEPARATOR);
define('PATH_TO_CCXT_BASE', PATH_TO_CCXT . 'base' . DIRECTORY_SEPARATOR);
define('PATH_TO_CCXT_ASYNC', PATH_TO_CCXT . 'async' . DIRECTORY_SEPARATOR);
>>>>>>> a1e92720
define('PATH_TO_CCXT_ASYNC_BASE', PATH_TO_CCXT_ASYNC . 'base' . DIRECTORY_SEPARATOR);

spl_autoload_register(function ($class) {
    // used to include static dependencies
    $PATH = PATH_TO_CCXT_ORIG . 'static_dependencies/';
    if (strpos($class, 'kornrunner') !== false) {
        $version = phpversion();
        if (intval(explode('.', $version)[0]) < 7) {
            throw new \RuntimeException($class . " requires php7 or greater, your version: " . $version);
        }
    }
    $class_name = str_replace('kornrunner\\Solidity', 'kornrunner/solidity/src/Solidity', $class);
    $class_name = str_replace('kornrunner\\Keccak', 'kornrunner/keccak/src/Keccak', $class_name);
    $class_name = str_replace('Elliptic\\', 'elliptic-php/lib/', $class_name);
    $class_name = str_replace('\\', DIRECTORY_SEPARATOR, $class_name);
    $file = $PATH . $class_name . '.php';
    if (file_exists ($file))
        require_once $file;
});

require_once PATH_TO_CCXT_ORIG_BASE . 'BaseError.php';
require_once PATH_TO_CCXT_ORIG_BASE . 'ExchangeError.php';
require_once PATH_TO_CCXT_ORIG_BASE . 'AuthenticationError.php';
require_once PATH_TO_CCXT_ORIG_BASE . 'PermissionDenied.php';
require_once PATH_TO_CCXT_ORIG_BASE . 'AccountSuspended.php';
require_once PATH_TO_CCXT_ORIG_BASE . 'ArgumentsRequired.php';
require_once PATH_TO_CCXT_ORIG_BASE . 'BadRequest.php';
require_once PATH_TO_CCXT_ORIG_BASE . 'BadSymbol.php';
require_once PATH_TO_CCXT_ORIG_BASE . 'BadResponse.php';
require_once PATH_TO_CCXT_ORIG_BASE . 'NullResponse.php';
require_once PATH_TO_CCXT_ORIG_BASE . 'InsufficientFunds.php';
require_once PATH_TO_CCXT_ORIG_BASE . 'InvalidAddress.php';
require_once PATH_TO_CCXT_ORIG_BASE . 'AddressPending.php';
require_once PATH_TO_CCXT_ORIG_BASE . 'InvalidOrder.php';
require_once PATH_TO_CCXT_ORIG_BASE . 'OrderNotFound.php';
require_once PATH_TO_CCXT_ORIG_BASE . 'OrderNotCached.php';
require_once PATH_TO_CCXT_ORIG_BASE . 'CancelPending.php';
require_once PATH_TO_CCXT_ORIG_BASE . 'OrderImmediatelyFillable.php';
require_once PATH_TO_CCXT_ORIG_BASE . 'OrderNotFillable.php';
require_once PATH_TO_CCXT_ORIG_BASE . 'DuplicateOrderId.php';
require_once PATH_TO_CCXT_ORIG_BASE . 'NotSupported.php';
require_once PATH_TO_CCXT_ORIG_BASE . 'NetworkError.php';
require_once PATH_TO_CCXT_ORIG_BASE . 'DDoSProtection.php';
require_once PATH_TO_CCXT_ORIG_BASE . 'RateLimitExceeded.php';
require_once PATH_TO_CCXT_ORIG_BASE . 'ExchangeNotAvailable.php';
require_once PATH_TO_CCXT_ORIG_BASE . 'OnMaintenance.php';
require_once PATH_TO_CCXT_ORIG_BASE . 'InvalidNonce.php';
require_once PATH_TO_CCXT_ORIG_BASE . 'RequestTimeout.php';

<<<<<<< HEAD
require_once PATH_TO_CCXT_ORIG_BASE . 'Exchange.php';
require_once PATH_TO_CCXT_ASYNC_BASE . 'Exchange.php';

$autoloadFile = __DIR__ . DIRECTORY_SEPARATOR . 'vendor' . DIRECTORY_SEPARATOR . 'autoload.php';
if (file_exists($autoloadFile))
    require_once $autoloadFile;

spl_autoload_register (function ($class_name) {
    if (strpos($class_name, 'ccxt_async') !== false) {
        $class_name = str_replace ("ccxt_async\\", "", $class_name);
        $file = PATH_TO_CCXT_ASYNC . $class_name . '.php';
    } else {
        $class_name = str_replace ("ccxt\\", "", $class_name);
        $file = PATH_TO_CCXT_ORIG . $class_name . '.php';
    }
=======
require_once PATH_TO_CCXT_BASE . 'Exchange.php';
require_once PATH_TO_CCXT_ASYNC_BASE . 'Exchange.php';

spl_autoload_register (function ($class_name) {
    $class_name = str_replace ("ccxt\\", "", $class_name);
    $sections = explode("\\", $class_name);
    $file = PATH_TO_CCXT . implode(DIRECTORY_SEPARATOR, $sections) . '.php';
>>>>>>> a1e92720
    if (file_exists ($file))
        require_once $file;
});<|MERGE_RESOLUTION|>--- conflicted
+++ resolved
@@ -30,20 +30,14 @@
 
 namespace ccxt;
 
-<<<<<<< HEAD
-define('PATH_TO_CCXT_ORIG', __DIR__ . DIRECTORY_SEPARATOR . 'php' . DIRECTORY_SEPARATOR);
-define('PATH_TO_CCXT_ORIG_BASE', PATH_TO_CCXT_ORIG . 'base' . DIRECTORY_SEPARATOR);
-define('PATH_TO_CCXT_ASYNC', __DIR__ . DIRECTORY_SEPARATOR . 'php' . DIRECTORY_SEPARATOR . 'async' . DIRECTORY_SEPARATOR);
-=======
 define('PATH_TO_CCXT', __DIR__ . DIRECTORY_SEPARATOR . 'php' . DIRECTORY_SEPARATOR);
 define('PATH_TO_CCXT_BASE', PATH_TO_CCXT . 'base' . DIRECTORY_SEPARATOR);
 define('PATH_TO_CCXT_ASYNC', PATH_TO_CCXT . 'async' . DIRECTORY_SEPARATOR);
->>>>>>> a1e92720
 define('PATH_TO_CCXT_ASYNC_BASE', PATH_TO_CCXT_ASYNC . 'base' . DIRECTORY_SEPARATOR);
 
 spl_autoload_register(function ($class) {
     // used to include static dependencies
-    $PATH = PATH_TO_CCXT_ORIG . 'static_dependencies/';
+    $PATH = PATH_TO_CCXT . 'static_dependencies/';
     if (strpos($class, 'kornrunner') !== false) {
         $version = phpversion();
         if (intval(explode('.', $version)[0]) < 7) {
@@ -59,52 +53,35 @@
         require_once $file;
 });
 
-require_once PATH_TO_CCXT_ORIG_BASE . 'BaseError.php';
-require_once PATH_TO_CCXT_ORIG_BASE . 'ExchangeError.php';
-require_once PATH_TO_CCXT_ORIG_BASE . 'AuthenticationError.php';
-require_once PATH_TO_CCXT_ORIG_BASE . 'PermissionDenied.php';
-require_once PATH_TO_CCXT_ORIG_BASE . 'AccountSuspended.php';
-require_once PATH_TO_CCXT_ORIG_BASE . 'ArgumentsRequired.php';
-require_once PATH_TO_CCXT_ORIG_BASE . 'BadRequest.php';
-require_once PATH_TO_CCXT_ORIG_BASE . 'BadSymbol.php';
-require_once PATH_TO_CCXT_ORIG_BASE . 'BadResponse.php';
-require_once PATH_TO_CCXT_ORIG_BASE . 'NullResponse.php';
-require_once PATH_TO_CCXT_ORIG_BASE . 'InsufficientFunds.php';
-require_once PATH_TO_CCXT_ORIG_BASE . 'InvalidAddress.php';
-require_once PATH_TO_CCXT_ORIG_BASE . 'AddressPending.php';
-require_once PATH_TO_CCXT_ORIG_BASE . 'InvalidOrder.php';
-require_once PATH_TO_CCXT_ORIG_BASE . 'OrderNotFound.php';
-require_once PATH_TO_CCXT_ORIG_BASE . 'OrderNotCached.php';
-require_once PATH_TO_CCXT_ORIG_BASE . 'CancelPending.php';
-require_once PATH_TO_CCXT_ORIG_BASE . 'OrderImmediatelyFillable.php';
-require_once PATH_TO_CCXT_ORIG_BASE . 'OrderNotFillable.php';
-require_once PATH_TO_CCXT_ORIG_BASE . 'DuplicateOrderId.php';
-require_once PATH_TO_CCXT_ORIG_BASE . 'NotSupported.php';
-require_once PATH_TO_CCXT_ORIG_BASE . 'NetworkError.php';
-require_once PATH_TO_CCXT_ORIG_BASE . 'DDoSProtection.php';
-require_once PATH_TO_CCXT_ORIG_BASE . 'RateLimitExceeded.php';
-require_once PATH_TO_CCXT_ORIG_BASE . 'ExchangeNotAvailable.php';
-require_once PATH_TO_CCXT_ORIG_BASE . 'OnMaintenance.php';
-require_once PATH_TO_CCXT_ORIG_BASE . 'InvalidNonce.php';
-require_once PATH_TO_CCXT_ORIG_BASE . 'RequestTimeout.php';
+require_once PATH_TO_CCXT_BASE . 'BaseError.php';
+require_once PATH_TO_CCXT_BASE . 'ExchangeError.php';
+require_once PATH_TO_CCXT_BASE . 'AuthenticationError.php';
+require_once PATH_TO_CCXT_BASE . 'PermissionDenied.php';
+require_once PATH_TO_CCXT_BASE . 'AccountSuspended.php';
+require_once PATH_TO_CCXT_BASE . 'ArgumentsRequired.php';
+require_once PATH_TO_CCXT_BASE . 'BadRequest.php';
+require_once PATH_TO_CCXT_BASE . 'BadSymbol.php';
+require_once PATH_TO_CCXT_BASE . 'BadResponse.php';
+require_once PATH_TO_CCXT_BASE . 'NullResponse.php';
+require_once PATH_TO_CCXT_BASE . 'InsufficientFunds.php';
+require_once PATH_TO_CCXT_BASE . 'InvalidAddress.php';
+require_once PATH_TO_CCXT_BASE . 'AddressPending.php';
+require_once PATH_TO_CCXT_BASE . 'InvalidOrder.php';
+require_once PATH_TO_CCXT_BASE . 'OrderNotFound.php';
+require_once PATH_TO_CCXT_BASE . 'OrderNotCached.php';
+require_once PATH_TO_CCXT_BASE . 'CancelPending.php';
+require_once PATH_TO_CCXT_BASE . 'OrderImmediatelyFillable.php';
+require_once PATH_TO_CCXT_BASE . 'OrderNotFillable.php';
+require_once PATH_TO_CCXT_BASE . 'DuplicateOrderId.php';
+require_once PATH_TO_CCXT_BASE . 'NotSupported.php';
+require_once PATH_TO_CCXT_BASE . 'NetworkError.php';
+require_once PATH_TO_CCXT_BASE . 'DDoSProtection.php';
+require_once PATH_TO_CCXT_BASE . 'RateLimitExceeded.php';
+require_once PATH_TO_CCXT_BASE . 'ExchangeNotAvailable.php';
+require_once PATH_TO_CCXT_BASE . 'OnMaintenance.php';
+require_once PATH_TO_CCXT_BASE . 'InvalidNonce.php';
+require_once PATH_TO_CCXT_BASE . 'RequestTimeout.php';
 
-<<<<<<< HEAD
-require_once PATH_TO_CCXT_ORIG_BASE . 'Exchange.php';
-require_once PATH_TO_CCXT_ASYNC_BASE . 'Exchange.php';
-
-$autoloadFile = __DIR__ . DIRECTORY_SEPARATOR . 'vendor' . DIRECTORY_SEPARATOR . 'autoload.php';
-if (file_exists($autoloadFile))
-    require_once $autoloadFile;
-
-spl_autoload_register (function ($class_name) {
-    if (strpos($class_name, 'ccxt_async') !== false) {
-        $class_name = str_replace ("ccxt_async\\", "", $class_name);
-        $file = PATH_TO_CCXT_ASYNC . $class_name . '.php';
-    } else {
-        $class_name = str_replace ("ccxt\\", "", $class_name);
-        $file = PATH_TO_CCXT_ORIG . $class_name . '.php';
-    }
-=======
 require_once PATH_TO_CCXT_BASE . 'Exchange.php';
 require_once PATH_TO_CCXT_ASYNC_BASE . 'Exchange.php';
 
@@ -112,7 +89,6 @@
     $class_name = str_replace ("ccxt\\", "", $class_name);
     $sections = explode("\\", $class_name);
     $file = PATH_TO_CCXT . implode(DIRECTORY_SEPARATOR, $sections) . '.php';
->>>>>>> a1e92720
     if (file_exists ($file))
         require_once $file;
 });